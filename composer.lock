--- conflicted
+++ resolved
@@ -4,11 +4,7 @@
         "Read more about it at https://getcomposer.org/doc/01-basic-usage.md#installing-dependencies",
         "This file is @generated automatically"
     ],
-<<<<<<< HEAD
-    "content-hash": "b7ad0795e7bcd693ee55252eb1d9d1b5",
-=======
-    "content-hash": "9f73341ce4025d3446aa7a477c24a310",
->>>>>>> f255d84d
+    "content-hash": "bc1da3ad390e09646574d63bfe2d15f2",
     "packages": [
         {
             "name": "ahand/mobileesp",
@@ -540,11 +536,7 @@
             ],
             "support": {
                 "issues": "https://github.com/filp/whoops/issues",
-<<<<<<< HEAD
-                "source": "https://github.com/filp/whoops/tree/2.9.2"
-=======
                 "source": "https://github.com/filp/whoops/tree/2.12.0"
->>>>>>> f255d84d
             },
             "funding": [
                 {
@@ -3699,16 +3691,16 @@
         },
         {
             "name": "laminas/laminas-router",
-            "version": "3.4.4",
+            "version": "3.4.5",
             "source": {
                 "type": "git",
                 "url": "https://github.com/laminas/laminas-router.git",
-                "reference": "2a7068508af4de67d80ea292e0cc7c37563a33c6"
-            },
-            "dist": {
-                "type": "zip",
-                "url": "https://api.github.com/repos/laminas/laminas-router/zipball/2a7068508af4de67d80ea292e0cc7c37563a33c6",
-                "reference": "2a7068508af4de67d80ea292e0cc7c37563a33c6",
+                "reference": "aaf2eb364eedeb5c4d5b9ee14cd2938d0f7e89b7"
+            },
+            "dist": {
+                "type": "zip",
+                "url": "https://api.github.com/repos/laminas/laminas-router/zipball/aaf2eb364eedeb5c4d5b9ee14cd2938d0f7e89b7",
+                "reference": "aaf2eb364eedeb5c4d5b9ee14cd2938d0f7e89b7",
                 "shasum": ""
             },
             "require": {
@@ -3766,7 +3758,7 @@
                     "type": "community_bridge"
                 }
             ],
-            "time": "2020-12-16T22:10:51+00:00"
+            "time": "2021-04-19T16:06:00+00:00"
         },
         {
             "name": "laminas/laminas-serializer",
@@ -3841,22 +3833,22 @@
         },
         {
             "name": "laminas/laminas-server",
-            "version": "2.9.2",
+            "version": "2.10.0",
             "source": {
                 "type": "git",
                 "url": "https://github.com/laminas/laminas-server.git",
-                "reference": "b91fd8aed71a6b45addc55eda4bb4c3adb21b698"
-            },
-            "dist": {
-                "type": "zip",
-                "url": "https://api.github.com/repos/laminas/laminas-server/zipball/b91fd8aed71a6b45addc55eda4bb4c3adb21b698",
-                "reference": "b91fd8aed71a6b45addc55eda4bb4c3adb21b698",
-                "shasum": ""
-            },
-            "require": {
-                "laminas/laminas-code": "^2.5 || ^3.0",
-                "laminas/laminas-stdlib": "^2.5 || ^3.0",
-                "laminas/laminas-zendframework-bridge": "^1.0",
+                "reference": "e1fd6853223feed7a00555144d661e0a914124cd"
+            },
+            "dist": {
+                "type": "zip",
+                "url": "https://api.github.com/repos/laminas/laminas-server/zipball/e1fd6853223feed7a00555144d661e0a914124cd",
+                "reference": "e1fd6853223feed7a00555144d661e0a914124cd",
+                "shasum": ""
+            },
+            "require": {
+                "laminas/laminas-code": "^3.5.1 || ^4.0.0",
+                "laminas/laminas-stdlib": "^3.3.1",
+                "laminas/laminas-zendframework-bridge": "^1.2.0",
                 "php": "^7.3 || ~8.0.0"
             },
             "replace": {
@@ -3864,9 +3856,9 @@
             },
             "require-dev": {
                 "laminas/laminas-coding-standard": "~1.0.0",
-                "phpunit/phpunit": "^9.3",
-                "psalm/plugin-phpunit": "^0.13.0",
-                "vimeo/psalm": "^4.2"
+                "phpunit/phpunit": "^9.5.4",
+                "psalm/plugin-phpunit": "^0.15.1",
+                "vimeo/psalm": "^4.6.4"
             },
             "type": "library",
             "autoload": {
@@ -3898,7 +3890,7 @@
                     "type": "community_bridge"
                 }
             ],
-            "time": "2021-04-08T13:10:08+00:00"
+            "time": "2021-04-16T11:56:04+00:00"
         },
         {
             "name": "laminas/laminas-servicemanager",
@@ -5544,11 +5536,7 @@
                 "issues": "http://pear.php.net/bugs/search.php?cmd=display&package_name[]=PEAR_Exception",
                 "source": "https://github.com/pear/PEAR_Exception"
             },
-<<<<<<< HEAD
-            "time": "2019-12-10T10:24:42+00:00"
-=======
             "time": "2021-03-21T15:43:46+00:00"
->>>>>>> f255d84d
         },
         {
             "name": "pear/validate",
@@ -5934,15 +5922,9 @@
             ],
             "support": {
                 "issues": "https://github.com/php-fig/container/issues",
-<<<<<<< HEAD
-                "source": "https://github.com/php-fig/container/tree/master"
-            },
-            "time": "2017-02-14T16:28:37+00:00"
-=======
                 "source": "https://github.com/php-fig/container/tree/1.1.1"
             },
             "time": "2021-03-05T17:36:06+00:00"
->>>>>>> f255d84d
         },
         {
             "name": "psr/log",
@@ -6369,16 +6351,16 @@
         },
         {
             "name": "symfony/deprecation-contracts",
-            "version": "v2.2.0",
+            "version": "v2.4.0",
             "source": {
                 "type": "git",
                 "url": "https://github.com/symfony/deprecation-contracts.git",
-                "reference": "5fa56b4074d1ae755beb55617ddafe6f5d78f665"
-            },
-            "dist": {
-                "type": "zip",
-                "url": "https://api.github.com/repos/symfony/deprecation-contracts/zipball/5fa56b4074d1ae755beb55617ddafe6f5d78f665",
-                "reference": "5fa56b4074d1ae755beb55617ddafe6f5d78f665",
+                "reference": "5f38c8804a9e97d23e0c8d63341088cd8a22d627"
+            },
+            "dist": {
+                "type": "zip",
+                "url": "https://api.github.com/repos/symfony/deprecation-contracts/zipball/5f38c8804a9e97d23e0c8d63341088cd8a22d627",
+                "reference": "5f38c8804a9e97d23e0c8d63341088cd8a22d627",
                 "shasum": ""
             },
             "require": {
@@ -6387,7 +6369,7 @@
             "type": "library",
             "extra": {
                 "branch-alias": {
-                    "dev-master": "2.2-dev"
+                    "dev-main": "2.4-dev"
                 },
                 "thanks": {
                     "name": "symfony/contracts",
@@ -6416,7 +6398,7 @@
             "description": "A generic function and convention to trigger deprecation notices",
             "homepage": "https://symfony.com",
             "support": {
-                "source": "https://github.com/symfony/deprecation-contracts/tree/master"
+                "source": "https://github.com/symfony/deprecation-contracts/tree/v2.4.0"
             },
             "funding": [
                 {
@@ -6432,7 +6414,7 @@
                     "type": "tidelift"
                 }
             ],
-            "time": "2020-09-07T11:33:47+00:00"
+            "time": "2021-03-23T23:28:01+00:00"
         },
         {
             "name": "symfony/options-resolver",
@@ -6485,11 +6467,7 @@
                 "options"
             ],
             "support": {
-<<<<<<< HEAD
-                "source": "https://github.com/symfony/options-resolver/tree/v5.2.3"
-=======
                 "source": "https://github.com/symfony/options-resolver/tree/v5.2.4"
->>>>>>> f255d84d
             },
             "funding": [
                 {
@@ -7056,11 +7034,7 @@
                 "reflection"
             ],
             "support": {
-<<<<<<< HEAD
-                "source": "https://github.com/symfony/property-access/tree/v5.2.3"
-=======
                 "source": "https://github.com/symfony/property-access/tree/v5.2.4"
->>>>>>> f255d84d
             },
             "funding": [
                 {
@@ -7150,11 +7124,7 @@
                 "validator"
             ],
             "support": {
-<<<<<<< HEAD
-                "source": "https://github.com/symfony/property-info/tree/v5.2.3"
-=======
                 "source": "https://github.com/symfony/property-info/tree/v5.2.4"
->>>>>>> f255d84d
             },
             "funding": [
                 {
@@ -7174,21 +7144,21 @@
         },
         {
             "name": "symfony/service-contracts",
-            "version": "v2.2.0",
+            "version": "v2.4.0",
             "source": {
                 "type": "git",
                 "url": "https://github.com/symfony/service-contracts.git",
-                "reference": "d15da7ba4957ffb8f1747218be9e1a121fd298a1"
-            },
-            "dist": {
-                "type": "zip",
-                "url": "https://api.github.com/repos/symfony/service-contracts/zipball/d15da7ba4957ffb8f1747218be9e1a121fd298a1",
-                "reference": "d15da7ba4957ffb8f1747218be9e1a121fd298a1",
+                "reference": "f040a30e04b57fbcc9c6cbcf4dbaa96bd318b9bb"
+            },
+            "dist": {
+                "type": "zip",
+                "url": "https://api.github.com/repos/symfony/service-contracts/zipball/f040a30e04b57fbcc9c6cbcf4dbaa96bd318b9bb",
+                "reference": "f040a30e04b57fbcc9c6cbcf4dbaa96bd318b9bb",
                 "shasum": ""
             },
             "require": {
                 "php": ">=7.2.5",
-                "psr/container": "^1.0"
+                "psr/container": "^1.1"
             },
             "suggest": {
                 "symfony/service-implementation": ""
@@ -7196,7 +7166,7 @@
             "type": "library",
             "extra": {
                 "branch-alias": {
-                    "dev-master": "2.2-dev"
+                    "dev-main": "2.4-dev"
                 },
                 "thanks": {
                     "name": "symfony/contracts",
@@ -7233,7 +7203,7 @@
                 "standards"
             ],
             "support": {
-                "source": "https://github.com/symfony/service-contracts/tree/master"
+                "source": "https://github.com/symfony/service-contracts/tree/v2.4.0"
             },
             "funding": [
                 {
@@ -7249,7 +7219,7 @@
                     "type": "tidelift"
                 }
             ],
-            "time": "2020-09-07T11:33:47+00:00"
+            "time": "2021-04-01T10:43:52+00:00"
         },
         {
             "name": "symfony/string",
@@ -7316,11 +7286,7 @@
                 "utf8"
             ],
             "support": {
-<<<<<<< HEAD
-                "source": "https://github.com/symfony/string/tree/v5.2.3"
-=======
                 "source": "https://github.com/symfony/string/tree/v5.2.6"
->>>>>>> f255d84d
             },
             "funding": [
                 {
@@ -7704,31 +7670,31 @@
         },
         {
             "name": "webimpress/safe-writer",
-            "version": "2.1.0",
+            "version": "2.2.0",
             "source": {
                 "type": "git",
                 "url": "https://github.com/webimpress/safe-writer.git",
-                "reference": "5cfafdec5873c389036f14bf832a5efc9390dcdd"
-            },
-            "dist": {
-                "type": "zip",
-                "url": "https://api.github.com/repos/webimpress/safe-writer/zipball/5cfafdec5873c389036f14bf832a5efc9390dcdd",
-                "reference": "5cfafdec5873c389036f14bf832a5efc9390dcdd",
-                "shasum": ""
-            },
-            "require": {
-                "php": "^7.2 || ^8.0"
-            },
-            "require-dev": {
-                "phpunit/phpunit": "^8.5.8 || ^9.3.7",
-                "vimeo/psalm": "^3.14.2",
-                "webimpress/coding-standard": "^1.1.5"
+                "reference": "9d37cc8bee20f7cb2f58f6e23e05097eab5072e6"
+            },
+            "dist": {
+                "type": "zip",
+                "url": "https://api.github.com/repos/webimpress/safe-writer/zipball/9d37cc8bee20f7cb2f58f6e23e05097eab5072e6",
+                "reference": "9d37cc8bee20f7cb2f58f6e23e05097eab5072e6",
+                "shasum": ""
+            },
+            "require": {
+                "php": "^7.3 || ^8.0"
+            },
+            "require-dev": {
+                "phpunit/phpunit": "^9.5.4",
+                "vimeo/psalm": "^4.7",
+                "webimpress/coding-standard": "^1.2.2"
             },
             "type": "library",
             "extra": {
                 "branch-alias": {
-                    "dev-master": "2.1.x-dev",
-                    "dev-develop": "2.2.x-dev",
+                    "dev-master": "2.2.x-dev",
+                    "dev-develop": "2.3.x-dev",
                     "dev-release-1.0": "1.0.x-dev"
                 }
             },
@@ -7751,7 +7717,7 @@
             ],
             "support": {
                 "issues": "https://github.com/webimpress/safe-writer/issues",
-                "source": "https://github.com/webimpress/safe-writer/tree/master"
+                "source": "https://github.com/webimpress/safe-writer/tree/2.2.0"
             },
             "funding": [
                 {
@@ -7759,7 +7725,7 @@
                     "type": "github"
                 }
             ],
-            "time": "2020-08-25T07:21:11+00:00"
+            "time": "2021-04-19T16:34:45+00:00"
         },
         {
             "name": "wikimedia/composer-merge-plugin",
@@ -8075,16 +8041,16 @@
         },
         {
             "name": "amphp/byte-stream",
-            "version": "v1.8.0",
+            "version": "v1.8.1",
             "source": {
                 "type": "git",
                 "url": "https://github.com/amphp/byte-stream.git",
-                "reference": "f0c20cf598a958ba2aa8c6e5a71c697d652c7088"
-            },
-            "dist": {
-                "type": "zip",
-                "url": "https://api.github.com/repos/amphp/byte-stream/zipball/f0c20cf598a958ba2aa8c6e5a71c697d652c7088",
-                "reference": "f0c20cf598a958ba2aa8c6e5a71c697d652c7088",
+                "reference": "acbd8002b3536485c997c4e019206b3f10ca15bd"
+            },
+            "dist": {
+                "type": "zip",
+                "url": "https://api.github.com/repos/amphp/byte-stream/zipball/acbd8002b3536485c997c4e019206b3f10ca15bd",
+                "reference": "acbd8002b3536485c997c4e019206b3f10ca15bd",
                 "shasum": ""
             },
             "require": {
@@ -8140,9 +8106,15 @@
             "support": {
                 "irc": "irc://irc.freenode.org/amphp",
                 "issues": "https://github.com/amphp/byte-stream/issues",
-                "source": "https://github.com/amphp/byte-stream/tree/master"
-            },
-            "time": "2020-06-29T18:35:05+00:00"
+                "source": "https://github.com/amphp/byte-stream/tree/v1.8.1"
+            },
+            "funding": [
+                {
+                    "url": "https://github.com/amphp",
+                    "type": "github"
+                }
+            ],
+            "time": "2021-03-30T17:13:30+00:00"
         },
         {
             "name": "behat/mink",
@@ -8401,11 +8373,7 @@
             "support": {
                 "irc": "irc://irc.freenode.org/composer",
                 "issues": "https://github.com/composer/xdebug-handler/issues",
-<<<<<<< HEAD
-                "source": "https://github.com/composer/xdebug-handler/tree/1.4.5"
-=======
                 "source": "https://github.com/composer/xdebug-handler/tree/1.4.6"
->>>>>>> f255d84d
             },
             "funding": [
                 {
@@ -9158,16 +9126,16 @@
         },
         {
             "name": "pdepend/pdepend",
-            "version": "2.9.0",
+            "version": "2.9.1",
             "source": {
                 "type": "git",
                 "url": "https://github.com/pdepend/pdepend.git",
-                "reference": "b6452ce4b570f540be3a4f46276dd8d8f4fa5ead"
-            },
-            "dist": {
-                "type": "zip",
-                "url": "https://api.github.com/repos/pdepend/pdepend/zipball/b6452ce4b570f540be3a4f46276dd8d8f4fa5ead",
-                "reference": "b6452ce4b570f540be3a4f46276dd8d8f4fa5ead",
+                "reference": "1632f0cee84512ffd6dde71e58536b3b06528c41"
+            },
+            "dist": {
+                "type": "zip",
+                "url": "https://api.github.com/repos/pdepend/pdepend/zipball/1632f0cee84512ffd6dde71e58536b3b06528c41",
+                "reference": "1632f0cee84512ffd6dde71e58536b3b06528c41",
                 "shasum": ""
             },
             "require": {
@@ -9203,11 +9171,7 @@
             "description": "Official version of pdepend to be handled with Composer",
             "support": {
                 "issues": "https://github.com/pdepend/pdepend/issues",
-<<<<<<< HEAD
-                "source": "https://github.com/pdepend/pdepend/tree/master"
-=======
-                "source": "https://github.com/pdepend/pdepend/tree/2.9.0"
->>>>>>> f255d84d
+                "source": "https://github.com/pdepend/pdepend/tree/2.9.1"
             },
             "funding": [
                 {
@@ -9215,7 +9179,7 @@
                     "type": "tidelift"
                 }
             ],
-            "time": "2021-03-11T09:20:40+00:00"
+            "time": "2021-04-15T21:36:28+00:00"
         },
         {
             "name": "phar-io/manifest",
@@ -9748,11 +9712,6 @@
             ],
             "support": {
                 "issues": "https://github.com/phpspec/prophecy/issues",
-<<<<<<< HEAD
-                "source": "https://github.com/phpspec/prophecy/tree/1.12.2"
-            },
-            "time": "2020-12-19T10:15:11+00:00"
-=======
                 "source": "https://github.com/phpspec/prophecy/tree/1.13.0"
             },
             "time": "2021-03-17T13:42:18+00:00"
@@ -9816,7 +9775,6 @@
                 }
             ],
             "time": "2021-03-19T06:08:17+00:00"
->>>>>>> f255d84d
         },
         {
             "name": "phpunit/php-code-coverage",
@@ -9885,11 +9843,7 @@
             ],
             "support": {
                 "issues": "https://github.com/sebastianbergmann/php-code-coverage/issues",
-<<<<<<< HEAD
-                "source": "https://github.com/sebastianbergmann/php-code-coverage/tree/9.2.5"
-=======
                 "source": "https://github.com/sebastianbergmann/php-code-coverage/tree/9.2.6"
->>>>>>> f255d84d
             },
             "funding": [
                 {
@@ -11384,11 +11338,7 @@
             "description": "Helps you find, load, combine, autofill and validate configuration values of any kind",
             "homepage": "https://symfony.com",
             "support": {
-<<<<<<< HEAD
-                "source": "https://github.com/symfony/config/tree/v5.2.3"
-=======
                 "source": "https://github.com/symfony/config/tree/v5.2.4"
->>>>>>> f255d84d
             },
             "funding": [
                 {
@@ -11453,11 +11403,7 @@
             "description": "Converts CSS selectors to XPath expressions",
             "homepage": "https://symfony.com",
             "support": {
-<<<<<<< HEAD
-                "source": "https://github.com/symfony/css-selector/tree/v5.2.3"
-=======
                 "source": "https://github.com/symfony/css-selector/tree/v5.2.4"
->>>>>>> f255d84d
             },
             "funding": [
                 {
@@ -11544,11 +11490,7 @@
             "description": "Allows you to standardize and centralize the way objects are constructed in your application",
             "homepage": "https://symfony.com",
             "support": {
-<<<<<<< HEAD
-                "source": "https://github.com/symfony/dependency-injection/tree/v5.2.3"
-=======
                 "source": "https://github.com/symfony/dependency-injection/tree/v5.2.6"
->>>>>>> f255d84d
             },
             "funding": [
                 {
@@ -11631,11 +11573,7 @@
             "description": "Provides tools that allow your application components to communicate with each other by dispatching events and listening to them",
             "homepage": "https://symfony.com",
             "support": {
-<<<<<<< HEAD
-                "source": "https://github.com/symfony/event-dispatcher/tree/v4.4.19"
-=======
                 "source": "https://github.com/symfony/event-dispatcher/tree/v4.4.20"
->>>>>>> f255d84d
             },
             "funding": [
                 {
@@ -11776,11 +11714,7 @@
             "description": "Provides basic utilities for the filesystem",
             "homepage": "https://symfony.com",
             "support": {
-<<<<<<< HEAD
-                "source": "https://github.com/symfony/filesystem/tree/v5.2.3"
-=======
                 "source": "https://github.com/symfony/filesystem/tree/v5.2.6"
->>>>>>> f255d84d
             },
             "funding": [
                 {
@@ -11841,11 +11775,7 @@
             "description": "Finds files and directories via an intuitive fluent interface",
             "homepage": "https://symfony.com",
             "support": {
-<<<<<<< HEAD
-                "source": "https://github.com/symfony/finder/tree/v5.2.3"
-=======
                 "source": "https://github.com/symfony/finder/tree/v5.2.4"
->>>>>>> f255d84d
             },
             "funding": [
                 {
@@ -12051,11 +11981,7 @@
             "description": "Executes commands in sub-processes",
             "homepage": "https://symfony.com",
             "support": {
-<<<<<<< HEAD
-                "source": "https://github.com/symfony/process/tree/v5.2.3"
-=======
                 "source": "https://github.com/symfony/process/tree/v5.2.4"
->>>>>>> f255d84d
             },
             "funding": [
                 {
@@ -12117,11 +12043,7 @@
             "description": "Provides a way to profile code",
             "homepage": "https://symfony.com",
             "support": {
-<<<<<<< HEAD
-                "source": "https://github.com/symfony/stopwatch/tree/v5.2.3"
-=======
                 "source": "https://github.com/symfony/stopwatch/tree/v5.2.4"
->>>>>>> f255d84d
             },
             "funding": [
                 {
@@ -12141,16 +12063,16 @@
         },
         {
             "name": "textalk/websocket",
-            "version": "1.5.2",
+            "version": "1.5.3",
             "source": {
                 "type": "git",
                 "url": "https://github.com/Textalk/websocket-php.git",
-                "reference": "b93249453806a2dd46495de46d76fcbcb0d8dee8"
-            },
-            "dist": {
-                "type": "zip",
-                "url": "https://api.github.com/repos/Textalk/websocket-php/zipball/b93249453806a2dd46495de46d76fcbcb0d8dee8",
-                "reference": "b93249453806a2dd46495de46d76fcbcb0d8dee8",
+                "reference": "25f6e322bfaf978a665391efdddc135d4edd60eb"
+            },
+            "dist": {
+                "type": "zip",
+                "url": "https://api.github.com/repos/Textalk/websocket-php/zipball/25f6e322bfaf978a665391efdddc135d4edd60eb",
+                "reference": "25f6e322bfaf978a665391efdddc135d4edd60eb",
                 "shasum": ""
             },
             "require": {
@@ -12184,9 +12106,9 @@
             "description": "WebSocket client and server",
             "support": {
                 "issues": "https://github.com/Textalk/websocket-php/issues",
-                "source": "https://github.com/Textalk/websocket-php/tree/1.5.2"
-            },
-            "time": "2021-02-12T15:39:23+00:00"
+                "source": "https://github.com/Textalk/websocket-php/tree/1.5.3"
+            },
+            "time": "2021-04-18T15:27:16+00:00"
         },
         {
             "name": "theseer/tokenizer",
@@ -12397,10 +12319,9 @@
             ],
             "support": {
                 "issues": "https://github.com/webmozarts/assert/issues",
-<<<<<<< HEAD
-                "source": "https://github.com/webmozarts/assert/tree/1.9.1"
-            },
-            "time": "2020-07-08T17:02:28+00:00"
+                "source": "https://github.com/webmozarts/assert/tree/1.10.0"
+            },
+            "time": "2021-03-09T10:59:23+00:00"
         },
         {
             "name": "webmozart/path-util",
@@ -12451,11 +12372,6 @@
                 "source": "https://github.com/webmozart/path-util/tree/2.3.0"
             },
             "time": "2015-12-17T08:42:14+00:00"
-=======
-                "source": "https://github.com/webmozarts/assert/tree/1.10.0"
-            },
-            "time": "2021-03-09T10:59:23+00:00"
->>>>>>> f255d84d
         }
     ],
     "aliases": [],
