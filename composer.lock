{
    "_readme": [
        "This file locks the dependencies of your project to a known state",
        "Read more about it at https://getcomposer.org/doc/01-basic-usage.md#installing-dependencies",
        "This file is @generated automatically"
    ],
<<<<<<< HEAD
    "content-hash": "ec4f654e55f746101b4bec67deeddfbd",
=======
    "content-hash": "09e8f0e3c0b551e43b19d71d16d83eee",
>>>>>>> 211fd9fb
    "packages": [
        {
            "name": "ahand/mobileesp",
            "version": "dev-master",
            "source": {
                "type": "git",
                "url": "https://github.com/ahand/mobileesp.git",
                "reference": "c02055dbe9baee63aab11438f4d7b5d25075d347"
            },
            "dist": {
                "type": "zip",
                "url": "https://api.github.com/repos/ahand/mobileesp/zipball/c02055dbe9baee63aab11438f4d7b5d25075d347",
                "reference": "c02055dbe9baee63aab11438f4d7b5d25075d347",
                "shasum": ""
            },
            "default-branch": true,
            "type": "library",
            "autoload": {
                "classmap": [
                    "PHP"
                ]
            },
            "notification-url": "https://packagist.org/downloads/",
            "license": [
                "Apache-2.0"
            ],
            "authors": [
                {
                    "name": "Anthony Hand",
                    "email": "anthony.hand@gmail.com",
                    "role": "Maintainer"
                }
            ],
            "description": "Since 2008, MobileESP provides web site developers an easy-to-use and lightweight API for detecting whether visitors are using a mobile device, and if so, what kind. The APIs provide simple boolean results ('true' or 'false') for identifying individual device categories (such as iPhone, BlackBerry, Android, and Windows Mobile), device capabilities (e.g., J2ME), and broad classes of devices, such as 'iPhone Tier' (iPhone/Android/Tizen) or 'Tablet Tier.' APIs are available in PHP, JavaScript, Java, C#, Ruby Python, and more.",
            "homepage": "http://www.mobileesp.org",
            "keywords": [
                "Mobile-Detect",
                "browser",
                "detect android",
                "detect ipad",
                "detect iphone",
                "detect tablet",
                "mobile",
                "mobile detect",
                "mobile detector",
                "mobile device",
                "mobile esp",
                "mobile redirect",
                "mobile view managing",
                "mobiledetect",
                "responsive web",
                "user agent",
                "useragent"
            ],
            "support": {
                "issues": "https://github.com/ahand/mobileesp/issues",
                "source": "https://github.com/ahand/mobileesp/"
            },
            "time": "2017-06-06T22:20:56+00:00"
        },
        {
            "name": "bacon/bacon-qr-code",
            "version": "2.0.5",
            "source": {
                "type": "git",
                "url": "https://github.com/Bacon/BaconQrCode.git",
                "reference": "7190fc6c20370e0e93da6717b182b8249d5b8e71"
            },
            "dist": {
                "type": "zip",
                "url": "https://api.github.com/repos/Bacon/BaconQrCode/zipball/7190fc6c20370e0e93da6717b182b8249d5b8e71",
                "reference": "7190fc6c20370e0e93da6717b182b8249d5b8e71",
                "shasum": ""
            },
            "require": {
                "dasprid/enum": "^1.0.3",
                "ext-iconv": "*",
                "php": "^7.1 || ^8.0"
            },
            "require-dev": {
                "phly/keep-a-changelog": "^2.1",
                "phpunit/phpunit": "^7 | ^8 | ^9",
                "spatie/phpunit-snapshot-assertions": "^4.2.9",
                "squizlabs/php_codesniffer": "^3.4"
            },
            "suggest": {
                "ext-imagick": "to generate QR code images"
            },
            "type": "library",
            "autoload": {
                "psr-4": {
                    "BaconQrCode\\": "src/"
                }
            },
            "notification-url": "https://packagist.org/downloads/",
            "license": [
                "BSD-2-Clause"
            ],
            "authors": [
                {
                    "name": "Ben Scholzen 'DASPRiD'",
                    "email": "mail@dasprids.de",
                    "homepage": "https://dasprids.de/",
                    "role": "Developer"
                }
            ],
            "description": "BaconQrCode is a QR code generator for PHP.",
            "homepage": "https://github.com/Bacon/BaconQrCode",
            "support": {
                "issues": "https://github.com/Bacon/BaconQrCode/issues",
                "source": "https://github.com/Bacon/BaconQrCode/tree/2.0.5"
            },
            "time": "2022-01-31T00:43:09+00:00"
        },
        {
            "name": "brick/varexporter",
            "version": "0.3.5",
            "source": {
                "type": "git",
                "url": "https://github.com/brick/varexporter.git",
                "reference": "05241f28dfcba2b51b11e2d750e296316ebbe518"
            },
            "dist": {
                "type": "zip",
                "url": "https://api.github.com/repos/brick/varexporter/zipball/05241f28dfcba2b51b11e2d750e296316ebbe518",
                "reference": "05241f28dfcba2b51b11e2d750e296316ebbe518",
                "shasum": ""
            },
            "require": {
                "nikic/php-parser": "^4.0",
                "php": "^7.2 || ^8.0"
            },
            "require-dev": {
                "php-coveralls/php-coveralls": "^2.2",
                "phpunit/phpunit": "^8.5 || ^9.0",
                "vimeo/psalm": "4.4.1"
            },
            "type": "library",
            "autoload": {
                "psr-4": {
                    "Brick\\VarExporter\\": "src/"
                }
            },
            "notification-url": "https://packagist.org/downloads/",
            "license": [
                "MIT"
            ],
            "description": "A powerful alternative to var_export(), which can export closures and objects without __set_state()",
            "keywords": [
                "var_export"
            ],
            "support": {
                "issues": "https://github.com/brick/varexporter/issues",
                "source": "https://github.com/brick/varexporter/tree/0.3.5"
            },
            "time": "2021-02-10T13:53:07+00:00"
        },
        {
            "name": "cap60552/php-sip2",
            "version": "v1.0.0",
            "source": {
                "type": "git",
                "url": "https://github.com/cap60552/php-sip2.git",
                "reference": "9904f94e857b7d4d4fd494f2d6634dcaf0d6e2c1"
            },
            "dist": {
                "type": "zip",
                "url": "https://api.github.com/repos/cap60552/php-sip2/zipball/9904f94e857b7d4d4fd494f2d6634dcaf0d6e2c1",
                "reference": "9904f94e857b7d4d4fd494f2d6634dcaf0d6e2c1",
                "shasum": ""
            },
            "type": "library",
            "autoload": {
                "classmap": [
                    "/"
                ]
            },
            "notification-url": "https://packagist.org/downloads/",
            "license": [
                "GPL-3.0"
            ],
            "authors": [
                {
                    "name": "John Wohlers",
                    "email": "john@wohlershome.net",
                    "role": "Maintainer"
                }
            ],
            "description": "PHP class library to facilitate communication with Integrated Library System (ILS) servers via 3M's SIP2.",
            "homepage": "https://github.com/cap60552/php-sip2",
            "support": {
                "issues": "https://github.com/cap60552/php-sip2/issues",
                "source": "https://github.com/cap60552/php-sip2/tree/v1.0.0"
            },
            "time": "2015-11-03T04:42:39+00:00"
        },
        {
            "name": "colinmollenhour/credis",
            "version": "v1.12.1",
            "source": {
                "type": "git",
                "url": "https://github.com/colinmollenhour/credis.git",
                "reference": "c27faa11724229986335c23f4b6d0f1d8d6547fb"
            },
            "dist": {
                "type": "zip",
                "url": "https://api.github.com/repos/colinmollenhour/credis/zipball/c27faa11724229986335c23f4b6d0f1d8d6547fb",
                "reference": "c27faa11724229986335c23f4b6d0f1d8d6547fb",
                "shasum": ""
            },
            "require": {
                "php": ">=5.4.0"
            },
            "type": "library",
            "autoload": {
                "classmap": [
                    "Client.php",
                    "Cluster.php",
                    "Sentinel.php",
                    "Module.php"
                ]
            },
            "notification-url": "https://packagist.org/downloads/",
            "license": [
                "MIT"
            ],
            "authors": [
                {
                    "name": "Colin Mollenhour",
                    "email": "colin@mollenhour.com"
                }
            ],
            "description": "Credis is a lightweight interface to the Redis key-value store which wraps the phpredis library when available for better performance.",
            "homepage": "https://github.com/colinmollenhour/credis",
            "support": {
                "issues": "https://github.com/colinmollenhour/credis/issues",
                "source": "https://github.com/colinmollenhour/credis/tree/v1.12.1"
            },
            "time": "2020-11-06T16:09:14+00:00"
        },
        {
            "name": "composer/package-versions-deprecated",
            "version": "1.11.99.2",
            "source": {
                "type": "git",
                "url": "https://github.com/composer/package-versions-deprecated.git",
                "reference": "c6522afe5540d5fc46675043d3ed5a45a740b27c"
            },
            "dist": {
                "type": "zip",
                "url": "https://api.github.com/repos/composer/package-versions-deprecated/zipball/c6522afe5540d5fc46675043d3ed5a45a740b27c",
                "reference": "c6522afe5540d5fc46675043d3ed5a45a740b27c",
                "shasum": ""
            },
            "require": {
                "composer-plugin-api": "^1.1.0 || ^2.0",
                "php": "^7 || ^8"
            },
            "replace": {
                "ocramius/package-versions": "1.11.99"
            },
            "require-dev": {
                "composer/composer": "^1.9.3 || ^2.0@dev",
                "ext-zip": "^1.13",
                "phpunit/phpunit": "^6.5 || ^7"
            },
            "type": "composer-plugin",
            "extra": {
                "class": "PackageVersions\\Installer",
                "branch-alias": {
                    "dev-master": "1.x-dev"
                }
            },
            "autoload": {
                "psr-4": {
                    "PackageVersions\\": "src/PackageVersions"
                }
            },
            "notification-url": "https://packagist.org/downloads/",
            "license": [
                "MIT"
            ],
            "authors": [
                {
                    "name": "Marco Pivetta",
                    "email": "ocramius@gmail.com"
                },
                {
                    "name": "Jordi Boggiano",
                    "email": "j.boggiano@seld.be"
                }
            ],
            "description": "Composer plugin that provides efficient querying for installed package versions (no runtime IO)",
            "support": {
                "issues": "https://github.com/composer/package-versions-deprecated/issues",
                "source": "https://github.com/composer/package-versions-deprecated/tree/1.11.99.2"
            },
            "funding": [
                {
                    "url": "https://packagist.com",
                    "type": "custom"
                },
                {
                    "url": "https://github.com/composer",
                    "type": "github"
                },
                {
                    "url": "https://tidelift.com/funding/github/packagist/composer/composer",
                    "type": "tidelift"
                }
            ],
            "time": "2021-05-24T07:46:03+00:00"
        },
        {
            "name": "composer/semver",
            "version": "3.2.5",
            "source": {
                "type": "git",
                "url": "https://github.com/composer/semver.git",
                "reference": "31f3ea725711245195f62e54ffa402d8ef2fdba9"
            },
            "dist": {
                "type": "zip",
                "url": "https://api.github.com/repos/composer/semver/zipball/31f3ea725711245195f62e54ffa402d8ef2fdba9",
                "reference": "31f3ea725711245195f62e54ffa402d8ef2fdba9",
                "shasum": ""
            },
            "require": {
                "php": "^5.3.2 || ^7.0 || ^8.0"
            },
            "require-dev": {
                "phpstan/phpstan": "^0.12.54",
                "symfony/phpunit-bridge": "^4.2 || ^5"
            },
            "type": "library",
            "extra": {
                "branch-alias": {
                    "dev-main": "3.x-dev"
                }
            },
            "autoload": {
                "psr-4": {
                    "Composer\\Semver\\": "src"
                }
            },
            "notification-url": "https://packagist.org/downloads/",
            "license": [
                "MIT"
            ],
            "authors": [
                {
                    "name": "Nils Adermann",
                    "email": "naderman@naderman.de",
                    "homepage": "http://www.naderman.de"
                },
                {
                    "name": "Jordi Boggiano",
                    "email": "j.boggiano@seld.be",
                    "homepage": "http://seld.be"
                },
                {
                    "name": "Rob Bast",
                    "email": "rob.bast@gmail.com",
                    "homepage": "http://robbast.nl"
                }
            ],
            "description": "Semver library that offers utilities, version constraint parsing and validation.",
            "keywords": [
                "semantic",
                "semver",
                "validation",
                "versioning"
            ],
            "support": {
                "irc": "irc://irc.freenode.org/composer",
                "issues": "https://github.com/composer/semver/issues",
                "source": "https://github.com/composer/semver/tree/3.2.5"
            },
            "funding": [
                {
                    "url": "https://packagist.com",
                    "type": "custom"
                },
                {
                    "url": "https://github.com/composer",
                    "type": "github"
                },
                {
                    "url": "https://tidelift.com/funding/github/packagist/composer/composer",
                    "type": "tidelift"
                }
            ],
            "time": "2021-05-24T12:41:47+00:00"
        },
        {
            "name": "container-interop/container-interop",
            "version": "1.2.0",
            "source": {
                "type": "git",
                "url": "https://github.com/container-interop/container-interop.git",
                "reference": "79cbf1341c22ec75643d841642dd5d6acd83bdb8"
            },
            "dist": {
                "type": "zip",
                "url": "https://api.github.com/repos/container-interop/container-interop/zipball/79cbf1341c22ec75643d841642dd5d6acd83bdb8",
                "reference": "79cbf1341c22ec75643d841642dd5d6acd83bdb8",
                "shasum": ""
            },
            "require": {
                "psr/container": "^1.0"
            },
            "type": "library",
            "autoload": {
                "psr-4": {
                    "Interop\\Container\\": "src/Interop/Container/"
                }
            },
            "notification-url": "https://packagist.org/downloads/",
            "license": [
                "MIT"
            ],
            "description": "Promoting the interoperability of container objects (DIC, SL, etc.)",
            "homepage": "https://github.com/container-interop/container-interop",
            "support": {
                "issues": "https://github.com/container-interop/container-interop/issues",
                "source": "https://github.com/container-interop/container-interop/tree/master"
            },
            "abandoned": "psr/container",
            "time": "2017-02-14T19:40:03+00:00"
        },
        {
            "name": "dasprid/enum",
            "version": "1.0.3",
            "source": {
                "type": "git",
                "url": "https://github.com/DASPRiD/Enum.git",
                "reference": "5abf82f213618696dda8e3bf6f64dd042d8542b2"
            },
            "dist": {
                "type": "zip",
                "url": "https://api.github.com/repos/DASPRiD/Enum/zipball/5abf82f213618696dda8e3bf6f64dd042d8542b2",
                "reference": "5abf82f213618696dda8e3bf6f64dd042d8542b2",
                "shasum": ""
            },
            "require-dev": {
                "phpunit/phpunit": "^7 | ^8 | ^9",
                "squizlabs/php_codesniffer": "^3.4"
            },
            "type": "library",
            "autoload": {
                "psr-4": {
                    "DASPRiD\\Enum\\": "src/"
                }
            },
            "notification-url": "https://packagist.org/downloads/",
            "license": [
                "BSD-2-Clause"
            ],
            "authors": [
                {
                    "name": "Ben Scholzen 'DASPRiD'",
                    "email": "mail@dasprids.de",
                    "homepage": "https://dasprids.de/",
                    "role": "Developer"
                }
            ],
            "description": "PHP 7.1 enum implementation",
            "keywords": [
                "enum",
                "map"
            ],
            "support": {
                "issues": "https://github.com/DASPRiD/Enum/issues",
                "source": "https://github.com/DASPRiD/Enum/tree/1.0.3"
            },
            "time": "2020-10-02T16:03:48+00:00"
        },
        {
            "name": "doctrine/cache",
            "version": "2.1.1",
            "source": {
                "type": "git",
                "url": "https://github.com/doctrine/cache.git",
                "reference": "331b4d5dbaeab3827976273e9356b3b453c300ce"
            },
            "dist": {
                "type": "zip",
                "url": "https://api.github.com/repos/doctrine/cache/zipball/331b4d5dbaeab3827976273e9356b3b453c300ce",
                "reference": "331b4d5dbaeab3827976273e9356b3b453c300ce",
                "shasum": ""
            },
            "require": {
                "php": "~7.1 || ^8.0"
            },
            "conflict": {
                "doctrine/common": ">2.2,<2.4"
            },
            "require-dev": {
                "alcaeus/mongo-php-adapter": "^1.1",
                "cache/integration-tests": "dev-master",
                "doctrine/coding-standard": "^8.0",
                "mongodb/mongodb": "^1.1",
                "phpunit/phpunit": "^7.0 || ^8.0 || ^9.0",
                "predis/predis": "~1.0",
                "psr/cache": "^1.0 || ^2.0 || ^3.0",
                "symfony/cache": "^4.4 || ^5.2 || ^6.0@dev",
                "symfony/var-exporter": "^4.4 || ^5.2 || ^6.0@dev"
            },
            "suggest": {
                "alcaeus/mongo-php-adapter": "Required to use legacy MongoDB driver"
            },
            "type": "library",
            "autoload": {
                "psr-4": {
                    "Doctrine\\Common\\Cache\\": "lib/Doctrine/Common/Cache"
                }
            },
            "notification-url": "https://packagist.org/downloads/",
            "license": [
                "MIT"
            ],
            "authors": [
                {
                    "name": "Guilherme Blanco",
                    "email": "guilhermeblanco@gmail.com"
                },
                {
                    "name": "Roman Borschel",
                    "email": "roman@code-factory.org"
                },
                {
                    "name": "Benjamin Eberlei",
                    "email": "kontakt@beberlei.de"
                },
                {
                    "name": "Jonathan Wage",
                    "email": "jonwage@gmail.com"
                },
                {
                    "name": "Johannes Schmitt",
                    "email": "schmittjoh@gmail.com"
                }
            ],
            "description": "PHP Doctrine Cache library is a popular cache implementation that supports many different drivers such as redis, memcache, apc, mongodb and others.",
            "homepage": "https://www.doctrine-project.org/projects/cache.html",
            "keywords": [
                "abstraction",
                "apcu",
                "cache",
                "caching",
                "couchdb",
                "memcached",
                "php",
                "redis",
                "xcache"
            ],
            "support": {
                "issues": "https://github.com/doctrine/cache/issues",
                "source": "https://github.com/doctrine/cache/tree/2.1.1"
            },
            "funding": [
                {
                    "url": "https://www.doctrine-project.org/sponsorship.html",
                    "type": "custom"
                },
                {
                    "url": "https://www.patreon.com/phpdoctrine",
                    "type": "patreon"
                },
                {
                    "url": "https://tidelift.com/funding/github/packagist/doctrine%2Fcache",
                    "type": "tidelift"
                }
            ],
            "time": "2021-07-17T14:49:29+00:00"
        },
        {
            "name": "doctrine/collections",
            "version": "1.6.8",
            "source": {
                "type": "git",
                "url": "https://github.com/doctrine/collections.git",
                "reference": "1958a744696c6bb3bb0d28db2611dc11610e78af"
            },
            "dist": {
                "type": "zip",
                "url": "https://api.github.com/repos/doctrine/collections/zipball/1958a744696c6bb3bb0d28db2611dc11610e78af",
                "reference": "1958a744696c6bb3bb0d28db2611dc11610e78af",
                "shasum": ""
            },
            "require": {
                "php": "^7.1.3 || ^8.0"
            },
            "require-dev": {
                "doctrine/coding-standard": "^9.0",
                "phpstan/phpstan": "^0.12",
                "phpunit/phpunit": "^7.5 || ^8.5 || ^9.1.5",
                "vimeo/psalm": "^4.2.1"
            },
            "type": "library",
            "autoload": {
                "psr-4": {
                    "Doctrine\\Common\\Collections\\": "lib/Doctrine/Common/Collections"
                }
            },
            "notification-url": "https://packagist.org/downloads/",
            "license": [
                "MIT"
            ],
            "authors": [
                {
                    "name": "Guilherme Blanco",
                    "email": "guilhermeblanco@gmail.com"
                },
                {
                    "name": "Roman Borschel",
                    "email": "roman@code-factory.org"
                },
                {
                    "name": "Benjamin Eberlei",
                    "email": "kontakt@beberlei.de"
                },
                {
                    "name": "Jonathan Wage",
                    "email": "jonwage@gmail.com"
                },
                {
                    "name": "Johannes Schmitt",
                    "email": "schmittjoh@gmail.com"
                }
            ],
            "description": "PHP Doctrine Collections library that adds additional functionality on top of PHP arrays.",
            "homepage": "https://www.doctrine-project.org/projects/collections.html",
            "keywords": [
                "array",
                "collections",
                "iterators",
                "php"
            ],
            "support": {
                "issues": "https://github.com/doctrine/collections/issues",
                "source": "https://github.com/doctrine/collections/tree/1.6.8"
            },
            "time": "2021-08-10T18:51:53+00:00"
        },
        {
            "name": "doctrine/deprecations",
            "version": "v0.5.3",
            "source": {
                "type": "git",
                "url": "https://github.com/doctrine/deprecations.git",
                "reference": "9504165960a1f83cc1480e2be1dd0a0478561314"
            },
            "dist": {
                "type": "zip",
                "url": "https://api.github.com/repos/doctrine/deprecations/zipball/9504165960a1f83cc1480e2be1dd0a0478561314",
                "reference": "9504165960a1f83cc1480e2be1dd0a0478561314",
                "shasum": ""
            },
            "require": {
                "php": "^7.1|^8.0"
            },
            "require-dev": {
                "doctrine/coding-standard": "^6.0|^7.0|^8.0",
                "phpunit/phpunit": "^7.0|^8.0|^9.0",
                "psr/log": "^1.0"
            },
            "suggest": {
                "psr/log": "Allows logging deprecations via PSR-3 logger implementation"
            },
            "type": "library",
            "autoload": {
                "psr-4": {
                    "Doctrine\\Deprecations\\": "lib/Doctrine/Deprecations"
                }
            },
            "notification-url": "https://packagist.org/downloads/",
            "license": [
                "MIT"
            ],
            "description": "A small layer on top of trigger_error(E_USER_DEPRECATED) or PSR-3 logging with options to disable all deprecations or selectively for packages.",
            "homepage": "https://www.doctrine-project.org/",
            "support": {
                "issues": "https://github.com/doctrine/deprecations/issues",
                "source": "https://github.com/doctrine/deprecations/tree/v0.5.3"
            },
            "time": "2021-03-21T12:59:47+00:00"
        },
        {
            "name": "doctrine/event-manager",
            "version": "1.1.1",
            "source": {
                "type": "git",
                "url": "https://github.com/doctrine/event-manager.git",
                "reference": "41370af6a30faa9dc0368c4a6814d596e81aba7f"
            },
            "dist": {
                "type": "zip",
                "url": "https://api.github.com/repos/doctrine/event-manager/zipball/41370af6a30faa9dc0368c4a6814d596e81aba7f",
                "reference": "41370af6a30faa9dc0368c4a6814d596e81aba7f",
                "shasum": ""
            },
            "require": {
                "php": "^7.1 || ^8.0"
            },
            "conflict": {
                "doctrine/common": "<2.9@dev"
            },
            "require-dev": {
                "doctrine/coding-standard": "^6.0",
                "phpunit/phpunit": "^7.0"
            },
            "type": "library",
            "extra": {
                "branch-alias": {
                    "dev-master": "1.0.x-dev"
                }
            },
            "autoload": {
                "psr-4": {
                    "Doctrine\\Common\\": "lib/Doctrine/Common"
                }
            },
            "notification-url": "https://packagist.org/downloads/",
            "license": [
                "MIT"
            ],
            "authors": [
                {
                    "name": "Guilherme Blanco",
                    "email": "guilhermeblanco@gmail.com"
                },
                {
                    "name": "Roman Borschel",
                    "email": "roman@code-factory.org"
                },
                {
                    "name": "Benjamin Eberlei",
                    "email": "kontakt@beberlei.de"
                },
                {
                    "name": "Jonathan Wage",
                    "email": "jonwage@gmail.com"
                },
                {
                    "name": "Johannes Schmitt",
                    "email": "schmittjoh@gmail.com"
                },
                {
                    "name": "Marco Pivetta",
                    "email": "ocramius@gmail.com"
                }
            ],
            "description": "The Doctrine Event Manager is a simple PHP event system that was built to be used with the various Doctrine projects.",
            "homepage": "https://www.doctrine-project.org/projects/event-manager.html",
            "keywords": [
                "event",
                "event dispatcher",
                "event manager",
                "event system",
                "events"
            ],
            "support": {
                "issues": "https://github.com/doctrine/event-manager/issues",
                "source": "https://github.com/doctrine/event-manager/tree/1.1.x"
            },
            "funding": [
                {
                    "url": "https://www.doctrine-project.org/sponsorship.html",
                    "type": "custom"
                },
                {
                    "url": "https://www.patreon.com/phpdoctrine",
                    "type": "patreon"
                },
                {
                    "url": "https://tidelift.com/funding/github/packagist/doctrine%2Fevent-manager",
                    "type": "tidelift"
                }
            ],
            "time": "2020-05-29T18:28:51+00:00"
        },
        {
            "name": "doctrine/persistence",
            "version": "2.3.0",
            "source": {
                "type": "git",
                "url": "https://github.com/doctrine/persistence.git",
                "reference": "f8af155c1e7963f3d2b4415097d55757bbaa53d8"
            },
            "dist": {
                "type": "zip",
                "url": "https://api.github.com/repos/doctrine/persistence/zipball/f8af155c1e7963f3d2b4415097d55757bbaa53d8",
                "reference": "f8af155c1e7963f3d2b4415097d55757bbaa53d8",
                "shasum": ""
            },
            "require": {
                "doctrine/cache": "^1.11 || ^2.0",
                "doctrine/collections": "^1.0",
                "doctrine/deprecations": "^0.5.3",
                "doctrine/event-manager": "^1.0",
                "php": "^7.1 || ^8.0",
                "psr/cache": "^1.0 || ^2.0 || ^3.0"
            },
            "conflict": {
                "doctrine/annotations": "<1.0 || >=2.0",
                "doctrine/common": "<2.10@dev"
            },
            "require-dev": {
                "composer/package-versions-deprecated": "^1.11",
                "doctrine/annotations": "^1.0",
                "doctrine/coding-standard": "^6.0 || ^9.0",
                "doctrine/common": "^3.0",
                "phpstan/phpstan": "1.2.0",
                "phpunit/phpunit": "^7.5.20 || ^8.0 || ^9.0",
                "symfony/cache": "^4.4 || ^5.0 || ^6.0",
                "vimeo/psalm": "4.13.1"
            },
            "type": "library",
            "autoload": {
                "psr-4": {
                    "Doctrine\\Common\\": "lib/Doctrine/Common",
                    "Doctrine\\Persistence\\": "lib/Doctrine/Persistence"
                }
            },
            "notification-url": "https://packagist.org/downloads/",
            "license": [
                "MIT"
            ],
            "authors": [
                {
                    "name": "Guilherme Blanco",
                    "email": "guilhermeblanco@gmail.com"
                },
                {
                    "name": "Roman Borschel",
                    "email": "roman@code-factory.org"
                },
                {
                    "name": "Benjamin Eberlei",
                    "email": "kontakt@beberlei.de"
                },
                {
                    "name": "Jonathan Wage",
                    "email": "jonwage@gmail.com"
                },
                {
                    "name": "Johannes Schmitt",
                    "email": "schmittjoh@gmail.com"
                },
                {
                    "name": "Marco Pivetta",
                    "email": "ocramius@gmail.com"
                }
            ],
            "description": "The Doctrine Persistence project is a set of shared interfaces and functionality that the different Doctrine object mappers share.",
            "homepage": "https://doctrine-project.org/projects/persistence.html",
            "keywords": [
                "mapper",
                "object",
                "odm",
                "orm",
                "persistence"
            ],
            "support": {
                "issues": "https://github.com/doctrine/persistence/issues",
                "source": "https://github.com/doctrine/persistence/tree/2.3.0"
            },
            "time": "2022-01-09T19:58:46+00:00"
        },
        {
            "name": "endroid/qr-code",
            "version": "4.2.2",
            "source": {
                "type": "git",
                "url": "https://github.com/endroid/qr-code.git",
                "reference": "53bfce79da95bf082484301fecbc1d77a3907f78"
            },
            "dist": {
                "type": "zip",
                "url": "https://api.github.com/repos/endroid/qr-code/zipball/53bfce79da95bf082484301fecbc1d77a3907f78",
                "reference": "53bfce79da95bf082484301fecbc1d77a3907f78",
                "shasum": ""
            },
            "require": {
                "bacon/bacon-qr-code": "^2.0",
                "php": "^7.3||^8.0"
            },
            "require-dev": {
                "endroid/quality": "dev-master",
                "ext-gd": "*",
                "khanamiryan/qrcode-detector-decoder": "^1.0.4",
                "setasign/fpdf": "^1.8.2"
            },
            "suggest": {
                "ext-gd": "Enables you to write PNG images",
                "khanamiryan/qrcode-detector-decoder": "Enables you to use the image validator",
                "roave/security-advisories": "Makes sure package versions with known security issues are not installed",
                "setasign/fpdf": "Enables you to use the PDF writer"
            },
            "type": "library",
            "extra": {
                "branch-alias": {
                    "dev-master": "4.x-dev"
                }
            },
            "autoload": {
                "psr-4": {
                    "Endroid\\QrCode\\": "src/"
                }
            },
            "notification-url": "https://packagist.org/downloads/",
            "license": [
                "MIT"
            ],
            "authors": [
                {
                    "name": "Jeroen van den Enden",
                    "email": "info@endroid.nl"
                }
            ],
            "description": "Endroid QR Code",
            "homepage": "https://github.com/endroid/qr-code",
            "keywords": [
                "code",
                "endroid",
                "php",
                "qr",
                "qrcode"
            ],
            "support": {
                "issues": "https://github.com/endroid/qr-code/issues",
                "source": "https://github.com/endroid/qr-code/tree/4.2.2"
            },
            "funding": [
                {
                    "url": "https://github.com/endroid",
                    "type": "github"
                }
            ],
            "time": "2021-08-16T22:08:35+00:00"
        },
        {
            "name": "filp/whoops",
            "version": "2.14.5",
            "source": {
                "type": "git",
                "url": "https://github.com/filp/whoops.git",
                "reference": "a63e5e8f26ebbebf8ed3c5c691637325512eb0dc"
            },
            "dist": {
                "type": "zip",
                "url": "https://api.github.com/repos/filp/whoops/zipball/a63e5e8f26ebbebf8ed3c5c691637325512eb0dc",
                "reference": "a63e5e8f26ebbebf8ed3c5c691637325512eb0dc",
                "shasum": ""
            },
            "require": {
                "php": "^5.5.9 || ^7.0 || ^8.0",
                "psr/log": "^1.0.1 || ^2.0 || ^3.0"
            },
            "require-dev": {
                "mockery/mockery": "^0.9 || ^1.0",
                "phpunit/phpunit": "^4.8.36 || ^5.7.27 || ^6.5.14 || ^7.5.20 || ^8.5.8 || ^9.3.3",
                "symfony/var-dumper": "^2.6 || ^3.0 || ^4.0 || ^5.0"
            },
            "suggest": {
                "symfony/var-dumper": "Pretty print complex values better with var-dumper available",
                "whoops/soap": "Formats errors as SOAP responses"
            },
            "type": "library",
            "extra": {
                "branch-alias": {
                    "dev-master": "2.7-dev"
                }
            },
            "autoload": {
                "psr-4": {
                    "Whoops\\": "src/Whoops/"
                }
            },
            "notification-url": "https://packagist.org/downloads/",
            "license": [
                "MIT"
            ],
            "authors": [
                {
                    "name": "Filipe Dobreira",
                    "homepage": "https://github.com/filp",
                    "role": "Developer"
                }
            ],
            "description": "php error handling for cool kids",
            "homepage": "https://filp.github.io/whoops/",
            "keywords": [
                "error",
                "exception",
                "handling",
                "library",
                "throwable",
                "whoops"
            ],
            "support": {
                "issues": "https://github.com/filp/whoops/issues",
                "source": "https://github.com/filp/whoops/tree/2.14.5"
            },
            "funding": [
                {
                    "url": "https://github.com/denis-sokolov",
                    "type": "github"
                }
            ],
            "time": "2022-01-07T12:00:00+00:00"
        },
        {
            "name": "jasig/phpcas",
            "version": "1.4.0",
            "source": {
                "type": "git",
                "url": "https://github.com/apereo/phpCAS.git",
                "reference": "ea27d122c4c7114006b33d15668c90f1904d53df"
            },
            "dist": {
                "type": "zip",
                "url": "https://api.github.com/repos/apereo/phpCAS/zipball/ea27d122c4c7114006b33d15668c90f1904d53df",
                "reference": "ea27d122c4c7114006b33d15668c90f1904d53df",
                "shasum": ""
            },
            "require": {
                "ext-curl": "*",
                "php": ">=7.0.0",
                "psr/log": "^1.0.0"
            },
            "require-dev": {
                "monolog/monolog": "^1.0.0",
                "phpunit/phpunit": ">=4.8.35 <8"
            },
            "type": "library",
            "extra": {
                "branch-alias": {
                    "dev-master": "1.3.x-dev"
                }
            },
            "autoload": {
                "classmap": [
                    "source/"
                ]
            },
            "notification-url": "https://packagist.org/downloads/",
            "license": [
                "Apache-2.0"
            ],
            "authors": [
                {
                    "name": "Joachim Fritschi",
                    "email": "jfritschi@freenet.de",
                    "homepage": "https://github.com/jfritschi"
                },
                {
                    "name": "Adam Franco",
                    "homepage": "https://github.com/adamfranco"
                },
                {
                    "name": "Henry Pan",
                    "homepage": "https://github.com/phy25"
                }
            ],
            "description": "Provides a simple API for authenticating users against a CAS server",
            "homepage": "https://wiki.jasig.org/display/CASC/phpCAS",
            "keywords": [
                "apereo",
                "cas",
                "jasig"
            ],
            "support": {
                "issues": "https://github.com/apereo/phpCAS/issues",
                "source": "https://github.com/apereo/phpCAS/tree/1.4.0"
            },
            "time": "2021-05-30T19:53:34+00:00"
        },
        {
            "name": "laminas/laminas-cache",
            "version": "3.1.2",
            "source": {
                "type": "git",
                "url": "https://github.com/laminas/laminas-cache.git",
                "reference": "e43a04ad7b04683e372615f729312e3c57d68c8f"
            },
            "dist": {
                "type": "zip",
                "url": "https://api.github.com/repos/laminas/laminas-cache/zipball/e43a04ad7b04683e372615f729312e3c57d68c8f",
                "reference": "e43a04ad7b04683e372615f729312e3c57d68c8f",
                "shasum": ""
            },
            "require": {
                "laminas/laminas-cache-storage-implementation": "1.0",
                "laminas/laminas-eventmanager": "^3.4",
                "laminas/laminas-servicemanager": "^3.7",
                "laminas/laminas-stdlib": "^3.6",
                "php": "^7.3 || ~8.0.0 || ~8.1.0",
                "psr/cache": "^1.0",
                "psr/simple-cache": "^1.0",
                "webmozart/assert": "^1.9"
            },
            "conflict": {
                "symfony/console": "<5.1"
            },
            "provide": {
                "psr/cache-implementation": "1.0",
                "psr/simple-cache-implementation": "1.0"
            },
            "require-dev": {
                "laminas/laminas-cache-storage-adapter-apcu": "2.0.x-dev",
                "laminas/laminas-cache-storage-adapter-blackhole": "2.0.x-dev",
                "laminas/laminas-cache-storage-adapter-filesystem": "2.0.x-dev",
                "laminas/laminas-cache-storage-adapter-memory": "2.0.x-dev",
                "laminas/laminas-cache-storage-adapter-test": "2.0.x-dev",
                "laminas/laminas-cli": "^1.0",
                "laminas/laminas-coding-standard": "~2.2.0",
                "laminas/laminas-config-aggregator": "^1.5",
                "laminas/laminas-feed": "^2.14",
                "laminas/laminas-serializer": "^2.6",
                "phpbench/phpbench": "^1.0",
                "phpunit/phpunit": "^9.5",
                "psalm/plugin-phpunit": "^0.16.1",
                "vimeo/psalm": "^4.9"
            },
            "suggest": {
                "laminas/laminas-cache-storage-adapter-apcu": "APCu implementation",
                "laminas/laminas-cache-storage-adapter-blackhole": "Blackhole/Void implementation",
                "laminas/laminas-cache-storage-adapter-ext-mongodb": "MongoDB implementation",
                "laminas/laminas-cache-storage-adapter-filesystem": "Filesystem implementation",
                "laminas/laminas-cache-storage-adapter-memcached": "Memcached implementation",
                "laminas/laminas-cache-storage-adapter-memory": "Memory implementation",
                "laminas/laminas-cache-storage-adapter-redis": "Redis implementation",
                "laminas/laminas-cache-storage-adapter-session": "Session implementation",
                "laminas/laminas-cli": "The laminas-cli binary can be used to consume commands provided by this component",
                "laminas/laminas-serializer": "Laminas\\Serializer component"
            },
            "type": "library",
            "extra": {
                "laminas": {
                    "component": "Laminas\\Cache",
                    "config-provider": "Laminas\\Cache\\ConfigProvider"
                }
            },
            "autoload": {
                "psr-4": {
                    "Laminas\\Cache\\": "src/"
                }
            },
            "notification-url": "https://packagist.org/downloads/",
            "license": [
                "BSD-3-Clause"
            ],
            "description": "Caching implementation with a variety of storage options, as well as codified caching strategies for callbacks, classes, and output",
            "homepage": "https://laminas.dev",
            "keywords": [
                "cache",
                "laminas",
                "psr-16",
                "psr-6"
            ],
            "support": {
                "chat": "https://laminas.dev/chat",
                "docs": "https://docs.laminas.dev/laminas-cache/",
                "forum": "https://discourse.laminas.dev",
                "issues": "https://github.com/laminas/laminas-cache/issues",
                "rss": "https://github.com/laminas/laminas-cache/releases.atom",
                "source": "https://github.com/laminas/laminas-cache"
            },
            "funding": [
                {
                    "url": "https://funding.communitybridge.org/projects/laminas-project",
                    "type": "community_bridge"
                }
            ],
            "time": "2021-11-18T16:54:49+00:00"
        },
        {
            "name": "laminas/laminas-cache-storage-adapter-blackhole",
            "version": "2.0.0",
            "source": {
                "type": "git",
                "url": "https://github.com/laminas/laminas-cache-storage-adapter-blackhole.git",
                "reference": "fdb6c4b9813cc7365d72c002b09dc808e34b7002"
            },
            "dist": {
                "type": "zip",
                "url": "https://api.github.com/repos/laminas/laminas-cache-storage-adapter-blackhole/zipball/fdb6c4b9813cc7365d72c002b09dc808e34b7002",
                "reference": "fdb6c4b9813cc7365d72c002b09dc808e34b7002",
                "shasum": ""
            },
            "require": {
                "laminas/laminas-cache": "^3.0",
                "php": "^7.3 || ~8.0.0 || ~8.1.0"
            },
            "provide": {
                "laminas/laminas-cache-storage-implementation": "1.0"
            },
            "require-dev": {
                "laminas/laminas-cache": "3.0.x-dev",
                "laminas/laminas-cache-storage-adapter-test": "2.0.x-dev",
                "laminas/laminas-coding-standard": "~2.3.0",
                "psalm/plugin-phpunit": "^0.16.1",
                "vimeo/psalm": "^4.9"
            },
            "type": "library",
            "extra": {
                "laminas": {
                    "config-provider": "Laminas\\Cache\\Storage\\Adapter\\BlackHole\\ConfigProvider",
                    "module": "Laminas\\Cache\\Storage\\Adapter\\BlackHole"
                }
            },
            "autoload": {
                "psr-4": {
                    "Laminas\\Cache\\Storage\\Adapter\\": "src/"
                }
            },
            "notification-url": "https://packagist.org/downloads/",
            "license": [
                "BSD-3-Clause"
            ],
            "description": "Laminas cache adapter for blackhole",
            "keywords": [
                "cache",
                "laminas"
            ],
            "support": {
                "docs": "https://docs.laminas.dev/laminas-cache-storage-adapter-blackhole/",
                "forum": "https://discourse.laminas.dev/",
                "issues": "https://github.com/laminas/laminas-cache-storage-adapter-blackhole/issues",
                "rss": "https://github.com/laminas/laminas-cache-storage-adapter-blackhole/releases.atom",
                "source": "https://github.com/laminas/laminas-cache-storage-adapter-blackhole"
            },
            "funding": [
                {
                    "url": "https://funding.communitybridge.org/projects/laminas-project",
                    "type": "community_bridge"
                }
            ],
            "time": "2021-11-08T06:06:27+00:00"
        },
        {
            "name": "laminas/laminas-cache-storage-adapter-filesystem",
            "version": "2.0.1",
            "source": {
                "type": "git",
                "url": "https://github.com/laminas/laminas-cache-storage-adapter-filesystem.git",
                "reference": "7603eec055525176649aa62d62db2db915ce8ea8"
            },
            "dist": {
                "type": "zip",
                "url": "https://api.github.com/repos/laminas/laminas-cache-storage-adapter-filesystem/zipball/7603eec055525176649aa62d62db2db915ce8ea8",
                "reference": "7603eec055525176649aa62d62db2db915ce8ea8",
                "shasum": ""
            },
            "require": {
                "laminas/laminas-cache": "^3.0",
                "php": "^7.3 || ~8.0.0 || ~8.1.0"
            },
            "provide": {
                "laminas/laminas-cache-storage-implementation": "1.0"
            },
            "require-dev": {
                "ext-pcntl": "*",
                "ext-posix": "*",
                "laminas/laminas-cache-storage-adapter-benchmark": "^1.0",
                "laminas/laminas-cache-storage-adapter-test": "^2.0 || 2.0.x-dev",
                "laminas/laminas-coding-standard": "^2.3",
                "laminas/laminas-serializer": "^2.10",
                "phpunit/phpunit": "^9.5",
                "psalm/plugin-phpunit": "^0.16.1",
                "vimeo/psalm": "^4.10"
            },
            "type": "library",
            "extra": {
                "laminas": {
                    "config-provider": "Laminas\\Cache\\Storage\\Adapter\\Filesystem\\ConfigProvider",
                    "module": "Laminas\\Cache\\Storage\\Adapter\\Filesystem"
                }
            },
            "autoload": {
                "psr-4": {
                    "Laminas\\Cache\\Storage\\Adapter\\": "src/"
                }
            },
            "notification-url": "https://packagist.org/downloads/",
            "license": [
                "BSD-3-Clause"
            ],
            "description": "Laminas cache adapter for filesystem",
            "keywords": [
                "cache",
                "laminas"
            ],
            "support": {
                "docs": "https://docs.laminas.dev/laminas-cache-storage-adapter-filesystem/",
                "forum": "https://discourse.laminas.dev/",
                "issues": "https://github.com/laminas/laminas-cache-storage-adapter-filesystem/issues",
                "rss": "https://github.com/laminas/laminas-cache-storage-adapter-filesystem/releases.atom",
                "source": "https://github.com/laminas/laminas-cache-storage-adapter-filesystem"
            },
            "funding": [
                {
                    "url": "https://funding.communitybridge.org/projects/laminas-project",
                    "type": "community_bridge"
                }
            ],
            "time": "2021-12-01T10:01:46+00:00"
        },
        {
            "name": "laminas/laminas-cache-storage-adapter-memcached",
            "version": "2.0.0",
            "source": {
                "type": "git",
                "url": "https://github.com/laminas/laminas-cache-storage-adapter-memcached.git",
                "reference": "dd6077d2a9a67f8f30b784745259861a8ae6c7cb"
            },
            "dist": {
                "type": "zip",
                "url": "https://api.github.com/repos/laminas/laminas-cache-storage-adapter-memcached/zipball/dd6077d2a9a67f8f30b784745259861a8ae6c7cb",
                "reference": "dd6077d2a9a67f8f30b784745259861a8ae6c7cb",
                "shasum": ""
            },
            "require": {
                "ext-memcached": "^3.1.5",
                "laminas/laminas-cache": "^3.0",
                "php": "^7.3 || ~8.0.0 || ~8.1.0"
            },
            "provide": {
                "laminas/laminas-cache-storage-implementation": "1.0"
            },
            "require-dev": {
                "laminas/laminas-cache": "3.0.x-dev",
                "laminas/laminas-cache-storage-adapter-benchmark": "^1.0",
                "laminas/laminas-cache-storage-adapter-test": "2.0.x-dev",
                "laminas/laminas-coding-standard": "~2.2.0",
                "phpunit/phpunit": "^9.5.8",
                "psalm/plugin-phpunit": "^0.16.1",
                "vimeo/psalm": "^4.10"
            },
            "type": "library",
            "extra": {
                "laminas": {
                    "config-provider": "Laminas\\Cache\\Storage\\Adapter\\Memcached\\ConfigProvider",
                    "module": "Laminas\\Cache\\Storage\\Adapter\\Memcached"
                }
            },
            "autoload": {
                "psr-4": {
                    "Laminas\\Cache\\Storage\\Adapter\\": "src/"
                }
            },
            "notification-url": "https://packagist.org/downloads/",
            "license": [
                "BSD-3-Clause"
            ],
            "description": "Laminas cache adapter for memcached",
            "keywords": [
                "cache",
                "laminas",
                "memcached"
            ],
            "support": {
                "docs": "https://docs.laminas.dev/laminas-cache-storage-adapter-memcached/",
                "forum": "https://discourse.laminas.dev/",
                "issues": "https://github.com/laminas/laminas-cache-storage-adapter-memcached/issues",
                "rss": "https://github.com/laminas/laminas-cache-storage-adapter-memcached/releases.atom",
                "source": "https://github.com/laminas/laminas-cache-storage-adapter-memcached"
            },
            "funding": [
                {
                    "url": "https://funding.communitybridge.org/projects/laminas-project",
                    "type": "community_bridge"
                }
            ],
            "time": "2021-09-26T14:50:54+00:00"
        },
        {
            "name": "laminas/laminas-cache-storage-adapter-memory",
            "version": "2.0.0",
            "source": {
                "type": "git",
                "url": "https://github.com/laminas/laminas-cache-storage-adapter-memory.git",
                "reference": "f47aed9d5f6f3eac5970693ea5898d67d3f33dcf"
            },
            "dist": {
                "type": "zip",
                "url": "https://api.github.com/repos/laminas/laminas-cache-storage-adapter-memory/zipball/f47aed9d5f6f3eac5970693ea5898d67d3f33dcf",
                "reference": "f47aed9d5f6f3eac5970693ea5898d67d3f33dcf",
                "shasum": ""
            },
            "require": {
                "laminas/laminas-cache": "^3.0",
                "php": "^7.3 || ~8.0.0 || ~8.1.0"
            },
            "provide": {
                "laminas/laminas-cache-storage-implementation": "1.0"
            },
            "require-dev": {
                "laminas/laminas-cache": "3.0.x-dev",
                "laminas/laminas-cache-storage-adapter-benchmark": "^1.0",
                "laminas/laminas-cache-storage-adapter-test": "2.0.x-dev",
                "laminas/laminas-coding-standard": "~2.3.0",
                "psalm/plugin-phpunit": "^0.16.1",
                "vimeo/psalm": "^4.9"
            },
            "type": "library",
            "extra": {
                "laminas": {
                    "config-provider": "Laminas\\Cache\\Storage\\Adapter\\Memory\\ConfigProvider",
                    "module": "Laminas\\Cache\\Storage\\Adapter\\Memory"
                }
            },
            "autoload": {
                "psr-4": {
                    "Laminas\\Cache\\Storage\\Adapter\\": "src/"
                }
            },
            "notification-url": "https://packagist.org/downloads/",
            "license": [
                "BSD-3-Clause"
            ],
            "description": "Laminas cache adapter for memory",
            "keywords": [
                "cache",
                "laminas"
            ],
            "support": {
                "docs": "https://docs.laminas.dev/laminas-cache-storage-adapter-memory/",
                "forum": "https://discourse.laminas.dev/",
                "issues": "https://github.com/laminas/laminas-cache-storage-adapter-memory/issues",
                "rss": "https://github.com/laminas/laminas-cache-storage-adapter-memory/releases.atom",
                "source": "https://github.com/laminas/laminas-cache-storage-adapter-memory"
            },
            "funding": [
                {
                    "url": "https://funding.communitybridge.org/projects/laminas-project",
                    "type": "community_bridge"
                }
            ],
            "time": "2021-11-08T22:17:24+00:00"
        },
        {
            "name": "laminas/laminas-captcha",
            "version": "2.11.0",
            "source": {
                "type": "git",
                "url": "https://github.com/laminas/laminas-captcha.git",
                "reference": "6b0b98d388b713119cbb5788ea0b90cd6e63513a"
            },
            "dist": {
                "type": "zip",
                "url": "https://api.github.com/repos/laminas/laminas-captcha/zipball/6b0b98d388b713119cbb5788ea0b90cd6e63513a",
                "reference": "6b0b98d388b713119cbb5788ea0b90cd6e63513a",
                "shasum": ""
            },
            "require": {
                "laminas/laminas-math": "^2.7 || ^3.0",
                "laminas/laminas-stdlib": "^3.6",
                "php": "^7.3 || ~8.0.0 || ~8.1.0"
            },
            "conflict": {
                "zendframework/zend-captcha": "*"
            },
            "require-dev": {
                "laminas/laminas-coding-standard": "~2.1.4",
                "laminas/laminas-recaptcha": "^3.0",
                "laminas/laminas-session": "^2.12",
                "laminas/laminas-text": "^2.8",
                "laminas/laminas-validator": "^2.14",
                "phpunit/phpunit": "^9.4.3",
                "psalm/plugin-phpunit": "^0.15.1",
                "vimeo/psalm": "^4.6"
            },
            "suggest": {
                "laminas/laminas-i18n-resources": "Translations of captcha messages",
                "laminas/laminas-recaptcha": "Laminas\\ReCaptcha component",
                "laminas/laminas-session": "Laminas\\Session component",
                "laminas/laminas-text": "Laminas\\Text component",
                "laminas/laminas-validator": "Laminas\\Validator component"
            },
            "type": "library",
            "autoload": {
                "psr-4": {
                    "Laminas\\Captcha\\": "src/"
                }
            },
            "notification-url": "https://packagist.org/downloads/",
            "license": [
                "BSD-3-Clause"
            ],
            "description": "Generate and validate CAPTCHAs using Figlets, images, ReCaptcha, and more",
            "homepage": "https://laminas.dev",
            "keywords": [
                "captcha",
                "laminas"
            ],
            "support": {
                "chat": "https://laminas.dev/chat",
                "docs": "https://docs.laminas.dev/laminas-captcha/",
                "forum": "https://discourse.laminas.dev",
                "issues": "https://github.com/laminas/laminas-captcha/issues",
                "rss": "https://github.com/laminas/laminas-captcha/releases.atom",
                "source": "https://github.com/laminas/laminas-captcha"
            },
            "funding": [
                {
                    "url": "https://funding.communitybridge.org/projects/laminas-project",
                    "type": "community_bridge"
                }
            ],
            "time": "2021-10-01T15:30:12+00:00"
        },
        {
            "name": "laminas/laminas-code",
            "version": "3.5.1",
            "source": {
                "type": "git",
                "url": "https://github.com/laminas/laminas-code.git",
                "reference": "b549b70c0bb6e935d497f84f750c82653326ac77"
            },
            "dist": {
                "type": "zip",
                "url": "https://api.github.com/repos/laminas/laminas-code/zipball/b549b70c0bb6e935d497f84f750c82653326ac77",
                "reference": "b549b70c0bb6e935d497f84f750c82653326ac77",
                "shasum": ""
            },
            "require": {
                "laminas/laminas-eventmanager": "^3.3",
                "laminas/laminas-zendframework-bridge": "^1.1",
                "php": "^7.3 || ~8.0.0"
            },
            "conflict": {
                "phpspec/prophecy": "<1.9.0"
            },
            "replace": {
                "zendframework/zend-code": "^3.4.1"
            },
            "require-dev": {
                "doctrine/annotations": "^1.10.4",
                "ext-phar": "*",
                "laminas/laminas-coding-standard": "^1.0.0",
                "laminas/laminas-stdlib": "^3.3.0",
                "phpunit/phpunit": "^9.4.2"
            },
            "suggest": {
                "doctrine/annotations": "Doctrine\\Common\\Annotations >=1.0 for annotation features",
                "laminas/laminas-stdlib": "Laminas\\Stdlib component"
            },
            "type": "library",
            "autoload": {
                "psr-4": {
                    "Laminas\\Code\\": "src/"
                }
            },
            "notification-url": "https://packagist.org/downloads/",
            "license": [
                "BSD-3-Clause"
            ],
            "description": "Extensions to the PHP Reflection API, static code scanning, and code generation",
            "homepage": "https://laminas.dev",
            "keywords": [
                "code",
                "laminas"
            ],
            "support": {
                "chat": "https://laminas.dev/chat",
                "docs": "https://docs.laminas.dev/laminas-code/",
                "forum": "https://discourse.laminas.dev",
                "issues": "https://github.com/laminas/laminas-code/issues",
                "rss": "https://github.com/laminas/laminas-code/releases.atom",
                "source": "https://github.com/laminas/laminas-code"
            },
            "funding": [
                {
                    "url": "https://funding.communitybridge.org/projects/laminas-project",
                    "type": "community_bridge"
                }
            ],
            "time": "2020-11-30T20:16:31+00:00"
        },
        {
            "name": "laminas/laminas-config",
            "version": "3.7.0",
            "source": {
                "type": "git",
                "url": "https://github.com/laminas/laminas-config.git",
                "reference": "e43d13dcfc273d4392812eb395ce636f73f34dfd"
            },
            "dist": {
                "type": "zip",
                "url": "https://api.github.com/repos/laminas/laminas-config/zipball/e43d13dcfc273d4392812eb395ce636f73f34dfd",
                "reference": "e43d13dcfc273d4392812eb395ce636f73f34dfd",
                "shasum": ""
            },
            "require": {
                "ext-json": "*",
                "laminas/laminas-stdlib": "^3.6",
                "php": "^7.3 || ~8.0.0 || ~8.1.0",
                "psr/container": "^1.0"
            },
            "conflict": {
                "container-interop/container-interop": "<1.2.0",
                "zendframework/zend-config": "*"
            },
            "require-dev": {
                "laminas/laminas-coding-standard": "~1.0.0",
                "laminas/laminas-filter": "^2.7.2",
                "laminas/laminas-i18n": "^2.10.3",
                "laminas/laminas-servicemanager": "^3.7",
                "phpunit/phpunit": "^9.5.5"
            },
            "suggest": {
                "laminas/laminas-filter": "^2.7.2; install if you want to use the Filter processor",
                "laminas/laminas-i18n": "^2.7.4; install if you want to use the Translator processor",
                "laminas/laminas-servicemanager": "^2.7.8 || ^3.3; if you need an extensible plugin manager for use with the Config Factory"
            },
            "type": "library",
            "autoload": {
                "psr-4": {
                    "Laminas\\Config\\": "src/"
                }
            },
            "notification-url": "https://packagist.org/downloads/",
            "license": [
                "BSD-3-Clause"
            ],
            "description": "provides a nested object property based user interface for accessing this configuration data within application code",
            "homepage": "https://laminas.dev",
            "keywords": [
                "config",
                "laminas"
            ],
            "support": {
                "chat": "https://laminas.dev/chat",
                "docs": "https://docs.laminas.dev/laminas-config/",
                "forum": "https://discourse.laminas.dev",
                "issues": "https://github.com/laminas/laminas-config/issues",
                "rss": "https://github.com/laminas/laminas-config/releases.atom",
                "source": "https://github.com/laminas/laminas-config"
            },
            "funding": [
                {
                    "url": "https://funding.communitybridge.org/projects/laminas-project",
                    "type": "community_bridge"
                }
            ],
            "time": "2021-10-01T16:07:46+00:00"
        },
        {
            "name": "laminas/laminas-crypt",
            "version": "3.6.0",
            "source": {
                "type": "git",
                "url": "https://github.com/laminas/laminas-crypt.git",
                "reference": "ad2c29c289a4bc837b37a7650f5178edda0fc548"
            },
            "dist": {
                "type": "zip",
                "url": "https://api.github.com/repos/laminas/laminas-crypt/zipball/ad2c29c289a4bc837b37a7650f5178edda0fc548",
                "reference": "ad2c29c289a4bc837b37a7650f5178edda0fc548",
                "shasum": ""
            },
            "require": {
                "container-interop/container-interop": "^1.2",
                "ext-mbstring": "*",
                "laminas/laminas-math": "^3.4",
                "laminas/laminas-stdlib": "^3.6",
                "php": "^7.3 || ~8.0.0 || ~8.1.0"
            },
            "conflict": {
                "zendframework/zend-crypt": "*"
            },
            "require-dev": {
                "laminas/laminas-coding-standard": "~1.0.0",
                "phpunit/phpunit": "^9.3"
            },
            "suggest": {
                "ext-openssl": "Required for most features of Laminas\\Crypt"
            },
            "type": "library",
            "autoload": {
                "psr-4": {
                    "Laminas\\Crypt\\": "src/"
                }
            },
            "notification-url": "https://packagist.org/downloads/",
            "license": [
                "BSD-3-Clause"
            ],
            "description": "Strong cryptography tools and password hashing",
            "homepage": "https://laminas.dev",
            "keywords": [
                "crypt",
                "laminas"
            ],
            "support": {
                "chat": "https://laminas.dev/chat",
                "docs": "https://docs.laminas.dev/laminas-crypt/",
                "forum": "https://discourse.laminas.dev",
                "issues": "https://github.com/laminas/laminas-crypt/issues",
                "rss": "https://github.com/laminas/laminas-crypt/releases.atom",
                "source": "https://github.com/laminas/laminas-crypt"
            },
            "funding": [
                {
                    "url": "https://funding.communitybridge.org/projects/laminas-project",
                    "type": "community_bridge"
                }
            ],
            "time": "2021-12-06T01:25:27+00:00"
        },
        {
            "name": "laminas/laminas-db",
            "version": "2.13.4",
            "source": {
                "type": "git",
                "url": "https://github.com/laminas/laminas-db.git",
                "reference": "cdabb4bfa669c2c0edb0cb4e014c15b41afd3fb1"
            },
            "dist": {
                "type": "zip",
                "url": "https://api.github.com/repos/laminas/laminas-db/zipball/cdabb4bfa669c2c0edb0cb4e014c15b41afd3fb1",
                "reference": "cdabb4bfa669c2c0edb0cb4e014c15b41afd3fb1",
                "shasum": ""
            },
            "require": {
                "laminas/laminas-stdlib": "^3.6",
                "php": "^7.3 || ~8.0.0 || ~8.1.0"
            },
            "conflict": {
                "zendframework/zend-db": "*"
            },
            "require-dev": {
                "laminas/laminas-coding-standard": "~2.2.1",
                "laminas/laminas-eventmanager": "^3.4",
                "laminas/laminas-hydrator": "^3.2 || ^4.3",
                "laminas/laminas-servicemanager": "^3.7",
                "phpunit/phpunit": "^9.5.5"
            },
            "suggest": {
                "laminas/laminas-eventmanager": "Laminas\\EventManager component",
                "laminas/laminas-hydrator": "(^3.2 || ^4.3) Laminas\\Hydrator component for using HydratingResultSets",
                "laminas/laminas-servicemanager": "Laminas\\ServiceManager component"
            },
            "type": "library",
            "extra": {
                "laminas": {
                    "component": "Laminas\\Db",
                    "config-provider": "Laminas\\Db\\ConfigProvider"
                }
            },
            "autoload": {
                "psr-4": {
                    "Laminas\\Db\\": "src/"
                }
            },
            "notification-url": "https://packagist.org/downloads/",
            "license": [
                "BSD-3-Clause"
            ],
            "description": "Database abstraction layer, SQL abstraction, result set abstraction, and RowDataGateway and TableDataGateway implementations",
            "homepage": "https://laminas.dev",
            "keywords": [
                "db",
                "laminas"
            ],
            "support": {
                "chat": "https://laminas.dev/chat",
                "docs": "https://docs.laminas.dev/laminas-db/",
                "forum": "https://discourse.laminas.dev",
                "issues": "https://github.com/laminas/laminas-db/issues",
                "rss": "https://github.com/laminas/laminas-db/releases.atom",
                "source": "https://github.com/laminas/laminas-db"
            },
            "funding": [
                {
                    "url": "https://funding.communitybridge.org/projects/laminas-project",
                    "type": "community_bridge"
                }
            ],
            "time": "2021-09-21T18:59:44+00:00"
        },
        {
            "name": "laminas/laminas-dom",
            "version": "2.11.0",
            "source": {
                "type": "git",
                "url": "https://github.com/laminas/laminas-dom.git",
                "reference": "30f37a26d2232a310b9587031d3fc5dd93ee64d7"
            },
            "dist": {
                "type": "zip",
                "url": "https://api.github.com/repos/laminas/laminas-dom/zipball/30f37a26d2232a310b9587031d3fc5dd93ee64d7",
                "reference": "30f37a26d2232a310b9587031d3fc5dd93ee64d7",
                "shasum": ""
            },
            "require": {
                "ext-dom": "*",
                "ext-libxml": "*",
                "php": "^7.3 || ~8.0.0 || ~8.1.0"
            },
            "conflict": {
                "zendframework/zend-dom": "*"
            },
            "require-dev": {
                "laminas/laminas-coding-standard": "^2.1.4",
                "phpunit/phpunit": "^9.5.10"
            },
            "type": "library",
            "extra": {
                "branch-alias": {
                    "dev-master": "2.7.x-dev",
                    "dev-develop": "2.8.x-dev"
                }
            },
            "autoload": {
                "psr-4": {
                    "Laminas\\Dom\\": "src/"
                }
            },
            "notification-url": "https://packagist.org/downloads/",
            "license": [
                "BSD-3-Clause"
            ],
            "description": "provides tools for working with DOM documents and structures",
            "homepage": "https://laminas.dev",
            "keywords": [
                "dom",
                "laminas"
            ],
            "support": {
                "chat": "https://laminas.dev/chat",
                "docs": "https://docs.laminas.dev/laminas-dom/",
                "forum": "https://discourse.laminas.dev",
                "issues": "https://github.com/laminas/laminas-dom/issues",
                "rss": "https://github.com/laminas/laminas-dom/releases.atom",
                "source": "https://github.com/laminas/laminas-dom"
            },
            "funding": [
                {
                    "url": "https://funding.communitybridge.org/projects/laminas-project",
                    "type": "community_bridge"
                }
            ],
            "time": "2021-12-13T08:14:18+00:00"
        },
        {
            "name": "laminas/laminas-escaper",
            "version": "2.9.0",
            "source": {
                "type": "git",
                "url": "https://github.com/laminas/laminas-escaper.git",
                "reference": "891ad70986729e20ed2e86355fcf93c9dc238a5f"
            },
            "dist": {
                "type": "zip",
                "url": "https://api.github.com/repos/laminas/laminas-escaper/zipball/891ad70986729e20ed2e86355fcf93c9dc238a5f",
                "reference": "891ad70986729e20ed2e86355fcf93c9dc238a5f",
                "shasum": ""
            },
            "require": {
                "php": "^7.3 || ~8.0.0 || ~8.1.0"
            },
            "conflict": {
                "zendframework/zend-escaper": "*"
            },
            "require-dev": {
                "laminas/laminas-coding-standard": "~2.3.0",
                "phpunit/phpunit": "^9.3",
                "psalm/plugin-phpunit": "^0.12.2",
                "vimeo/psalm": "^3.16"
            },
            "suggest": {
                "ext-iconv": "*",
                "ext-mbstring": "*"
            },
            "type": "library",
            "autoload": {
                "psr-4": {
                    "Laminas\\Escaper\\": "src/"
                }
            },
            "notification-url": "https://packagist.org/downloads/",
            "license": [
                "BSD-3-Clause"
            ],
            "description": "Securely and safely escape HTML, HTML attributes, JavaScript, CSS, and URLs",
            "homepage": "https://laminas.dev",
            "keywords": [
                "escaper",
                "laminas"
            ],
            "support": {
                "chat": "https://laminas.dev/chat",
                "docs": "https://docs.laminas.dev/laminas-escaper/",
                "forum": "https://discourse.laminas.dev",
                "issues": "https://github.com/laminas/laminas-escaper/issues",
                "rss": "https://github.com/laminas/laminas-escaper/releases.atom",
                "source": "https://github.com/laminas/laminas-escaper"
            },
            "funding": [
                {
                    "url": "https://funding.communitybridge.org/projects/laminas-project",
                    "type": "community_bridge"
                }
            ],
            "time": "2021-09-02T17:10:53+00:00"
        },
        {
            "name": "laminas/laminas-eventmanager",
            "version": "3.4.0",
            "source": {
                "type": "git",
                "url": "https://github.com/laminas/laminas-eventmanager.git",
                "reference": "a93fd278c97b2d41ebbce5ba048a24e3e6f580ba"
            },
            "dist": {
                "type": "zip",
                "url": "https://api.github.com/repos/laminas/laminas-eventmanager/zipball/a93fd278c97b2d41ebbce5ba048a24e3e6f580ba",
                "reference": "a93fd278c97b2d41ebbce5ba048a24e3e6f580ba",
                "shasum": ""
            },
            "require": {
                "php": "^7.3 || ~8.0.0 || ~8.1.0"
            },
            "conflict": {
                "zendframework/zend-eventmanager": "*"
            },
            "require-dev": {
                "container-interop/container-interop": "^1.1",
                "laminas/laminas-coding-standard": "~2.2.1",
                "laminas/laminas-stdlib": "^3.6",
                "phpbench/phpbench": "^1.1",
                "phpspec/prophecy-phpunit": "^2.0",
                "phpunit/phpunit": "^9.5.5"
            },
            "suggest": {
                "container-interop/container-interop": "^1.1, to use the lazy listeners feature",
                "laminas/laminas-stdlib": "^2.7.3 || ^3.0, to use the FilterChain feature"
            },
            "type": "library",
            "autoload": {
                "psr-4": {
                    "Laminas\\EventManager\\": "src/"
                }
            },
            "notification-url": "https://packagist.org/downloads/",
            "license": [
                "BSD-3-Clause"
            ],
            "description": "Trigger and listen to events within a PHP application",
            "homepage": "https://laminas.dev",
            "keywords": [
                "event",
                "eventmanager",
                "events",
                "laminas"
            ],
            "support": {
                "chat": "https://laminas.dev/chat",
                "docs": "https://docs.laminas.dev/laminas-eventmanager/",
                "forum": "https://discourse.laminas.dev",
                "issues": "https://github.com/laminas/laminas-eventmanager/issues",
                "rss": "https://github.com/laminas/laminas-eventmanager/releases.atom",
                "source": "https://github.com/laminas/laminas-eventmanager"
            },
            "funding": [
                {
                    "url": "https://funding.communitybridge.org/projects/laminas-project",
                    "type": "community_bridge"
                }
            ],
            "time": "2021-09-07T22:35:32+00:00"
        },
        {
            "name": "laminas/laminas-feed",
            "version": "2.16.0",
            "source": {
                "type": "git",
                "url": "https://github.com/laminas/laminas-feed.git",
                "reference": "cbd0e10c867a1efa6594164d229d8caf4a4ae4c7"
            },
            "dist": {
                "type": "zip",
                "url": "https://api.github.com/repos/laminas/laminas-feed/zipball/cbd0e10c867a1efa6594164d229d8caf4a4ae4c7",
                "reference": "cbd0e10c867a1efa6594164d229d8caf4a4ae4c7",
                "shasum": ""
            },
            "require": {
                "ext-dom": "*",
                "ext-libxml": "*",
                "laminas/laminas-escaper": "^2.9",
                "laminas/laminas-stdlib": "^3.6",
                "php": "^7.3 || ~8.0.0 || ~8.1.0"
            },
            "conflict": {
                "laminas/laminas-servicemanager": "<3.3",
                "zendframework/zend-feed": "*"
            },
            "require-dev": {
                "laminas/laminas-cache": "^2.7.2",
                "laminas/laminas-coding-standard": "~2.2.1",
                "laminas/laminas-db": "^2.13.3",
                "laminas/laminas-http": "^2.15",
                "laminas/laminas-servicemanager": "^3.7",
                "laminas/laminas-validator": "^2.15",
                "phpunit/phpunit": "^9.5.5",
                "psalm/plugin-phpunit": "^0.13.0",
                "psr/http-message": "^1.0.1",
                "vimeo/psalm": "^4.1"
            },
            "suggest": {
                "laminas/laminas-cache": "Laminas\\Cache component, for optionally caching feeds between requests",
                "laminas/laminas-db": "Laminas\\Db component, for use with PubSubHubbub",
                "laminas/laminas-http": "Laminas\\Http for PubSubHubbub, and optionally for use with Laminas\\Feed\\Reader",
                "laminas/laminas-servicemanager": "Laminas\\ServiceManager component, for easily extending ExtensionManager implementations",
                "laminas/laminas-validator": "Laminas\\Validator component, for validating email addresses used in Atom feeds and entries when using the Writer subcomponent",
                "psr/http-message": "PSR-7 ^1.0.1, if you wish to use Laminas\\Feed\\Reader\\Http\\Psr7ResponseDecorator"
            },
            "type": "library",
            "autoload": {
                "psr-4": {
                    "Laminas\\Feed\\": "src/"
                }
            },
            "notification-url": "https://packagist.org/downloads/",
            "license": [
                "BSD-3-Clause"
            ],
            "description": "provides functionality for consuming RSS and Atom feeds",
            "homepage": "https://laminas.dev",
            "keywords": [
                "feed",
                "laminas"
            ],
            "support": {
                "chat": "https://laminas.dev/chat",
                "docs": "https://docs.laminas.dev/laminas-feed/",
                "forum": "https://discourse.laminas.dev",
                "issues": "https://github.com/laminas/laminas-feed/issues",
                "rss": "https://github.com/laminas/laminas-feed/releases.atom",
                "source": "https://github.com/laminas/laminas-feed"
            },
            "funding": [
                {
                    "url": "https://funding.communitybridge.org/projects/laminas-project",
                    "type": "community_bridge"
                }
            ],
            "time": "2021-12-17T09:12:35+00:00"
        },
        {
            "name": "laminas/laminas-filter",
            "version": "2.12.0",
            "source": {
                "type": "git",
                "url": "https://github.com/laminas/laminas-filter.git",
                "reference": "0fc5dcd27dc22dba1a2544123684c67768fc5f88"
            },
            "dist": {
                "type": "zip",
                "url": "https://api.github.com/repos/laminas/laminas-filter/zipball/0fc5dcd27dc22dba1a2544123684c67768fc5f88",
                "reference": "0fc5dcd27dc22dba1a2544123684c67768fc5f88",
                "shasum": ""
            },
            "require": {
                "laminas/laminas-stdlib": "^3.3",
                "laminas/laminas-zendframework-bridge": "^1.0",
                "php": "^7.3 || ~8.0.0"
            },
            "conflict": {
                "laminas/laminas-validator": "<2.10.1"
            },
            "replace": {
                "zendframework/zend-filter": "^2.9.2"
            },
            "require-dev": {
                "laminas/laminas-coding-standard": "~1.0.0",
                "laminas/laminas-crypt": "^3.2.1",
                "laminas/laminas-servicemanager": "^3.3",
                "laminas/laminas-uri": "^2.6",
                "pear/archive_tar": "^1.4.3",
                "phpspec/prophecy-phpunit": "^2.0",
                "phpunit/phpunit": "^9.3",
                "psalm/plugin-phpunit": "^0.15.1",
                "psr/http-factory": "^1.0",
                "vimeo/psalm": "^4.6"
            },
            "suggest": {
                "laminas/laminas-crypt": "Laminas\\Crypt component, for encryption filters",
                "laminas/laminas-i18n": "Laminas\\I18n component for filters depending on i18n functionality",
                "laminas/laminas-servicemanager": "Laminas\\ServiceManager component, for using the filter chain functionality",
                "laminas/laminas-uri": "Laminas\\Uri component, for the UriNormalize filter",
                "psr/http-factory-implementation": "psr/http-factory-implementation, for creating file upload instances when consuming PSR-7 in file upload filters"
            },
            "type": "library",
            "extra": {
                "laminas": {
                    "component": "Laminas\\Filter",
                    "config-provider": "Laminas\\Filter\\ConfigProvider"
                }
            },
            "autoload": {
                "psr-4": {
                    "Laminas\\Filter\\": "src/"
                }
            },
            "notification-url": "https://packagist.org/downloads/",
            "license": [
                "BSD-3-Clause"
            ],
            "description": "Programmatically filter and normalize data and files",
            "homepage": "https://laminas.dev",
            "keywords": [
                "filter",
                "laminas"
            ],
            "support": {
                "chat": "https://laminas.dev/chat",
                "docs": "https://docs.laminas.dev/laminas-filter/",
                "forum": "https://discourse.laminas.dev",
                "issues": "https://github.com/laminas/laminas-filter/issues",
                "rss": "https://github.com/laminas/laminas-filter/releases.atom",
                "source": "https://github.com/laminas/laminas-filter"
            },
            "funding": [
                {
                    "url": "https://funding.communitybridge.org/projects/laminas-project",
                    "type": "community_bridge"
                }
            ],
            "time": "2021-10-24T21:01:15+00:00"
        },
        {
            "name": "laminas/laminas-form",
            "version": "3.0.2",
            "source": {
                "type": "git",
                "url": "https://github.com/laminas/laminas-form.git",
                "reference": "6e6e8210ef7b54fdecc0eb31c8ad30613b4ab299"
            },
            "dist": {
                "type": "zip",
                "url": "https://api.github.com/repos/laminas/laminas-form/zipball/6e6e8210ef7b54fdecc0eb31c8ad30613b4ab299",
                "reference": "6e6e8210ef7b54fdecc0eb31c8ad30613b4ab299",
                "shasum": ""
            },
            "require": {
                "laminas/laminas-hydrator": "^4.1.0",
                "laminas/laminas-inputfilter": "^2.12.0",
                "laminas/laminas-stdlib": "^3.3.1",
                "php": "^7.3 || ~8.0.0"
            },
            "conflict": {
                "doctrine/annotations": "<1.12.0",
                "laminas/laminas-captcha": "<2.10.0",
                "laminas/laminas-eventmanager": "<3.3.0",
                "laminas/laminas-i18n": "<2.11.0",
                "laminas/laminas-recaptcha": "<3.3.0",
                "laminas/laminas-servicemanager": "<3.6.0",
                "laminas/laminas-view": "<2.12.0"
            },
            "require-dev": {
                "doctrine/annotations": "^1.12.0",
                "ext-intl": "*",
                "laminas/laminas-captcha": "^2.10.0",
                "laminas/laminas-coding-standard": "^2.3.0",
                "laminas/laminas-escaper": "^2.7.0",
                "laminas/laminas-eventmanager": "^3.3.1",
                "laminas/laminas-filter": "^2.11.0",
                "laminas/laminas-i18n": "^2.11.1",
                "laminas/laminas-modulemanager": "^2.10.2",
                "laminas/laminas-recaptcha": "^3.3.0",
                "laminas/laminas-servicemanager": "^3.6.4",
                "laminas/laminas-session": "^2.10.0",
                "laminas/laminas-text": "^2.8.1",
                "laminas/laminas-validator": "^2.14.4",
                "laminas/laminas-view": "^2.12.0",
                "phpspec/prophecy-phpunit": "^2.0.1",
                "phpunit/phpunit": "^9.5.5",
                "psalm/plugin-phpunit": "^0.16.0",
                "vimeo/psalm": "^4.7.3"
            },
            "suggest": {
                "doctrine/annotations": "^1.12, required to use laminas-form annotations support",
                "laminas/laminas-captcha": "^2.10, required for using CAPTCHA form elements",
                "laminas/laminas-eventmanager": "^3.3, reuired for laminas-form annotations support",
                "laminas/laminas-i18n": "^2.11, required when using laminas-form view helpers",
                "laminas/laminas-recaptcha": "^3.3, in order to use the ReCaptcha form element",
                "laminas/laminas-servicemanager": "^3.6, required to use the form factories or provide services",
                "laminas/laminas-view": "^2.12, required for using the laminas-form view helpers"
            },
            "type": "library",
            "extra": {
                "laminas": {
                    "component": "Laminas\\Form",
                    "config-provider": "Laminas\\Form\\ConfigProvider"
                }
            },
            "autoload": {
                "psr-4": {
                    "Laminas\\Form\\": "src/"
                }
            },
            "notification-url": "https://packagist.org/downloads/",
            "license": [
                "BSD-3-Clause"
            ],
            "description": "Validate and display simple and complex forms, casting forms to business objects and vice versa",
            "homepage": "https://laminas.dev",
            "keywords": [
                "form",
                "laminas"
            ],
            "support": {
                "chat": "https://laminas.dev/chat",
                "docs": "https://docs.laminas.dev/laminas-form/",
                "forum": "https://discourse.laminas.dev",
                "issues": "https://github.com/laminas/laminas-form/issues",
                "rss": "https://github.com/laminas/laminas-form/releases.atom",
                "source": "https://github.com/laminas/laminas-form"
            },
            "funding": [
                {
                    "url": "https://funding.communitybridge.org/projects/laminas-project",
                    "type": "community_bridge"
                }
            ],
            "time": "2022-02-01T07:38:24+00:00"
        },
        {
            "name": "laminas/laminas-http",
            "version": "2.15.1",
            "source": {
                "type": "git",
                "url": "https://github.com/laminas/laminas-http.git",
                "reference": "261f079c3dffcf6f123484db43c40e44c4bf1c79"
            },
            "dist": {
                "type": "zip",
                "url": "https://api.github.com/repos/laminas/laminas-http/zipball/261f079c3dffcf6f123484db43c40e44c4bf1c79",
                "reference": "261f079c3dffcf6f123484db43c40e44c4bf1c79",
                "shasum": ""
            },
            "require": {
                "laminas/laminas-loader": "^2.8",
                "laminas/laminas-stdlib": "^3.6",
                "laminas/laminas-uri": "^2.9.1",
                "laminas/laminas-validator": "^2.15",
                "php": "^7.3 || ~8.0.0 || ~8.1.0"
            },
            "conflict": {
                "zendframework/zend-http": "*"
            },
            "require-dev": {
                "ext-curl": "*",
                "laminas/laminas-coding-standard": "~2.2.1",
                "phpunit/phpunit": "^9.5.5"
            },
            "suggest": {
                "paragonie/certainty": "For automated management of cacert.pem"
            },
            "type": "library",
            "autoload": {
                "psr-4": {
                    "Laminas\\Http\\": "src/"
                }
            },
            "notification-url": "https://packagist.org/downloads/",
            "license": [
                "BSD-3-Clause"
            ],
            "description": "Provides an easy interface for performing Hyper-Text Transfer Protocol (HTTP) requests",
            "homepage": "https://laminas.dev",
            "keywords": [
                "http",
                "http client",
                "laminas"
            ],
            "support": {
                "chat": "https://laminas.dev/chat",
                "docs": "https://docs.laminas.dev/laminas-http/",
                "forum": "https://discourse.laminas.dev",
                "issues": "https://github.com/laminas/laminas-http/issues",
                "rss": "https://github.com/laminas/laminas-http/releases.atom",
                "source": "https://github.com/laminas/laminas-http"
            },
            "funding": [
                {
                    "url": "https://funding.communitybridge.org/projects/laminas-project",
                    "type": "community_bridge"
                }
            ],
            "time": "2021-12-03T10:17:11+00:00"
        },
        {
            "name": "laminas/laminas-hydrator",
            "version": "4.3.1",
            "source": {
                "type": "git",
                "url": "https://github.com/laminas/laminas-hydrator.git",
                "reference": "cc5ea6b42d318dbac872d94e8dca2d3013a37ab5"
            },
            "dist": {
                "type": "zip",
                "url": "https://api.github.com/repos/laminas/laminas-hydrator/zipball/cc5ea6b42d318dbac872d94e8dca2d3013a37ab5",
                "reference": "cc5ea6b42d318dbac872d94e8dca2d3013a37ab5",
                "shasum": ""
            },
            "require": {
                "laminas/laminas-stdlib": "^3.3",
                "php": "^7.3 || ~8.0.0 || ~8.1.0",
                "webmozart/assert": "^1.10"
            },
            "conflict": {
                "zendframework/zend-hydrator": "*"
            },
            "require-dev": {
                "laminas/laminas-coding-standard": "~2.3.0",
                "laminas/laminas-eventmanager": "^3.2.1",
                "laminas/laminas-modulemanager": "^2.8",
                "laminas/laminas-serializer": "^2.9",
                "laminas/laminas-servicemanager": "^3.3.2",
                "phpbench/phpbench": "^1.0",
                "phpunit/phpunit": "~9.5.5",
                "psalm/plugin-phpunit": "^0.16.1",
                "psr/cache": "1.0.1",
                "vimeo/psalm": "^4.8.1"
            },
            "suggest": {
                "laminas/laminas-eventmanager": "^3.2, to support aggregate hydrator usage",
                "laminas/laminas-serializer": "^2.9, to use the SerializableStrategy",
                "laminas/laminas-servicemanager": "^3.3, to support hydrator plugin manager usage"
            },
            "type": "library",
            "extra": {
                "laminas": {
                    "component": "Laminas\\Hydrator",
                    "config-provider": "Laminas\\Hydrator\\ConfigProvider"
                }
            },
            "autoload": {
                "psr-4": {
                    "Laminas\\Hydrator\\": "src/"
                }
            },
            "notification-url": "https://packagist.org/downloads/",
            "license": [
                "BSD-3-Clause"
            ],
            "description": "Serialize objects to arrays, and vice versa",
            "homepage": "https://laminas.dev",
            "keywords": [
                "hydrator",
                "laminas"
            ],
            "support": {
                "chat": "https://laminas.dev/chat",
                "docs": "https://docs.laminas.dev/laminas-hydrator/",
                "forum": "https://discourse.laminas.dev",
                "issues": "https://github.com/laminas/laminas-hydrator/issues",
                "rss": "https://github.com/laminas/laminas-hydrator/releases.atom",
                "source": "https://github.com/laminas/laminas-hydrator"
            },
            "funding": [
                {
                    "url": "https://funding.communitybridge.org/projects/laminas-project",
                    "type": "community_bridge"
                }
            ],
            "time": "2021-09-09T09:55:00+00:00"
        },
        {
            "name": "laminas/laminas-i18n",
            "version": "2.13.0",
            "source": {
                "type": "git",
                "url": "https://github.com/laminas/laminas-i18n.git",
                "reference": "b3a55d05818ed37ed18e76c103727e95e32cf591"
            },
            "dist": {
                "type": "zip",
                "url": "https://api.github.com/repos/laminas/laminas-i18n/zipball/b3a55d05818ed37ed18e76c103727e95e32cf591",
                "reference": "b3a55d05818ed37ed18e76c103727e95e32cf591",
                "shasum": ""
            },
            "require": {
                "ext-intl": "*",
                "laminas/laminas-stdlib": "^2.7 || ^3.0",
                "php": "^7.3 || ~8.0.0 || ~8.1.0"
            },
            "conflict": {
                "phpspec/prophecy": "<1.9.0",
                "zendframework/zend-i18n": "*"
            },
            "require-dev": {
                "laminas/laminas-cache": "^3.1.2",
                "laminas/laminas-cache-storage-adapter-memory": "^2.0.0",
                "laminas/laminas-cache-storage-deprecated-factory": "^1.0.0",
                "laminas/laminas-coding-standard": "~1.0.0",
                "laminas/laminas-config": "^3.4.0",
                "laminas/laminas-eventmanager": "^3.4.0",
                "laminas/laminas-filter": "^2.10.0",
                "laminas/laminas-servicemanager": "^3.7.0",
                "laminas/laminas-validator": "^2.14.0",
                "laminas/laminas-view": "^2.12.0",
                "phpunit/phpunit": "^9.3"
            },
            "suggest": {
                "laminas/laminas-cache": "You should install this package to cache the translations",
                "laminas/laminas-config": "You should install this package to use the INI translation format",
                "laminas/laminas-eventmanager": "You should install this package to use the events in the translator",
                "laminas/laminas-filter": "You should install this package to use the provided filters",
                "laminas/laminas-i18n-resources": "This package provides validator and captcha translations",
                "laminas/laminas-servicemanager": "You should install this package to use the translator",
                "laminas/laminas-validator": "You should install this package to use the provided validators",
                "laminas/laminas-view": "You should install this package to use the provided view helpers"
            },
            "type": "library",
            "extra": {
                "laminas": {
                    "component": "Laminas\\I18n",
                    "config-provider": "Laminas\\I18n\\ConfigProvider"
                }
            },
            "autoload": {
                "psr-4": {
                    "Laminas\\I18n\\": "src/"
                }
            },
            "notification-url": "https://packagist.org/downloads/",
            "license": [
                "BSD-3-Clause"
            ],
            "description": "Provide translations for your application, and filter and validate internationalized values",
            "homepage": "https://laminas.dev",
            "keywords": [
                "i18n",
                "laminas"
            ],
            "support": {
                "chat": "https://laminas.dev/chat",
                "docs": "https://docs.laminas.dev/laminas-i18n/",
                "forum": "https://discourse.laminas.dev",
                "issues": "https://github.com/laminas/laminas-i18n/issues",
                "rss": "https://github.com/laminas/laminas-i18n/releases.atom",
                "source": "https://github.com/laminas/laminas-i18n"
            },
            "funding": [
                {
                    "url": "https://funding.communitybridge.org/projects/laminas-project",
                    "type": "community_bridge"
                }
            ],
            "time": "2021-12-06T00:44:40+00:00"
        },
        {
            "name": "laminas/laminas-inputfilter",
            "version": "2.12.1",
            "source": {
                "type": "git",
                "url": "https://github.com/laminas/laminas-inputfilter.git",
                "reference": "461a7a27b70bd440f925a31221b7a5348cd0d0fd"
            },
            "dist": {
                "type": "zip",
                "url": "https://api.github.com/repos/laminas/laminas-inputfilter/zipball/461a7a27b70bd440f925a31221b7a5348cd0d0fd",
                "reference": "461a7a27b70bd440f925a31221b7a5348cd0d0fd",
                "shasum": ""
            },
            "require": {
                "laminas/laminas-filter": "^2.9.1",
                "laminas/laminas-servicemanager": "^3.3.1",
                "laminas/laminas-stdlib": "^3.0",
                "laminas/laminas-validator": "^2.11",
                "laminas/laminas-zendframework-bridge": "^1.0",
                "php": "^7.3 || ~8.0.0"
            },
            "replace": {
                "zendframework/zend-inputfilter": "^2.10.1"
            },
            "require-dev": {
                "laminas/laminas-coding-standard": "~1.0.0",
                "laminas/laminas-db": "^2.12",
                "phpspec/prophecy-phpunit": "^2.0",
                "phpunit/phpunit": "^9.4.2",
                "psalm/plugin-phpunit": "^0.15.1",
                "psr/http-message": "^1.0",
                "vimeo/psalm": "^4.6"
            },
            "suggest": {
                "psr/http-message-implementation": "PSR-7 is required if you wish to validate PSR-7 UploadedFileInterface payloads"
            },
            "type": "library",
            "extra": {
                "laminas": {
                    "component": "Laminas\\InputFilter",
                    "config-provider": "Laminas\\InputFilter\\ConfigProvider"
                }
            },
            "autoload": {
                "psr-4": {
                    "Laminas\\InputFilter\\": "src/"
                }
            },
            "notification-url": "https://packagist.org/downloads/",
            "license": [
                "BSD-3-Clause"
            ],
            "description": "Normalize and validate input sets from the web, APIs, the CLI, and more, including files",
            "homepage": "https://laminas.dev",
            "keywords": [
                "inputfilter",
                "laminas"
            ],
            "support": {
                "chat": "https://laminas.dev/chat",
                "docs": "https://docs.laminas.dev/laminas-inputfilter/",
                "forum": "https://discourse.laminas.dev",
                "issues": "https://github.com/laminas/laminas-inputfilter/issues",
                "rss": "https://github.com/laminas/laminas-inputfilter/releases.atom",
                "source": "https://github.com/laminas/laminas-inputfilter"
            },
            "funding": [
                {
                    "url": "https://funding.communitybridge.org/projects/laminas-project",
                    "type": "community_bridge"
                }
            ],
            "time": "2021-11-27T14:17:43+00:00"
        },
        {
            "name": "laminas/laminas-json",
            "version": "3.3.0",
            "source": {
                "type": "git",
                "url": "https://github.com/laminas/laminas-json.git",
                "reference": "9a0ce9f330b7d11e70c4acb44d67e8c4f03f437f"
            },
            "dist": {
                "type": "zip",
                "url": "https://api.github.com/repos/laminas/laminas-json/zipball/9a0ce9f330b7d11e70c4acb44d67e8c4f03f437f",
                "reference": "9a0ce9f330b7d11e70c4acb44d67e8c4f03f437f",
                "shasum": ""
            },
            "require": {
                "php": "^7.3 || ~8.0.0 || ~8.1.0"
            },
            "conflict": {
                "zendframework/zend-json": "*"
            },
            "require-dev": {
                "laminas/laminas-coding-standard": "~2.2.1",
                "laminas/laminas-stdlib": "^2.7.7 || ^3.1",
                "phpunit/phpunit": "^9.3"
            },
            "suggest": {
                "laminas/laminas-json-server": "For implementing JSON-RPC servers",
                "laminas/laminas-xml2json": "For converting XML documents to JSON"
            },
            "type": "library",
            "autoload": {
                "psr-4": {
                    "Laminas\\Json\\": "src/"
                }
            },
            "notification-url": "https://packagist.org/downloads/",
            "license": [
                "BSD-3-Clause"
            ],
            "description": "provides convenience methods for serializing native PHP to JSON and decoding JSON to native PHP",
            "homepage": "https://laminas.dev",
            "keywords": [
                "json",
                "laminas"
            ],
            "support": {
                "chat": "https://laminas.dev/chat",
                "docs": "https://docs.laminas.dev/laminas-json/",
                "forum": "https://discourse.laminas.dev",
                "issues": "https://github.com/laminas/laminas-json/issues",
                "rss": "https://github.com/laminas/laminas-json/releases.atom",
                "source": "https://github.com/laminas/laminas-json"
            },
            "funding": [
                {
                    "url": "https://funding.communitybridge.org/projects/laminas-project",
                    "type": "community_bridge"
                }
            ],
            "time": "2021-09-02T18:02:31+00:00"
        },
        {
            "name": "laminas/laminas-loader",
            "version": "2.8.0",
            "source": {
                "type": "git",
                "url": "https://github.com/laminas/laminas-loader.git",
                "reference": "d0589ec9dd48365fd95ad10d1c906efd7711c16b"
            },
            "dist": {
                "type": "zip",
                "url": "https://api.github.com/repos/laminas/laminas-loader/zipball/d0589ec9dd48365fd95ad10d1c906efd7711c16b",
                "reference": "d0589ec9dd48365fd95ad10d1c906efd7711c16b",
                "shasum": ""
            },
            "require": {
                "php": "^7.3 || ~8.0.0 || ~8.1.0"
            },
            "conflict": {
                "zendframework/zend-loader": "*"
            },
            "require-dev": {
                "laminas/laminas-coding-standard": "~2.2.1",
                "phpunit/phpunit": "^9.3"
            },
            "type": "library",
            "autoload": {
                "psr-4": {
                    "Laminas\\Loader\\": "src/"
                }
            },
            "notification-url": "https://packagist.org/downloads/",
            "license": [
                "BSD-3-Clause"
            ],
            "description": "Autoloading and plugin loading strategies",
            "homepage": "https://laminas.dev",
            "keywords": [
                "laminas",
                "loader"
            ],
            "support": {
                "chat": "https://laminas.dev/chat",
                "docs": "https://docs.laminas.dev/laminas-loader/",
                "forum": "https://discourse.laminas.dev",
                "issues": "https://github.com/laminas/laminas-loader/issues",
                "rss": "https://github.com/laminas/laminas-loader/releases.atom",
                "source": "https://github.com/laminas/laminas-loader"
            },
            "funding": [
                {
                    "url": "https://funding.communitybridge.org/projects/laminas-project",
                    "type": "community_bridge"
                }
            ],
            "time": "2021-09-02T18:30:53+00:00"
        },
        {
            "name": "laminas/laminas-log",
            "version": "2.14.0",
            "source": {
                "type": "git",
                "url": "https://github.com/laminas/laminas-log.git",
                "reference": "39f3dcbd77fd0d84b190ff1332f5d3d28d56527e"
            },
            "dist": {
                "type": "zip",
                "url": "https://api.github.com/repos/laminas/laminas-log/zipball/39f3dcbd77fd0d84b190ff1332f5d3d28d56527e",
                "reference": "39f3dcbd77fd0d84b190ff1332f5d3d28d56527e",
                "shasum": ""
            },
            "require": {
                "laminas/laminas-servicemanager": "^3.3.0",
                "laminas/laminas-stdlib": "^3.0",
                "php": "^7.3 || ~8.0.0",
                "psr/log": "^1.1.2"
            },
            "conflict": {
                "zendframework/zend-log": "*"
            },
            "provide": {
                "psr/log-implementation": "1.0.0"
            },
            "require-dev": {
                "laminas/laminas-coding-standard": "~1.0.0",
                "laminas/laminas-db": "^2.6",
                "laminas/laminas-escaper": "^2.5",
                "laminas/laminas-filter": "^2.5",
                "laminas/laminas-mail": "^2.6.1",
                "laminas/laminas-validator": "^2.10.1",
                "mikey179/vfsstream": "^1.6.7",
                "phpspec/prophecy-phpunit": "^2.0",
                "phpunit/phpunit": "^9.4.1"
            },
            "suggest": {
                "ext-mongo": "mongo extension to use Mongo writer",
                "ext-mongodb": "mongodb extension to use MongoDB writer",
                "laminas/laminas-db": "Laminas\\Db component to use the database log writer",
                "laminas/laminas-escaper": "Laminas\\Escaper component, for use in the XML log formatter",
                "laminas/laminas-mail": "Laminas\\Mail component to use the email log writer",
                "laminas/laminas-validator": "Laminas\\Validator component to block invalid log messages"
            },
            "type": "library",
            "extra": {
                "laminas": {
                    "component": "Laminas\\Log",
                    "config-provider": "Laminas\\Log\\ConfigProvider"
                }
            },
            "autoload": {
                "psr-4": {
                    "Laminas\\Log\\": "src/"
                }
            },
            "notification-url": "https://packagist.org/downloads/",
            "license": [
                "BSD-3-Clause"
            ],
            "description": "Robust, composite logger with filtering, formatting, and PSR-3 support",
            "homepage": "https://laminas.dev",
            "keywords": [
                "laminas",
                "log",
                "logging"
            ],
            "support": {
                "chat": "https://laminas.dev/chat",
                "docs": "https://docs.laminas.dev/laminas-log/",
                "forum": "https://discourse.laminas.dev",
                "issues": "https://github.com/laminas/laminas-log/issues",
                "rss": "https://github.com/laminas/laminas-log/releases.atom",
                "source": "https://github.com/laminas/laminas-log"
            },
            "funding": [
                {
                    "url": "https://funding.communitybridge.org/projects/laminas-project",
                    "type": "community_bridge"
                }
            ],
            "time": "2021-12-03T10:30:27+00:00"
        },
        {
            "name": "laminas/laminas-mail",
            "version": "2.15.1",
            "source": {
                "type": "git",
                "url": "https://github.com/laminas/laminas-mail.git",
                "reference": "70c3476913c74e9befd782ab665ad1b9ebac556e"
            },
            "dist": {
                "type": "zip",
                "url": "https://api.github.com/repos/laminas/laminas-mail/zipball/70c3476913c74e9befd782ab665ad1b9ebac556e",
                "reference": "70c3476913c74e9befd782ab665ad1b9ebac556e",
                "shasum": ""
            },
            "require": {
                "ext-iconv": "*",
                "laminas/laminas-loader": "^2.8",
                "laminas/laminas-mime": "^2.9.1",
                "laminas/laminas-stdlib": "^3.6",
                "laminas/laminas-validator": "^2.15",
                "php": "^7.3 || ~8.0.0 || ~8.1.0",
                "symfony/polyfill-mbstring": "^1.12.0",
                "true/punycode": "^2.1",
                "webmozart/assert": "^1.10"
            },
            "conflict": {
                "zendframework/zend-mail": "*"
            },
            "require-dev": {
                "laminas/laminas-coding-standard": "~1.0.0",
                "laminas/laminas-crypt": "^2.6 || ^3.4",
                "laminas/laminas-db": "^2.13.3",
                "laminas/laminas-servicemanager": "^3.7",
                "phpunit/phpunit": "^9.5.5",
                "psalm/plugin-phpunit": "^0.15.1",
                "symfony/process": "^5.3.7",
                "vimeo/psalm": "^4.7"
            },
            "suggest": {
                "laminas/laminas-crypt": "Crammd5 support in SMTP Auth",
                "laminas/laminas-servicemanager": "^2.7.10 || ^3.3.1 when using SMTP to deliver messages"
            },
            "type": "library",
            "extra": {
                "laminas": {
                    "component": "Laminas\\Mail",
                    "config-provider": "Laminas\\Mail\\ConfigProvider"
                }
            },
            "autoload": {
                "psr-4": {
                    "Laminas\\Mail\\": "src/"
                }
            },
            "notification-url": "https://packagist.org/downloads/",
            "license": [
                "BSD-3-Clause"
            ],
            "description": "Provides generalized functionality to compose and send both text and MIME-compliant multipart e-mail messages",
            "homepage": "https://laminas.dev",
            "keywords": [
                "laminas",
                "mail"
            ],
            "support": {
                "chat": "https://laminas.dev/chat",
                "docs": "https://docs.laminas.dev/laminas-mail/",
                "forum": "https://discourse.laminas.dev",
                "issues": "https://github.com/laminas/laminas-mail/issues",
                "rss": "https://github.com/laminas/laminas-mail/releases.atom",
                "source": "https://github.com/laminas/laminas-mail"
            },
            "funding": [
                {
                    "url": "https://funding.communitybridge.org/projects/laminas-project",
                    "type": "community_bridge"
                }
            ],
            "time": "2021-09-23T07:33:57+00:00"
        },
        {
            "name": "laminas/laminas-math",
            "version": "3.5.0",
            "source": {
                "type": "git",
                "url": "https://github.com/laminas/laminas-math.git",
                "reference": "146d8187ab247ae152e811a6704a953d43537381"
            },
            "dist": {
                "type": "zip",
                "url": "https://api.github.com/repos/laminas/laminas-math/zipball/146d8187ab247ae152e811a6704a953d43537381",
                "reference": "146d8187ab247ae152e811a6704a953d43537381",
                "shasum": ""
            },
            "require": {
                "ext-mbstring": "*",
                "php": "^7.3 || ~8.0.0 || ~8.1.0"
            },
            "conflict": {
                "zendframework/zend-math": "*"
            },
            "require-dev": {
                "laminas/laminas-coding-standard": "~1.0.0",
                "phpunit/phpunit": "^9.5.5"
            },
            "suggest": {
                "ext-bcmath": "If using the bcmath functionality",
                "ext-gmp": "If using the gmp functionality"
            },
            "type": "library",
            "extra": {
                "branch-alias": {
                    "dev-master": "3.2.x-dev",
                    "dev-develop": "3.3.x-dev"
                }
            },
            "autoload": {
                "psr-4": {
                    "Laminas\\Math\\": "src/"
                }
            },
            "notification-url": "https://packagist.org/downloads/",
            "license": [
                "BSD-3-Clause"
            ],
            "description": "Create cryptographically secure pseudo-random numbers, and manage big integers",
            "homepage": "https://laminas.dev",
            "keywords": [
                "laminas",
                "math"
            ],
            "support": {
                "chat": "https://laminas.dev/chat",
                "docs": "https://docs.laminas.dev/laminas-math/",
                "forum": "https://discourse.laminas.dev",
                "issues": "https://github.com/laminas/laminas-math/issues",
                "rss": "https://github.com/laminas/laminas-math/releases.atom",
                "source": "https://github.com/laminas/laminas-math"
            },
            "funding": [
                {
                    "url": "https://funding.communitybridge.org/projects/laminas-project",
                    "type": "community_bridge"
                }
            ],
            "time": "2021-12-06T02:02:07+00:00"
        },
        {
            "name": "laminas/laminas-mime",
            "version": "2.9.1",
            "source": {
                "type": "git",
                "url": "https://github.com/laminas/laminas-mime.git",
                "reference": "72d21a1b4bb7086d4a4d7058c0abca180b209184"
            },
            "dist": {
                "type": "zip",
                "url": "https://api.github.com/repos/laminas/laminas-mime/zipball/72d21a1b4bb7086d4a4d7058c0abca180b209184",
                "reference": "72d21a1b4bb7086d4a4d7058c0abca180b209184",
                "shasum": ""
            },
            "require": {
                "laminas/laminas-stdlib": "^2.7 || ^3.0",
                "php": "^7.3 || ~8.0.0 || ~8.1.0"
            },
            "conflict": {
                "zendframework/zend-mime": "*"
            },
            "require-dev": {
                "laminas/laminas-coding-standard": "~2.2.1",
                "laminas/laminas-mail": "^2.12",
                "phpunit/phpunit": "^9.3"
            },
            "suggest": {
                "laminas/laminas-mail": "Laminas\\Mail component"
            },
            "type": "library",
            "autoload": {
                "psr-4": {
                    "Laminas\\Mime\\": "src/"
                }
            },
            "notification-url": "https://packagist.org/downloads/",
            "license": [
                "BSD-3-Clause"
            ],
            "description": "Create and parse MIME messages and parts",
            "homepage": "https://laminas.dev",
            "keywords": [
                "laminas",
                "mime"
            ],
            "support": {
                "chat": "https://laminas.dev/chat",
                "docs": "https://docs.laminas.dev/laminas-mime/",
                "forum": "https://discourse.laminas.dev",
                "issues": "https://github.com/laminas/laminas-mime/issues",
                "rss": "https://github.com/laminas/laminas-mime/releases.atom",
                "source": "https://github.com/laminas/laminas-mime"
            },
            "funding": [
                {
                    "url": "https://funding.communitybridge.org/projects/laminas-project",
                    "type": "community_bridge"
                }
            ],
            "time": "2021-09-20T21:19:24+00:00"
        },
        {
            "name": "laminas/laminas-modulemanager",
            "version": "2.11.0",
            "source": {
                "type": "git",
                "url": "https://github.com/laminas/laminas-modulemanager.git",
                "reference": "6acf5991d10b0b38a2edb08729ed48981b2a5dad"
            },
            "dist": {
                "type": "zip",
                "url": "https://api.github.com/repos/laminas/laminas-modulemanager/zipball/6acf5991d10b0b38a2edb08729ed48981b2a5dad",
                "reference": "6acf5991d10b0b38a2edb08729ed48981b2a5dad",
                "shasum": ""
            },
            "require": {
                "brick/varexporter": "^0.3.2",
                "laminas/laminas-config": "^3.7",
                "laminas/laminas-eventmanager": "^3.4",
                "laminas/laminas-stdlib": "^3.6",
                "php": "^7.3 || ~8.0.0 || ~8.1.0",
                "webimpress/safe-writer": "^1.0.2 || ^2.1"
            },
            "conflict": {
                "zendframework/zend-modulemanager": "*"
            },
            "require-dev": {
                "laminas/laminas-coding-standard": "^2.3",
                "laminas/laminas-loader": "^2.8",
                "laminas/laminas-mvc": "^3.1.1",
                "laminas/laminas-servicemanager": "^3.7",
                "phpunit/phpunit": "^9.5.5"
            },
            "suggest": {
                "laminas/laminas-console": "Laminas\\Console component",
                "laminas/laminas-loader": "Laminas\\Loader component if you are not using Composer autoloading for your modules",
                "laminas/laminas-mvc": "Laminas\\Mvc component",
                "laminas/laminas-servicemanager": "Laminas\\ServiceManager component"
            },
            "type": "library",
            "autoload": {
                "psr-4": {
                    "Laminas\\ModuleManager\\": "src/"
                }
            },
            "notification-url": "https://packagist.org/downloads/",
            "license": [
                "BSD-3-Clause"
            ],
            "description": "Modular application system for laminas-mvc applications",
            "homepage": "https://laminas.dev",
            "keywords": [
                "laminas",
                "modulemanager"
            ],
            "support": {
                "chat": "https://laminas.dev/chat",
                "docs": "https://docs.laminas.dev/laminas-modulemanager/",
                "forum": "https://discourse.laminas.dev",
                "issues": "https://github.com/laminas/laminas-modulemanager/issues",
                "rss": "https://github.com/laminas/laminas-modulemanager/releases.atom",
                "source": "https://github.com/laminas/laminas-modulemanager"
            },
            "funding": [
                {
                    "url": "https://funding.communitybridge.org/projects/laminas-project",
                    "type": "community_bridge"
                }
            ],
            "time": "2021-10-13T17:05:17+00:00"
        },
        {
            "name": "laminas/laminas-mvc",
            "version": "3.3.0",
            "source": {
                "type": "git",
                "url": "https://github.com/laminas/laminas-mvc.git",
                "reference": "215d0ff1b504bfbc299346aae20acb362c38d139"
            },
            "dist": {
                "type": "zip",
                "url": "https://api.github.com/repos/laminas/laminas-mvc/zipball/215d0ff1b504bfbc299346aae20acb362c38d139",
                "reference": "215d0ff1b504bfbc299346aae20acb362c38d139",
                "shasum": ""
            },
            "require": {
                "container-interop/container-interop": "^1.2",
                "laminas/laminas-eventmanager": "^3.4",
                "laminas/laminas-http": "^2.15",
                "laminas/laminas-modulemanager": "^2.8",
                "laminas/laminas-router": "^3.5",
                "laminas/laminas-servicemanager": "^3.7",
                "laminas/laminas-stdlib": "^3.6",
                "laminas/laminas-view": "^2.14",
                "php": "^7.3 || ~8.0.0 || ~8.1.0"
            },
            "conflict": {
                "zendframework/zend-mvc": "*"
            },
            "require-dev": {
                "http-interop/http-middleware": "^0.4.1",
                "laminas/laminas-coding-standard": "^1.0.0",
                "laminas/laminas-json": "^3.3",
                "laminas/laminas-psr7bridge": "^1.0",
                "laminas/laminas-stratigility": ">=2.0.1 <2.2",
                "phpspec/prophecy-phpunit": "^2.0",
                "phpunit/phpunit": "^9.5.5"
            },
            "suggest": {
                "laminas/laminas-json": "(^2.6.1 || ^3.0) To auto-deserialize JSON body content in AbstractRestfulController extensions, when json_decode is unavailable",
                "laminas/laminas-log": "^2.9.1  To provide log functionality via LogFilterManager, LogFormatterManager, and LogProcessorManager",
                "laminas/laminas-mvc-console": "laminas-mvc-console provides the ability to expose laminas-mvc as a console application",
                "laminas/laminas-mvc-i18n": "laminas-mvc-i18n provides integration with laminas-i18n, including a translation bridge and translatable route segments",
                "laminas/laminas-mvc-middleware": "To dispatch middleware in your laminas-mvc application",
                "laminas/laminas-mvc-plugin-fileprg": "To provide Post/Redirect/Get functionality around forms that container file uploads",
                "laminas/laminas-mvc-plugin-flashmessenger": "To provide flash messaging capabilities between requests",
                "laminas/laminas-mvc-plugin-identity": "To access the authenticated identity (per laminas-authentication) in controllers",
                "laminas/laminas-mvc-plugin-prg": "To provide Post/Redirect/Get functionality within controllers",
                "laminas/laminas-paginator": "^2.7 To provide pagination functionality via PaginatorPluginManager",
                "laminas/laminas-servicemanager-di": "laminas-servicemanager-di provides utilities for integrating laminas-di and laminas-servicemanager in your laminas-mvc application"
            },
            "type": "library",
            "autoload": {
                "psr-4": {
                    "Laminas\\Mvc\\": "src/"
                }
            },
            "notification-url": "https://packagist.org/downloads/",
            "license": [
                "BSD-3-Clause"
            ],
            "description": "Laminas's event-driven MVC layer, including MVC Applications, Controllers, and Plugins",
            "homepage": "https://laminas.dev",
            "keywords": [
                "laminas",
                "mvc"
            ],
            "support": {
                "chat": "https://laminas.dev/chat",
                "docs": "https://docs.laminas.dev/laminas-mvc/",
                "forum": "https://discourse.laminas.dev",
                "issues": "https://github.com/laminas/laminas-mvc/issues",
                "rss": "https://github.com/laminas/laminas-mvc/releases.atom",
                "source": "https://github.com/laminas/laminas-mvc"
            },
            "funding": [
                {
                    "url": "https://funding.communitybridge.org/projects/laminas-project",
                    "type": "community_bridge"
                }
            ],
            "time": "2021-10-13T17:48:28+00:00"
        },
        {
            "name": "laminas/laminas-mvc-i18n",
            "version": "1.3.0",
            "source": {
                "type": "git",
                "url": "https://github.com/laminas/laminas-mvc-i18n.git",
                "reference": "1df255e2840eafdd814f5f7f4a46ef192aa5f880"
            },
            "dist": {
                "type": "zip",
                "url": "https://api.github.com/repos/laminas/laminas-mvc-i18n/zipball/1df255e2840eafdd814f5f7f4a46ef192aa5f880",
                "reference": "1df255e2840eafdd814f5f7f4a46ef192aa5f880",
                "shasum": ""
            },
            "require": {
                "container-interop/container-interop": "^1.1",
                "laminas/laminas-i18n": "^2.11",
                "laminas/laminas-router": "^3.0",
                "laminas/laminas-servicemanager": "^3.6",
                "laminas/laminas-stdlib": "^3.3",
                "laminas/laminas-validator": "^2.14",
                "php": "^7.3 || ~8.0.0 || ~8.1.0"
            },
            "conflict": {
                "laminas/laminas-mvc": "<3.0.0",
                "phpspec/prophecy": "<1.8.0",
                "zendframework/zend-mvc-i18n": "*"
            },
            "require-dev": {
                "laminas/laminas-coding-standard": "~1.0.0",
                "phpspec/prophecy-phpunit": "^2.0",
                "phpunit/phpunit": "^9.5",
                "psalm/plugin-phpunit": "^0.15.1",
                "vimeo/psalm": "^4.7"
            },
            "suggest": {
                "laminas/laminas-cache": "To enable caching of translation strings"
            },
            "type": "library",
            "extra": {
                "laminas": {
                    "component": "Laminas\\Mvc\\I18n",
                    "config-provider": "Laminas\\Mvc\\I18n\\ConfigProvider"
                }
            },
            "autoload": {
                "psr-4": {
                    "Laminas\\Mvc\\I18n\\": "src/"
                }
            },
            "notification-url": "https://packagist.org/downloads/",
            "license": [
                "BSD-3-Clause"
            ],
            "description": "Integration between laminas-mvc and laminas-i18n",
            "homepage": "https://laminas.dev",
            "keywords": [
                "i18n",
                "laminas",
                "mvc"
            ],
            "support": {
                "chat": "https://laminas.dev/chat",
                "docs": "https://docs.laminas.dev/laminas-mvc-i18n/",
                "forum": "https://discourse.laminas.dev",
                "issues": "https://github.com/laminas/laminas-mvc-i18n/issues",
                "rss": "https://github.com/laminas/laminas-mvc-i18n/releases.atom",
                "source": "https://github.com/laminas/laminas-mvc-i18n"
            },
            "funding": [
                {
                    "url": "https://funding.communitybridge.org/projects/laminas-project",
                    "type": "community_bridge"
                }
            ],
            "time": "2021-11-30T17:32:48+00:00"
        },
        {
            "name": "laminas/laminas-mvc-plugin-flashmessenger",
            "version": "1.6.0",
            "source": {
                "type": "git",
                "url": "https://github.com/laminas/laminas-mvc-plugin-flashmessenger.git",
                "reference": "043f6d6e2d3ab61b7c4976c413286621b7205a52"
            },
            "dist": {
                "type": "zip",
                "url": "https://api.github.com/repos/laminas/laminas-mvc-plugin-flashmessenger/zipball/043f6d6e2d3ab61b7c4976c413286621b7205a52",
                "reference": "043f6d6e2d3ab61b7c4976c413286621b7205a52",
                "shasum": ""
            },
            "require": {
                "laminas/laminas-mvc": "^3.3",
                "laminas/laminas-session": "^2.12.0",
                "laminas/laminas-stdlib": "^3.6.4",
                "laminas/laminas-view": "^2.13.1",
                "php": "^7.3 || ~8.0.0 || ~8.1.0"
            },
            "conflict": {
                "laminas/laminas-mvc": "<3.0.0",
                "zendframework/zend-mvc-plugin-flashmessenger": "*"
            },
            "require-dev": {
                "laminas/laminas-coding-standard": "~1.0.0",
                "laminas/laminas-i18n": "^2.13.0",
                "phpunit/phpunit": "^9.5.4"
            },
            "type": "library",
            "extra": {
                "laminas": {
                    "component": "Laminas\\Mvc\\Plugin\\FlashMessenger"
                }
            },
            "autoload": {
                "psr-4": {
                    "Laminas\\Mvc\\Plugin\\FlashMessenger\\": "src/"
                }
            },
            "notification-url": "https://packagist.org/downloads/",
            "license": [
                "BSD-3-Clause"
            ],
            "description": "Plugin for creating and exposing flash messages via laminas-mvc controllers",
            "homepage": "https://laminas.dev",
            "keywords": [
                "laminas",
                "mvc"
            ],
            "support": {
                "chat": "https://laminas.dev/chat",
                "docs": "https://docs.laminas.dev/laminas-mvc-plugin-flashmessenger/",
                "forum": "https://discourse.laminas.dev",
                "issues": "https://github.com/laminas/laminas-mvc-plugin-flashmessenger/issues",
                "rss": "https://github.com/laminas/laminas-mvc-plugin-flashmessenger/releases.atom",
                "source": "https://github.com/laminas/laminas-mvc-plugin-flashmessenger"
            },
            "funding": [
                {
                    "url": "https://funding.communitybridge.org/projects/laminas-project",
                    "type": "community_bridge"
                }
            ],
            "time": "2022-01-09T20:55:33+00:00"
        },
        {
            "name": "laminas/laminas-paginator",
            "version": "2.11.0",
            "source": {
                "type": "git",
                "url": "https://github.com/laminas/laminas-paginator.git",
                "reference": "7f00d5fdecd1b4f67c8e84e6f6d57bbabda4b7d8"
            },
            "dist": {
                "type": "zip",
                "url": "https://api.github.com/repos/laminas/laminas-paginator/zipball/7f00d5fdecd1b4f67c8e84e6f6d57bbabda4b7d8",
                "reference": "7f00d5fdecd1b4f67c8e84e6f6d57bbabda4b7d8",
                "shasum": ""
            },
            "require": {
                "ext-json": "*",
                "laminas/laminas-stdlib": "^3.6.0",
                "php": "^7.3 || ~8.0.0 || ~8.1.0"
            },
            "conflict": {
                "zendframework/zend-paginator": "*"
            },
            "require-dev": {
                "laminas/laminas-cache": "^2.13.0",
                "laminas/laminas-coding-standard": "~2.1.4",
                "laminas/laminas-config": "^2.6.0",
                "laminas/laminas-filter": "^2.11.1",
                "laminas/laminas-servicemanager": "^3.7.0",
                "laminas/laminas-view": "^2.14.1",
                "phpunit/phpunit": "^9.5.10",
                "psalm/plugin-phpunit": "^0.15.1",
                "vimeo/psalm": "^4.10.0"
            },
            "suggest": {
                "laminas/laminas-cache": "Laminas\\Cache component to support cache features",
                "laminas/laminas-filter": "Laminas\\Filter component",
                "laminas/laminas-paginator-adapter-laminasdb": "Provides pagination adapters for Select statements and TableGateway instances",
                "laminas/laminas-servicemanager": "Laminas\\ServiceManager component",
                "laminas/laminas-view": "Laminas\\View component"
            },
            "type": "library",
            "extra": {
                "laminas": {
                    "component": "Laminas\\Paginator",
                    "config-provider": "Laminas\\Paginator\\ConfigProvider"
                }
            },
            "autoload": {
                "psr-4": {
                    "Laminas\\Paginator\\": "src/"
                }
            },
            "notification-url": "https://packagist.org/downloads/",
            "license": [
                "BSD-3-Clause"
            ],
            "description": "Paginate collections of data from arbitrary sources",
            "homepage": "https://laminas.dev",
            "keywords": [
                "laminas",
                "paginator"
            ],
            "support": {
                "chat": "https://laminas.dev/chat",
                "docs": "https://docs.laminas.dev/laminas-paginator/",
                "forum": "https://discourse.laminas.dev",
                "issues": "https://github.com/laminas/laminas-paginator/issues",
                "rss": "https://github.com/laminas/laminas-paginator/releases.atom",
                "source": "https://github.com/laminas/laminas-paginator"
            },
            "funding": [
                {
                    "url": "https://funding.communitybridge.org/projects/laminas-project",
                    "type": "community_bridge"
                }
            ],
            "time": "2021-10-14T15:59:50+00:00"
        },
        {
            "name": "laminas/laminas-paginator-adapter-laminasdb",
            "version": "1.0.0",
            "source": {
                "type": "git",
                "url": "https://github.com/laminas/laminas-paginator-adapter-laminasdb.git",
                "reference": "567bf94a4b878fcff76552dd7aa6e40c22ace466"
            },
            "dist": {
                "type": "zip",
                "url": "https://api.github.com/repos/laminas/laminas-paginator-adapter-laminasdb/zipball/567bf94a4b878fcff76552dd7aa6e40c22ace466",
                "reference": "567bf94a4b878fcff76552dd7aa6e40c22ace466",
                "shasum": ""
            },
            "require": {
                "laminas/laminas-db": "^2.12",
                "laminas/laminas-paginator": "^2.10",
                "php": "^7.3 || ~8.0.0"
            },
            "require-dev": {
                "laminas/laminas-coding-standard": "~2.1.4",
                "phpunit/phpunit": "^9.3",
                "psalm/plugin-phpunit": "^0.15.1",
                "vimeo/psalm": "^4.6"
            },
            "type": "library",
            "extra": {
                "laminas": {
                    "component": "Laminas\\Paginator\\Adapter\\LaminasDb",
                    "config-provider": "Laminas\\Paginator\\Adapter\\LaminasDb\\ConfigProvider"
                }
            },
            "autoload": {
                "psr-4": {
                    "Laminas\\Paginator\\Adapter\\LaminasDb\\": "src//"
                }
            },
            "notification-url": "https://packagist.org/downloads/",
            "license": [
                "BSD-3-Clause"
            ],
            "description": "laminas-db adapters for laminas-paginator",
            "keywords": [
                "db",
                "laminas",
                "pagination"
            ],
            "support": {
                "docs": "https://docs.laminas.dev/laminas-laminas-paginator-adapter-db/",
                "forum": "https://discourse.laminas.dev/",
                "issues": "https://github.com/laminas/laminas-laminas-paginator-adapter-db/issues",
                "rss": "https://github.com/laminas/laminas-laminas-paginator-adapter-db/releases.atom",
                "source": "https://github.com/laminas/laminas-laminas-paginator-adapter-db"
            },
            "funding": [
                {
                    "url": "https://funding.communitybridge.org/projects/laminas-project",
                    "type": "community_bridge"
                }
            ],
            "time": "2021-02-25T23:06:06+00:00"
        },
        {
            "name": "laminas/laminas-recaptcha",
            "version": "3.4.0",
            "source": {
                "type": "git",
                "url": "https://github.com/laminas/laminas-recaptcha.git",
                "reference": "f3bdb2fcaf859b9f725f397dc1bc38b4a7696a71"
            },
            "dist": {
                "type": "zip",
                "url": "https://api.github.com/repos/laminas/laminas-recaptcha/zipball/f3bdb2fcaf859b9f725f397dc1bc38b4a7696a71",
                "reference": "f3bdb2fcaf859b9f725f397dc1bc38b4a7696a71",
                "shasum": ""
            },
            "require": {
                "ext-json": "*",
                "laminas/laminas-http": "^2.15",
                "laminas/laminas-json": "^3.3",
                "laminas/laminas-stdlib": "^3.6",
                "php": "^7.3 || ~8.0.0 || ~8.1.0"
            },
            "conflict": {
                "zendframework/zendservice-recaptcha": "*"
            },
            "require-dev": {
                "laminas/laminas-coding-standard": "~2.3.0",
                "laminas/laminas-config": "^3.7",
                "laminas/laminas-validator": "^2.15",
                "phpunit/phpunit": "^9.5.4"
            },
            "suggest": {
                "laminas/laminas-validator": "~2.0, if using ReCaptcha's Mailhide API"
            },
            "type": "library",
            "autoload": {
                "psr-4": {
                    "Laminas\\ReCaptcha\\": "src/"
                }
            },
            "notification-url": "https://packagist.org/downloads/",
            "license": [
                "BSD-3-Clause"
            ],
            "description": "OOP wrapper for the ReCaptcha web service",
            "homepage": "https://laminas.dev",
            "keywords": [
                "laminas",
                "recaptcha"
            ],
            "support": {
                "chat": "https://laminas.dev/chat",
                "docs": "https://docs.laminas.dev/laminas-recaptcha/",
                "forum": "https://discourse.laminas.dev",
                "issues": "https://github.com/laminas/laminas-recaptcha/issues",
                "rss": "https://github.com/laminas/laminas-recaptcha/releases.atom",
                "source": "https://github.com/laminas/laminas-recaptcha"
            },
            "funding": [
                {
                    "url": "https://funding.communitybridge.org/projects/laminas-project",
                    "type": "community_bridge"
                }
            ],
            "time": "2021-11-28T18:10:25+00:00"
        },
        {
            "name": "laminas/laminas-router",
            "version": "3.5.0",
            "source": {
                "type": "git",
                "url": "https://github.com/laminas/laminas-router.git",
                "reference": "44759e71620030c93d99e40b394fe9fff8f0beda"
            },
            "dist": {
                "type": "zip",
                "url": "https://api.github.com/repos/laminas/laminas-router/zipball/44759e71620030c93d99e40b394fe9fff8f0beda",
                "reference": "44759e71620030c93d99e40b394fe9fff8f0beda",
                "shasum": ""
            },
            "require": {
                "container-interop/container-interop": "^1.2",
                "laminas/laminas-http": "^2.15",
                "laminas/laminas-servicemanager": "^3.7",
                "laminas/laminas-stdlib": "^3.6",
                "php": "^7.3 || ~8.0.0 || ~8.1.0"
            },
            "conflict": {
                "zendframework/zend-router": "*"
            },
            "require-dev": {
                "laminas/laminas-coding-standard": "~2.2.1",
                "laminas/laminas-i18n": "^2.7.4",
                "phpunit/phpunit": "^9.5.5",
                "psalm/plugin-phpunit": "^0.15.1",
                "vimeo/psalm": "^4.7"
            },
            "suggest": {
                "laminas/laminas-i18n": "^2.7.4, if defining translatable HTTP path segments"
            },
            "type": "library",
            "extra": {
                "laminas": {
                    "component": "Laminas\\Router",
                    "config-provider": "Laminas\\Router\\ConfigProvider"
                }
            },
            "autoload": {
                "psr-4": {
                    "Laminas\\Router\\": "src/"
                }
            },
            "notification-url": "https://packagist.org/downloads/",
            "license": [
                "BSD-3-Clause"
            ],
            "description": "Flexible routing system for HTTP and console applications",
            "homepage": "https://laminas.dev",
            "keywords": [
                "laminas",
                "routing"
            ],
            "support": {
                "chat": "https://laminas.dev/chat",
                "docs": "https://docs.laminas.dev/laminas-router/",
                "forum": "https://discourse.laminas.dev",
                "issues": "https://github.com/laminas/laminas-router/issues",
                "rss": "https://github.com/laminas/laminas-router/releases.atom",
                "source": "https://github.com/laminas/laminas-router"
            },
            "funding": [
                {
                    "url": "https://funding.communitybridge.org/projects/laminas-project",
                    "type": "community_bridge"
                }
            ],
            "time": "2021-10-13T16:02:43+00:00"
        },
        {
            "name": "laminas/laminas-serializer",
            "version": "2.12.0",
            "source": {
                "type": "git",
                "url": "https://github.com/laminas/laminas-serializer.git",
                "reference": "2826fd71f202569c169456a4b84297da9ff630cd"
            },
            "dist": {
                "type": "zip",
                "url": "https://api.github.com/repos/laminas/laminas-serializer/zipball/2826fd71f202569c169456a4b84297da9ff630cd",
                "reference": "2826fd71f202569c169456a4b84297da9ff630cd",
                "shasum": ""
            },
            "require": {
                "laminas/laminas-json": "^3.1",
                "laminas/laminas-stdlib": "^3.2",
                "php": "^7.3 || ~8.0.0 || ~8.1.0"
            },
            "conflict": {
                "zendframework/zend-serializer": "*"
            },
            "require-dev": {
                "laminas/laminas-coding-standard": "~2.3.0",
                "laminas/laminas-math": "^3.3",
                "laminas/laminas-servicemanager": "^3.6",
                "phpunit/phpunit": "^9.3"
            },
            "suggest": {
                "laminas/laminas-math": "(^3.3) To support Python Pickle serialization",
                "laminas/laminas-servicemanager": "(^3.6) To support plugin manager support"
            },
            "type": "library",
            "extra": {
                "laminas": {
                    "component": "Laminas\\Serializer",
                    "config-provider": "Laminas\\Serializer\\ConfigProvider"
                }
            },
            "autoload": {
                "psr-4": {
                    "Laminas\\Serializer\\": "src/"
                }
            },
            "notification-url": "https://packagist.org/downloads/",
            "license": [
                "BSD-3-Clause"
            ],
            "description": "Serialize and deserialize PHP structures to a variety of representations",
            "homepage": "https://laminas.dev",
            "keywords": [
                "laminas",
                "serializer"
            ],
            "support": {
                "chat": "https://laminas.dev/chat",
                "docs": "https://docs.laminas.dev/laminas-serializer/",
                "forum": "https://discourse.laminas.dev",
                "issues": "https://github.com/laminas/laminas-serializer/issues",
                "rss": "https://github.com/laminas/laminas-serializer/releases.atom",
                "source": "https://github.com/laminas/laminas-serializer"
            },
            "funding": [
                {
                    "url": "https://funding.communitybridge.org/projects/laminas-project",
                    "type": "community_bridge"
                }
            ],
            "time": "2021-12-06T04:52:05+00:00"
        },
        {
            "name": "laminas/laminas-server",
            "version": "2.11.0",
            "source": {
                "type": "git",
                "url": "https://github.com/laminas/laminas-server.git",
                "reference": "7582832d56c5488dee4d4753bf3bf2d5f3dc5906"
            },
            "dist": {
                "type": "zip",
                "url": "https://api.github.com/repos/laminas/laminas-server/zipball/7582832d56c5488dee4d4753bf3bf2d5f3dc5906",
                "reference": "7582832d56c5488dee4d4753bf3bf2d5f3dc5906",
                "shasum": ""
            },
            "require": {
                "laminas/laminas-code": "^3.5.1 || ^4.0.0",
                "laminas/laminas-stdlib": "^3.3.1",
                "laminas/laminas-zendframework-bridge": "^1.2.0",
                "php": "^7.3 || ~8.0.0 || ~8.1.0"
            },
            "replace": {
                "zendframework/zend-server": "^2.8.1"
            },
            "require-dev": {
                "laminas/laminas-coding-standard": "~1.0.0",
                "phpunit/phpunit": "^9.5.5",
                "psalm/plugin-phpunit": "^0.15.1",
                "vimeo/psalm": "^4.6.4"
            },
            "type": "library",
            "autoload": {
                "psr-4": {
                    "Laminas\\Server\\": "src/"
                }
            },
            "notification-url": "https://packagist.org/downloads/",
            "license": [
                "BSD-3-Clause"
            ],
            "description": "Create Reflection-based RPC servers",
            "homepage": "https://laminas.dev",
            "keywords": [
                "laminas",
                "server"
            ],
            "support": {
                "chat": "https://laminas.dev/chat",
                "docs": "https://docs.laminas.dev/laminas-server/",
                "forum": "https://discourse.laminas.dev",
                "issues": "https://github.com/laminas/laminas-server/issues",
                "rss": "https://github.com/laminas/laminas-server/releases.atom",
                "source": "https://github.com/laminas/laminas-server"
            },
            "funding": [
                {
                    "url": "https://funding.communitybridge.org/projects/laminas-project",
                    "type": "community_bridge"
                }
            ],
            "time": "2021-10-08T07:49:59+00:00"
        },
        {
            "name": "laminas/laminas-servicemanager",
            "version": "3.7.0",
            "source": {
                "type": "git",
                "url": "https://github.com/laminas/laminas-servicemanager.git",
                "reference": "2b0aee477fdbd3191af7c302b93dbc5fda0626f4"
            },
            "dist": {
                "type": "zip",
                "url": "https://api.github.com/repos/laminas/laminas-servicemanager/zipball/2b0aee477fdbd3191af7c302b93dbc5fda0626f4",
                "reference": "2b0aee477fdbd3191af7c302b93dbc5fda0626f4",
                "shasum": ""
            },
            "require": {
                "container-interop/container-interop": "^1.2",
                "laminas/laminas-stdlib": "^3.2.1",
                "laminas/laminas-zendframework-bridge": "^1.0",
                "php": "^7.3 || ~8.0.0",
                "psr/container": "^1.0"
            },
            "conflict": {
                "laminas/laminas-code": "<3.3.1",
                "zendframework/zend-code": "<3.3.1"
            },
            "provide": {
                "container-interop/container-interop-implementation": "^1.2",
                "psr/container-implementation": "^1.0"
            },
            "replace": {
                "zendframework/zend-servicemanager": "^3.4.0"
            },
            "require-dev": {
                "composer/package-versions-deprecated": "^1.0",
                "laminas/laminas-coding-standard": "~2.2.0",
                "laminas/laminas-container-config-test": "^0.3",
                "laminas/laminas-dependency-plugin": "^2.1.2",
                "mikey179/vfsstream": "^1.6.8",
                "ocramius/proxy-manager": "^2.2.3",
                "phpbench/phpbench": "^1.0.4",
                "phpspec/prophecy-phpunit": "^2.0",
                "phpunit/phpunit": "^9.4",
                "psalm/plugin-phpunit": "^0.16.1",
                "vimeo/psalm": "^4.8"
            },
            "suggest": {
                "ocramius/proxy-manager": "ProxyManager ^2.1.1 to handle lazy initialization of services"
            },
            "bin": [
                "bin/generate-deps-for-config-factory",
                "bin/generate-factory-for-class"
            ],
            "type": "library",
            "autoload": {
                "psr-4": {
                    "Laminas\\ServiceManager\\": "src/"
                }
            },
            "notification-url": "https://packagist.org/downloads/",
            "license": [
                "BSD-3-Clause"
            ],
            "description": "Factory-Driven Dependency Injection Container",
            "homepage": "https://laminas.dev",
            "keywords": [
                "PSR-11",
                "dependency-injection",
                "di",
                "dic",
                "laminas",
                "service-manager",
                "servicemanager"
            ],
            "support": {
                "chat": "https://laminas.dev/chat",
                "docs": "https://docs.laminas.dev/laminas-servicemanager/",
                "forum": "https://discourse.laminas.dev",
                "issues": "https://github.com/laminas/laminas-servicemanager/issues",
                "rss": "https://github.com/laminas/laminas-servicemanager/releases.atom",
                "source": "https://github.com/laminas/laminas-servicemanager"
            },
            "funding": [
                {
                    "url": "https://funding.communitybridge.org/projects/laminas-project",
                    "type": "community_bridge"
                }
            ],
            "time": "2021-07-24T19:33:07+00:00"
        },
        {
            "name": "laminas/laminas-session",
            "version": "2.12.0",
            "source": {
                "type": "git",
                "url": "https://github.com/laminas/laminas-session.git",
                "reference": "fc538bba5196e3b5937ae7db3c713fc7c0829881"
            },
            "dist": {
                "type": "zip",
                "url": "https://api.github.com/repos/laminas/laminas-session/zipball/fc538bba5196e3b5937ae7db3c713fc7c0829881",
                "reference": "fc538bba5196e3b5937ae7db3c713fc7c0829881",
                "shasum": ""
            },
            "require": {
                "laminas/laminas-eventmanager": "^3.4",
                "laminas/laminas-stdlib": "^3.6",
                "php": "^7.3 || ~8.0.0 || ~8.1.0"
            },
            "conflict": {
                "zendframework/zend-session": "*"
            },
            "require-dev": {
                "container-interop/container-interop": "^1.1",
                "laminas/laminas-cache": "3.0.x-dev",
                "laminas/laminas-cache-storage-adapter-memory": "2.0.x-dev",
                "laminas/laminas-coding-standard": "~2.2.1",
                "laminas/laminas-db": "^2.13.4",
                "laminas/laminas-http": "^2.15",
                "laminas/laminas-servicemanager": "^3.7",
                "laminas/laminas-validator": "^2.15",
                "mongodb/mongodb": "v1.9.x-dev",
                "php-mock/php-mock-phpunit": "^1.1.2 || ^2.0",
                "phpspec/prophecy-phpunit": "^2.0",
                "phpunit/phpunit": "^9.5.9"
            },
            "suggest": {
                "laminas/laminas-cache": "Laminas\\Cache component",
                "laminas/laminas-db": "Laminas\\Db component",
                "laminas/laminas-http": "Laminas\\Http component",
                "laminas/laminas-servicemanager": "Laminas\\ServiceManager component",
                "laminas/laminas-validator": "Laminas\\Validator component",
                "mongodb/mongodb": "If you want to use the MongoDB session save handler"
            },
            "type": "library",
            "extra": {
                "laminas": {
                    "component": "Laminas\\Session",
                    "config-provider": "Laminas\\Session\\ConfigProvider"
                }
            },
            "autoload": {
                "psr-4": {
                    "Laminas\\Session\\": "src/"
                }
            },
            "notification-url": "https://packagist.org/downloads/",
            "license": [
                "BSD-3-Clause"
            ],
            "description": "Object-oriented interface to PHP sessions and storage",
            "homepage": "https://laminas.dev",
            "keywords": [
                "laminas",
                "session"
            ],
            "support": {
                "chat": "https://laminas.dev/chat",
                "docs": "https://docs.laminas.dev/laminas-session/",
                "forum": "https://discourse.laminas.dev",
                "issues": "https://github.com/laminas/laminas-session/issues",
                "rss": "https://github.com/laminas/laminas-session/releases.atom",
                "source": "https://github.com/laminas/laminas-session"
            },
            "funding": [
                {
                    "url": "https://funding.communitybridge.org/projects/laminas-project",
                    "type": "community_bridge"
                }
            ],
            "time": "2021-09-21T19:25:14+00:00"
        },
        {
            "name": "laminas/laminas-soap",
            "version": "2.9.0",
            "source": {
                "type": "git",
                "url": "https://github.com/laminas/laminas-soap.git",
                "reference": "11672a79e9074fd8e4e7aedd75849902e7b45e23"
            },
            "dist": {
                "type": "zip",
                "url": "https://api.github.com/repos/laminas/laminas-soap/zipball/11672a79e9074fd8e4e7aedd75849902e7b45e23",
                "reference": "11672a79e9074fd8e4e7aedd75849902e7b45e23",
                "shasum": ""
            },
            "require": {
                "ext-dom": "*",
                "ext-soap": "*",
                "laminas/laminas-server": "^2.9",
                "laminas/laminas-stdlib": "^3.3",
                "laminas/laminas-uri": "^2.8",
                "laminas/laminas-zendframework-bridge": "^1.1.0",
                "php": "^7.3 || ~8.0.0"
            },
            "replace": {
                "zendframework/zend-soap": "^2.8.0"
            },
            "require-dev": {
                "laminas/laminas-coding-standard": "~1.0.0",
                "laminas/laminas-config": "^3.4",
                "laminas/laminas-http": "^2.14",
                "phpspec/prophecy-phpunit": "^2.0.1",
                "phpunit/phpunit": "^9.4.3"
            },
            "suggest": {
                "ext-curl": "Curl is required when .NET compatibility is required",
                "laminas/laminas-http": "Laminas\\Http component"
            },
            "type": "library",
            "autoload": {
                "psr-4": {
                    "Laminas\\Soap\\": "src/"
                }
            },
            "notification-url": "https://packagist.org/downloads/",
            "license": [
                "BSD-3-Clause"
            ],
            "homepage": "https://laminas.dev",
            "keywords": [
                "laminas",
                "soap"
            ],
            "support": {
                "chat": "https://laminas.dev/chat",
                "docs": "https://docs.laminas.dev/laminas-soap/",
                "forum": "https://discourse.laminas.dev",
                "issues": "https://github.com/laminas/laminas-soap/issues",
                "rss": "https://github.com/laminas/laminas-soap/releases.atom",
                "source": "https://github.com/laminas/laminas-soap"
            },
            "funding": [
                {
                    "url": "https://funding.communitybridge.org/projects/laminas-project",
                    "type": "community_bridge"
                }
            ],
            "time": "2021-02-17T18:59:03+00:00"
        },
        {
            "name": "laminas/laminas-stdlib",
            "version": "3.7.1",
            "source": {
                "type": "git",
                "url": "https://github.com/laminas/laminas-stdlib.git",
                "reference": "bcd869e2fe88d567800057c1434f2380354fe325"
            },
            "dist": {
                "type": "zip",
                "url": "https://api.github.com/repos/laminas/laminas-stdlib/zipball/bcd869e2fe88d567800057c1434f2380354fe325",
                "reference": "bcd869e2fe88d567800057c1434f2380354fe325",
                "shasum": ""
            },
            "require": {
                "php": "^7.3 || ~8.0.0 || ~8.1.0"
            },
            "conflict": {
                "zendframework/zend-stdlib": "*"
            },
            "require-dev": {
                "laminas/laminas-coding-standard": "~2.3.0",
                "phpbench/phpbench": "^1.0",
                "phpunit/phpunit": "^9.3.7",
                "psalm/plugin-phpunit": "^0.16.0",
                "vimeo/psalm": "^4.7"
            },
            "type": "library",
            "autoload": {
                "psr-4": {
                    "Laminas\\Stdlib\\": "src/"
                }
            },
            "notification-url": "https://packagist.org/downloads/",
            "license": [
                "BSD-3-Clause"
            ],
            "description": "SPL extensions, array utilities, error handlers, and more",
            "homepage": "https://laminas.dev",
            "keywords": [
                "laminas",
                "stdlib"
            ],
            "support": {
                "chat": "https://laminas.dev/chat",
                "docs": "https://docs.laminas.dev/laminas-stdlib/",
                "forum": "https://discourse.laminas.dev",
                "issues": "https://github.com/laminas/laminas-stdlib/issues",
                "rss": "https://github.com/laminas/laminas-stdlib/releases.atom",
                "source": "https://github.com/laminas/laminas-stdlib"
            },
            "funding": [
                {
                    "url": "https://funding.communitybridge.org/projects/laminas-project",
                    "type": "community_bridge"
                }
            ],
            "time": "2022-01-21T15:50:46+00:00"
        },
        {
            "name": "laminas/laminas-text",
            "version": "2.9.0",
            "source": {
                "type": "git",
                "url": "https://github.com/laminas/laminas-text.git",
                "reference": "8879e75d03e09b0d6787e6680cfa255afd4645a7"
            },
            "dist": {
                "type": "zip",
                "url": "https://api.github.com/repos/laminas/laminas-text/zipball/8879e75d03e09b0d6787e6680cfa255afd4645a7",
                "reference": "8879e75d03e09b0d6787e6680cfa255afd4645a7",
                "shasum": ""
            },
            "require": {
                "laminas/laminas-servicemanager": "^3.4",
                "laminas/laminas-stdlib": "^3.6",
                "php": "^7.3 || ~8.0.0 || ~8.1.0"
            },
            "conflict": {
                "zendframework/zend-text": "*"
            },
            "require-dev": {
                "laminas/laminas-coding-standard": "~1.0.0",
                "phpunit/phpunit": "^9.3"
            },
            "type": "library",
            "autoload": {
                "psr-4": {
                    "Laminas\\Text\\": "src/"
                }
            },
            "notification-url": "https://packagist.org/downloads/",
            "license": [
                "BSD-3-Clause"
            ],
            "description": "Create FIGlets and text-based tables",
            "homepage": "https://laminas.dev",
            "keywords": [
                "laminas",
                "text"
            ],
            "support": {
                "chat": "https://laminas.dev/chat",
                "docs": "https://docs.laminas.dev/laminas-text/",
                "forum": "https://discourse.laminas.dev",
                "issues": "https://github.com/laminas/laminas-text/issues",
                "rss": "https://github.com/laminas/laminas-text/releases.atom",
                "source": "https://github.com/laminas/laminas-text"
            },
            "funding": [
                {
                    "url": "https://funding.communitybridge.org/projects/laminas-project",
                    "type": "community_bridge"
                }
            ],
            "time": "2021-09-02T16:50:53+00:00"
        },
        {
            "name": "laminas/laminas-uri",
            "version": "2.9.1",
            "source": {
                "type": "git",
                "url": "https://github.com/laminas/laminas-uri.git",
                "reference": "7e837dc15c8fd3949df7d1213246fd7c8640032b"
            },
            "dist": {
                "type": "zip",
                "url": "https://api.github.com/repos/laminas/laminas-uri/zipball/7e837dc15c8fd3949df7d1213246fd7c8640032b",
                "reference": "7e837dc15c8fd3949df7d1213246fd7c8640032b",
                "shasum": ""
            },
            "require": {
                "laminas/laminas-escaper": "^2.9",
                "laminas/laminas-validator": "^2.15",
                "php": "^7.3 || ~8.0.0 || ~8.1.0"
            },
            "conflict": {
                "zendframework/zend-uri": "*"
            },
            "require-dev": {
                "laminas/laminas-coding-standard": "~2.2.1",
                "phpunit/phpunit": "^9.5.5"
            },
            "type": "library",
            "autoload": {
                "psr-4": {
                    "Laminas\\Uri\\": "src/"
                }
            },
            "notification-url": "https://packagist.org/downloads/",
            "license": [
                "BSD-3-Clause"
            ],
            "description": "A component that aids in manipulating and validating » Uniform Resource Identifiers (URIs)",
            "homepage": "https://laminas.dev",
            "keywords": [
                "laminas",
                "uri"
            ],
            "support": {
                "chat": "https://laminas.dev/chat",
                "docs": "https://docs.laminas.dev/laminas-uri/",
                "forum": "https://discourse.laminas.dev",
                "issues": "https://github.com/laminas/laminas-uri/issues",
                "rss": "https://github.com/laminas/laminas-uri/releases.atom",
                "source": "https://github.com/laminas/laminas-uri"
            },
            "funding": [
                {
                    "url": "https://funding.communitybridge.org/projects/laminas-project",
                    "type": "community_bridge"
                }
            ],
            "time": "2021-09-09T18:37:15+00:00"
        },
        {
            "name": "laminas/laminas-validator",
            "version": "2.16.0",
            "source": {
                "type": "git",
                "url": "https://github.com/laminas/laminas-validator.git",
                "reference": "329900ab7674c198e91e85b2e09080cdf493ce07"
            },
            "dist": {
                "type": "zip",
                "url": "https://api.github.com/repos/laminas/laminas-validator/zipball/329900ab7674c198e91e85b2e09080cdf493ce07",
                "reference": "329900ab7674c198e91e85b2e09080cdf493ce07",
                "shasum": ""
            },
            "require": {
                "container-interop/container-interop": "^1.1",
                "laminas/laminas-stdlib": "^3.6",
                "php": "^7.3 || ~8.0.0 || ~8.1.0"
            },
            "conflict": {
                "zendframework/zend-validator": "*"
            },
            "require-dev": {
                "laminas/laminas-cache": "^2.6.1",
                "laminas/laminas-coding-standard": "~2.2.1",
                "laminas/laminas-db": "^2.7",
                "laminas/laminas-filter": "^2.6",
                "laminas/laminas-http": "^2.14.2",
                "laminas/laminas-i18n": "^2.6",
                "laminas/laminas-math": "^2.6",
                "laminas/laminas-servicemanager": "^2.7.11 || ^3.0.3",
                "laminas/laminas-session": "^2.8",
                "laminas/laminas-uri": "^2.7",
                "phpspec/prophecy-phpunit": "^2.0",
                "phpunit/phpunit": "^9.5.5",
                "psalm/plugin-phpunit": "^0.15.0",
                "psr/http-client": "^1.0",
                "psr/http-factory": "^1.0",
                "psr/http-message": "^1.0",
                "vimeo/psalm": "^4.3"
            },
            "suggest": {
                "laminas/laminas-db": "Laminas\\Db component, required by the (No)RecordExists validator",
                "laminas/laminas-filter": "Laminas\\Filter component, required by the Digits validator",
                "laminas/laminas-i18n": "Laminas\\I18n component to allow translation of validation error messages",
                "laminas/laminas-i18n-resources": "Translations of validator messages",
                "laminas/laminas-math": "Laminas\\Math component, required by the Csrf validator",
                "laminas/laminas-servicemanager": "Laminas\\ServiceManager component to allow using the ValidatorPluginManager and validator chains",
                "laminas/laminas-session": "Laminas\\Session component, ^2.8; required by the Csrf validator",
                "laminas/laminas-uri": "Laminas\\Uri component, required by the Uri and Sitemap\\Loc validators",
                "psr/http-message": "psr/http-message, required when validating PSR-7 UploadedFileInterface instances via the Upload and UploadFile validators"
            },
            "type": "library",
            "extra": {
                "laminas": {
                    "component": "Laminas\\Validator",
                    "config-provider": "Laminas\\Validator\\ConfigProvider"
                }
            },
            "autoload": {
                "psr-4": {
                    "Laminas\\Validator\\": "src/"
                }
            },
            "notification-url": "https://packagist.org/downloads/",
            "license": [
                "BSD-3-Clause"
            ],
            "description": "Validation classes for a wide range of domains, and the ability to chain validators to create complex validation criteria",
            "homepage": "https://laminas.dev",
            "keywords": [
                "laminas",
                "validator"
            ],
            "support": {
                "chat": "https://laminas.dev/chat",
                "docs": "https://docs.laminas.dev/laminas-validator/",
                "forum": "https://discourse.laminas.dev",
                "issues": "https://github.com/laminas/laminas-validator/issues",
                "rss": "https://github.com/laminas/laminas-validator/releases.atom",
                "source": "https://github.com/laminas/laminas-validator"
            },
            "funding": [
                {
                    "url": "https://funding.communitybridge.org/projects/laminas-project",
                    "type": "community_bridge"
                }
            ],
            "time": "2022-01-21T14:30:01+00:00"
        },
        {
            "name": "laminas/laminas-view",
            "version": "2.16.0",
            "source": {
                "type": "git",
                "url": "https://github.com/laminas/laminas-view.git",
                "reference": "cc803ea899e6ca35670b3f21f0b74e93053f2c86"
            },
            "dist": {
                "type": "zip",
                "url": "https://api.github.com/repos/laminas/laminas-view/zipball/cc803ea899e6ca35670b3f21f0b74e93053f2c86",
                "reference": "cc803ea899e6ca35670b3f21f0b74e93053f2c86",
                "shasum": ""
            },
            "require": {
                "ext-json": "*",
                "laminas/laminas-eventmanager": "^3.4",
                "laminas/laminas-json": "^2.6.1 || ^3.3",
                "laminas/laminas-stdlib": "^3.6",
                "php": "^7.3 || ~8.0.0 || ~8.1.0"
            },
            "conflict": {
                "container-interop/container-interop": "<1.2",
                "laminas/laminas-router": "<3.0.1",
                "laminas/laminas-servicemanager": "<3.3",
                "zendframework/zend-view": "*"
            },
            "require-dev": {
                "ext-dom": "*",
                "laminas/laminas-authentication": "^2.5",
                "laminas/laminas-cache": "^2.6.1",
                "laminas/laminas-coding-standard": "~1.0.0",
                "laminas/laminas-console": "^2.6",
                "laminas/laminas-escaper": "^2.5",
                "laminas/laminas-feed": "^2.15",
                "laminas/laminas-filter": "^2.6.1",
                "laminas/laminas-http": "^2.15",
                "laminas/laminas-i18n": "^2.6",
                "laminas/laminas-modulemanager": "^2.7.1",
                "laminas/laminas-mvc": "^2.7.14 || ^3.0",
                "laminas/laminas-mvc-i18n": "^1.1",
                "laminas/laminas-mvc-plugin-flashmessenger": "^1.2",
                "laminas/laminas-navigation": "^2.8.1",
                "laminas/laminas-paginator": "^2.5",
                "laminas/laminas-permissions-acl": "^2.6",
                "laminas/laminas-router": "^3.0.1",
                "laminas/laminas-servicemanager": "^3.4",
                "laminas/laminas-session": "^2.12",
                "laminas/laminas-uri": "^2.5",
                "phpspec/prophecy": "^1.12",
                "phpspec/prophecy-phpunit": "^2.0",
                "phpunit/phpunit": "^9.5.5",
                "psalm/plugin-phpunit": "^0.16.1",
                "vimeo/psalm": "^4.10"
            },
            "suggest": {
                "laminas/laminas-authentication": "Laminas\\Authentication component",
                "laminas/laminas-escaper": "Laminas\\Escaper component",
                "laminas/laminas-feed": "Laminas\\Feed component",
                "laminas/laminas-filter": "Laminas\\Filter component",
                "laminas/laminas-http": "Laminas\\Http component",
                "laminas/laminas-i18n": "Laminas\\I18n component",
                "laminas/laminas-mvc": "Laminas\\Mvc component",
                "laminas/laminas-mvc-plugin-flashmessenger": "laminas-mvc-plugin-flashmessenger component, if you want to use the FlashMessenger view helper with laminas-mvc versions 3 and up",
                "laminas/laminas-navigation": "Laminas\\Navigation component",
                "laminas/laminas-paginator": "Laminas\\Paginator component",
                "laminas/laminas-permissions-acl": "Laminas\\Permissions\\Acl component",
                "laminas/laminas-servicemanager": "Laminas\\ServiceManager component",
                "laminas/laminas-uri": "Laminas\\Uri component"
            },
            "bin": [
                "bin/templatemap_generator.php"
            ],
            "type": "library",
            "autoload": {
                "psr-4": {
                    "Laminas\\View\\": "src/"
                }
            },
            "notification-url": "https://packagist.org/downloads/",
            "license": [
                "BSD-3-Clause"
            ],
            "description": "Flexible view layer supporting and providing multiple view layers, helpers, and more",
            "homepage": "https://laminas.dev",
            "keywords": [
                "laminas",
                "view"
            ],
            "support": {
                "chat": "https://laminas.dev/chat",
                "docs": "https://docs.laminas.dev/laminas-view/",
                "forum": "https://discourse.laminas.dev",
                "issues": "https://github.com/laminas/laminas-view/issues",
                "rss": "https://github.com/laminas/laminas-view/releases.atom",
                "source": "https://github.com/laminas/laminas-view"
            },
            "funding": [
                {
                    "url": "https://funding.communitybridge.org/projects/laminas-project",
                    "type": "community_bridge"
                }
            ],
            "time": "2021-12-30T12:32:07+00:00"
        },
        {
            "name": "laminas/laminas-zendframework-bridge",
            "version": "1.4.1",
            "source": {
                "type": "git",
                "url": "https://github.com/laminas/laminas-zendframework-bridge.git",
                "reference": "88bf037259869891afce6504cacc4f8a07b24d0f"
            },
            "dist": {
                "type": "zip",
                "url": "https://api.github.com/repos/laminas/laminas-zendframework-bridge/zipball/88bf037259869891afce6504cacc4f8a07b24d0f",
                "reference": "88bf037259869891afce6504cacc4f8a07b24d0f",
                "shasum": ""
            },
            "require": {
                "php": "^7.3 || ~8.0.0 || ~8.1.0"
            },
            "require-dev": {
                "phpunit/phpunit": "^9.3",
                "psalm/plugin-phpunit": "^0.15.1",
                "squizlabs/php_codesniffer": "^3.5",
                "vimeo/psalm": "^4.6"
            },
            "type": "library",
            "extra": {
                "laminas": {
                    "module": "Laminas\\ZendFrameworkBridge"
                }
            },
            "autoload": {
                "files": [
                    "src/autoload.php"
                ],
                "psr-4": {
                    "Laminas\\ZendFrameworkBridge\\": "src//"
                }
            },
            "notification-url": "https://packagist.org/downloads/",
            "license": [
                "BSD-3-Clause"
            ],
            "description": "Alias legacy ZF class names to Laminas Project equivalents.",
            "keywords": [
                "ZendFramework",
                "autoloading",
                "laminas",
                "zf"
            ],
            "support": {
                "forum": "https://discourse.laminas.dev/",
                "issues": "https://github.com/laminas/laminas-zendframework-bridge/issues",
                "rss": "https://github.com/laminas/laminas-zendframework-bridge/releases.atom",
                "source": "https://github.com/laminas/laminas-zendframework-bridge"
            },
            "funding": [
                {
                    "url": "https://funding.communitybridge.org/projects/laminas-project",
                    "type": "community_bridge"
                }
            ],
            "time": "2021-12-21T14:34:37+00:00"
        },
        {
            "name": "league/commonmark",
            "version": "1.6.6",
            "source": {
                "type": "git",
                "url": "https://github.com/thephpleague/commonmark.git",
                "reference": "c4228d11e30d7493c6836d20872f9582d8ba6dcf"
            },
            "dist": {
                "type": "zip",
                "url": "https://api.github.com/repos/thephpleague/commonmark/zipball/c4228d11e30d7493c6836d20872f9582d8ba6dcf",
                "reference": "c4228d11e30d7493c6836d20872f9582d8ba6dcf",
                "shasum": ""
            },
            "require": {
                "ext-mbstring": "*",
                "php": "^7.1 || ^8.0"
            },
            "conflict": {
                "scrutinizer/ocular": "1.7.*"
            },
            "require-dev": {
                "cebe/markdown": "~1.0",
                "commonmark/commonmark.js": "0.29.2",
                "erusev/parsedown": "~1.0",
                "ext-json": "*",
                "github/gfm": "0.29.0",
                "michelf/php-markdown": "~1.4",
                "mikehaertl/php-shellcommand": "^1.4",
                "phpstan/phpstan": "^0.12.90",
                "phpunit/phpunit": "^7.5 || ^8.5 || ^9.2",
                "scrutinizer/ocular": "^1.5",
                "symfony/finder": "^4.2"
            },
            "bin": [
                "bin/commonmark"
            ],
            "type": "library",
            "autoload": {
                "psr-4": {
                    "League\\CommonMark\\": "src"
                }
            },
            "notification-url": "https://packagist.org/downloads/",
            "license": [
                "BSD-3-Clause"
            ],
            "authors": [
                {
                    "name": "Colin O'Dell",
                    "email": "colinodell@gmail.com",
                    "homepage": "https://www.colinodell.com",
                    "role": "Lead Developer"
                }
            ],
            "description": "Highly-extensible PHP Markdown parser which fully supports the CommonMark spec and Github-Flavored Markdown (GFM)",
            "homepage": "https://commonmark.thephpleague.com",
            "keywords": [
                "commonmark",
                "flavored",
                "gfm",
                "github",
                "github-flavored",
                "markdown",
                "md",
                "parser"
            ],
            "support": {
                "docs": "https://commonmark.thephpleague.com/",
                "issues": "https://github.com/thephpleague/commonmark/issues",
                "rss": "https://github.com/thephpleague/commonmark/releases.atom",
                "source": "https://github.com/thephpleague/commonmark"
            },
            "funding": [
                {
                    "url": "https://enjoy.gitstore.app/repositories/thephpleague/commonmark",
                    "type": "custom"
                },
                {
                    "url": "https://www.colinodell.com/sponsor",
                    "type": "custom"
                },
                {
                    "url": "https://www.paypal.me/colinpodell/10.00",
                    "type": "custom"
                },
                {
                    "url": "https://github.com/colinodell",
                    "type": "github"
                },
                {
                    "url": "https://www.patreon.com/colinodell",
                    "type": "patreon"
                },
                {
                    "url": "https://tidelift.com/funding/github/packagist/league/commonmark",
                    "type": "tidelift"
                }
            ],
            "time": "2021-07-17T17:13:23+00:00"
        },
        {
            "name": "lm-commons/lmc-rbac-mvc",
            "version": "v3.3.0",
            "source": {
                "type": "git",
                "url": "https://github.com/LM-Commons/LmcRbacMvc.git",
                "reference": "26ee8a3c4136d9df988b0eb63e9f30e2fee874bc"
            },
            "dist": {
                "type": "zip",
                "url": "https://api.github.com/repos/LM-Commons/LmcRbacMvc/zipball/26ee8a3c4136d9df988b0eb63e9f30e2fee874bc",
                "reference": "26ee8a3c4136d9df988b0eb63e9f30e2fee874bc",
                "shasum": ""
            },
            "require": {
                "doctrine/persistence": "^2.1",
                "laminas/laminas-config": "^3.1",
                "laminas/laminas-eventmanager": "^3.0",
                "laminas/laminas-mvc": "^3.0",
                "laminas/laminas-servicemanager": "^3.0",
                "php": "^7.3 || ^8.0",
                "zfr/rbac": "~1.2"
            },
            "replace": {
                "laminas-commons/lmc-rbac-mvc": "3.0.1"
            },
            "require-dev": {
                "laminas/laminas-authentication": "^2.2",
                "laminas/laminas-developer-tools": "^2.1",
                "laminas/laminas-http": "^2.2",
                "laminas/laminas-i18n": "^2.7",
                "laminas/laminas-log": "^2.2",
                "laminas/laminas-serializer": "^2.2",
                "laminas/laminas-view": "^2.12",
                "php-coveralls/php-coveralls": "^2.2",
                "phpspec/prophecy-phpunit": "^2.0",
                "phpunit/phpunit": "^9.5",
                "squizlabs/php_codesniffer": "^3.5.5"
            },
            "suggest": {
                "doctrine/doctrine-module": "if you want to use Doctrine role provider",
                "laminas/laminas-developer-tools": "if you want to show information about the roles"
            },
            "type": "library",
            "autoload": {
                "psr-4": {
                    "LmcRbacMvc\\": "src"
                }
            },
            "notification-url": "https://packagist.org/downloads/",
            "license": [
                "MIT"
            ],
            "authors": [
                {
                    "name": "Kyle Spraggs",
                    "email": "theman@spiffyjr.me",
                    "homepage": "http://www.spiffyjr.me/"
                },
                {
                    "name": "Michaël Gallego",
                    "email": "mic.gallego@gmail.com",
                    "homepage": "http://www.michaelgallego.fr"
                },
                {
                    "name": "Jean-Marie Leroux",
                    "email": "jmleroux.pro@gmail.com"
                }
            ],
            "description": "Laminas Framework MVC Module that provides a layer of features of Laminas\\Permissions\\Rbac",
            "homepage": "http://www.github.com/Laminas-Commons/LmcRbacMvc",
            "keywords": [
                "laminas",
                "module",
                "permissions",
                "rbac"
            ],
            "support": {
                "issues": "https://github.com/LM-Commons/LmcRbacMvc/issues",
                "source": "https://github.com/LM-Commons/LmcRbacMvc/tree/v3.3.0"
            },
            "time": "2021-06-26T02:08:06+00:00"
        },
        {
            "name": "matthiasmullie/minify",
            "version": "1.3.66",
            "source": {
                "type": "git",
                "url": "https://github.com/matthiasmullie/minify.git",
                "reference": "45fd3b0f1dfa2c965857c6d4a470bea52adc31a6"
            },
            "dist": {
                "type": "zip",
                "url": "https://api.github.com/repos/matthiasmullie/minify/zipball/45fd3b0f1dfa2c965857c6d4a470bea52adc31a6",
                "reference": "45fd3b0f1dfa2c965857c6d4a470bea52adc31a6",
                "shasum": ""
            },
            "require": {
                "ext-pcre": "*",
                "matthiasmullie/path-converter": "~1.1",
                "php": ">=5.3.0"
            },
            "require-dev": {
                "friendsofphp/php-cs-fixer": "~2.0",
                "matthiasmullie/scrapbook": "dev-master",
                "phpunit/phpunit": ">=4.8"
            },
            "suggest": {
                "psr/cache-implementation": "Cache implementation to use with Minify::cache"
            },
            "bin": [
                "bin/minifycss",
                "bin/minifyjs"
            ],
            "type": "library",
            "autoload": {
                "psr-4": {
                    "MatthiasMullie\\Minify\\": "src/"
                }
            },
            "notification-url": "https://packagist.org/downloads/",
            "license": [
                "MIT"
            ],
            "authors": [
                {
                    "name": "Matthias Mullie",
                    "email": "minify@mullie.eu",
                    "homepage": "http://www.mullie.eu",
                    "role": "Developer"
                }
            ],
            "description": "CSS & JavaScript minifier, in PHP. Removes whitespace, strips comments, combines files (incl. @import statements and small assets in CSS files), and optimizes/shortens a few common programming patterns.",
            "homepage": "http://www.minifier.org",
            "keywords": [
                "JS",
                "css",
                "javascript",
                "minifier",
                "minify"
            ],
            "support": {
                "issues": "https://github.com/matthiasmullie/minify/issues",
                "source": "https://github.com/matthiasmullie/minify/tree/1.3.66"
            },
            "funding": [
                {
                    "url": "https://github.com/[user1",
                    "type": "github"
                },
                {
                    "url": "https://github.com/matthiasmullie] # Replace with up to 4 GitHub Sponsors-enabled usernames e.g.",
                    "type": "github"
                },
                {
                    "url": "https://github.com/user2",
                    "type": "github"
                }
            ],
            "time": "2021-01-06T15:18:10+00:00"
        },
        {
            "name": "matthiasmullie/path-converter",
            "version": "1.1.3",
            "source": {
                "type": "git",
                "url": "https://github.com/matthiasmullie/path-converter.git",
                "reference": "e7d13b2c7e2f2268e1424aaed02085518afa02d9"
            },
            "dist": {
                "type": "zip",
                "url": "https://api.github.com/repos/matthiasmullie/path-converter/zipball/e7d13b2c7e2f2268e1424aaed02085518afa02d9",
                "reference": "e7d13b2c7e2f2268e1424aaed02085518afa02d9",
                "shasum": ""
            },
            "require": {
                "ext-pcre": "*",
                "php": ">=5.3.0"
            },
            "require-dev": {
                "phpunit/phpunit": "~4.8"
            },
            "type": "library",
            "autoload": {
                "psr-4": {
                    "MatthiasMullie\\PathConverter\\": "src/"
                }
            },
            "notification-url": "https://packagist.org/downloads/",
            "license": [
                "MIT"
            ],
            "authors": [
                {
                    "name": "Matthias Mullie",
                    "email": "pathconverter@mullie.eu",
                    "homepage": "http://www.mullie.eu",
                    "role": "Developer"
                }
            ],
            "description": "Relative path converter",
            "homepage": "http://github.com/matthiasmullie/path-converter",
            "keywords": [
                "converter",
                "path",
                "paths",
                "relative"
            ],
            "support": {
                "issues": "https://github.com/matthiasmullie/path-converter/issues",
                "source": "https://github.com/matthiasmullie/path-converter/tree/1.1.3"
            },
            "time": "2019-02-05T23:41:09+00:00"
        },
        {
            "name": "nikic/php-parser",
            "version": "v4.13.2",
            "source": {
                "type": "git",
                "url": "https://github.com/nikic/PHP-Parser.git",
                "reference": "210577fe3cf7badcc5814d99455df46564f3c077"
            },
            "dist": {
                "type": "zip",
                "url": "https://api.github.com/repos/nikic/PHP-Parser/zipball/210577fe3cf7badcc5814d99455df46564f3c077",
                "reference": "210577fe3cf7badcc5814d99455df46564f3c077",
                "shasum": ""
            },
            "require": {
                "ext-tokenizer": "*",
                "php": ">=7.0"
            },
            "require-dev": {
                "ircmaxell/php-yacc": "^0.0.7",
                "phpunit/phpunit": "^6.5 || ^7.0 || ^8.0 || ^9.0"
            },
            "bin": [
                "bin/php-parse"
            ],
            "type": "library",
            "extra": {
                "branch-alias": {
                    "dev-master": "4.9-dev"
                }
            },
            "autoload": {
                "psr-4": {
                    "PhpParser\\": "lib/PhpParser"
                }
            },
            "notification-url": "https://packagist.org/downloads/",
            "license": [
                "BSD-3-Clause"
            ],
            "authors": [
                {
                    "name": "Nikita Popov"
                }
            ],
            "description": "A PHP parser written in PHP",
            "keywords": [
                "parser",
                "php"
            ],
            "support": {
                "issues": "https://github.com/nikic/PHP-Parser/issues",
                "source": "https://github.com/nikic/PHP-Parser/tree/v4.13.2"
            },
            "time": "2021-11-30T19:35:32+00:00"
        },
        {
            "name": "ocramius/proxy-manager",
            "version": "2.2.3",
            "source": {
                "type": "git",
                "url": "https://github.com/Ocramius/ProxyManager.git",
                "reference": "4d154742e31c35137d5374c998e8f86b54db2e2f"
            },
            "dist": {
                "type": "zip",
                "url": "https://api.github.com/repos/Ocramius/ProxyManager/zipball/4d154742e31c35137d5374c998e8f86b54db2e2f",
                "reference": "4d154742e31c35137d5374c998e8f86b54db2e2f",
                "shasum": ""
            },
            "require": {
                "ocramius/package-versions": "^1.1.3",
                "php": "^7.2.0",
                "zendframework/zend-code": "^3.3.0"
            },
            "require-dev": {
                "couscous/couscous": "^1.6.1",
                "ext-phar": "*",
                "humbug/humbug": "1.0.0-RC.0@RC",
                "nikic/php-parser": "^3.1.1",
                "padraic/phpunit-accelerator": "dev-master@DEV",
                "phpbench/phpbench": "^0.12.2",
                "phpstan/phpstan": "dev-master#856eb10a81c1d27c701a83f167dc870fd8f4236a as 0.9.999",
                "phpstan/phpstan-phpunit": "dev-master#5629c0a1f4a9c417cb1077cf6693ad9753895761",
                "phpunit/phpunit": "^6.4.3",
                "squizlabs/php_codesniffer": "^2.9.1"
            },
            "suggest": {
                "ocramius/generated-hydrator": "To have very fast object to array to object conversion for ghost objects",
                "zendframework/zend-json": "To have the JsonRpc adapter (Remote Object feature)",
                "zendframework/zend-soap": "To have the Soap adapter (Remote Object feature)",
                "zendframework/zend-xmlrpc": "To have the XmlRpc adapter (Remote Object feature)"
            },
            "type": "library",
            "extra": {
                "branch-alias": {
                    "dev-master": "3.0.x-dev"
                }
            },
            "autoload": {
                "psr-0": {
                    "ProxyManager\\": "src"
                }
            },
            "notification-url": "https://packagist.org/downloads/",
            "license": [
                "MIT"
            ],
            "authors": [
                {
                    "name": "Marco Pivetta",
                    "email": "ocramius@gmail.com",
                    "homepage": "http://ocramius.github.io/"
                }
            ],
            "description": "A library providing utilities to generate, instantiate and generally operate with Object Proxies",
            "homepage": "https://github.com/Ocramius/ProxyManager",
            "keywords": [
                "aop",
                "lazy loading",
                "proxy",
                "proxy pattern",
                "service proxies"
            ],
            "support": {
                "issues": "https://github.com/Ocramius/ProxyManager/issues",
                "source": "https://github.com/Ocramius/ProxyManager/tree/2.2.x"
            },
            "time": "2019-08-10T08:37:15+00:00"
        },
        {
            "name": "pear/archive_tar",
            "version": "1.4.14",
            "source": {
                "type": "git",
                "url": "https://github.com/pear/Archive_Tar.git",
                "reference": "4d761c5334c790e45ef3245f0864b8955c562caa"
            },
            "dist": {
                "type": "zip",
                "url": "https://api.github.com/repos/pear/Archive_Tar/zipball/4d761c5334c790e45ef3245f0864b8955c562caa",
                "reference": "4d761c5334c790e45ef3245f0864b8955c562caa",
                "shasum": ""
            },
            "require": {
                "pear/pear-core-minimal": "^1.10.0alpha2",
                "php": ">=5.2.0"
            },
            "require-dev": {
                "phpunit/phpunit": "*"
            },
            "suggest": {
                "ext-bz2": "Bz2 compression support.",
                "ext-xz": "Lzma2 compression support.",
                "ext-zlib": "Gzip compression support."
            },
            "type": "library",
            "extra": {
                "branch-alias": {
                    "dev-master": "1.4.x-dev"
                }
            },
            "autoload": {
                "psr-0": {
                    "Archive_Tar": ""
                }
            },
            "notification-url": "https://packagist.org/downloads/",
            "include-path": [
                "./"
            ],
            "license": [
                "BSD-3-Clause"
            ],
            "authors": [
                {
                    "name": "Vincent Blavet",
                    "email": "vincent@phpconcept.net"
                },
                {
                    "name": "Greg Beaver",
                    "email": "greg@chiaraquartet.net"
                },
                {
                    "name": "Michiel Rook",
                    "email": "mrook@php.net"
                }
            ],
            "description": "Tar file management class with compression support (gzip, bzip2, lzma2)",
            "homepage": "https://github.com/pear/Archive_Tar",
            "keywords": [
                "archive",
                "tar"
            ],
            "support": {
                "issues": "http://pear.php.net/bugs/search.php?cmd=display&package_name[]=Archive_Tar",
                "source": "https://github.com/pear/Archive_Tar"
            },
            "funding": [
                {
                    "url": "https://github.com/mrook",
                    "type": "github"
                },
                {
                    "url": "https://www.patreon.com/michielrook",
                    "type": "patreon"
                }
            ],
            "time": "2021-07-20T13:53:39+00:00"
        },
        {
            "name": "pear/console_getopt",
            "version": "v1.4.3",
            "source": {
                "type": "git",
                "url": "https://github.com/pear/Console_Getopt.git",
                "reference": "a41f8d3e668987609178c7c4a9fe48fecac53fa0"
            },
            "dist": {
                "type": "zip",
                "url": "https://api.github.com/repos/pear/Console_Getopt/zipball/a41f8d3e668987609178c7c4a9fe48fecac53fa0",
                "reference": "a41f8d3e668987609178c7c4a9fe48fecac53fa0",
                "shasum": ""
            },
            "type": "library",
            "autoload": {
                "psr-0": {
                    "Console": "./"
                }
            },
            "notification-url": "https://packagist.org/downloads/",
            "include-path": [
                "./"
            ],
            "license": [
                "BSD-2-Clause"
            ],
            "authors": [
                {
                    "name": "Andrei Zmievski",
                    "email": "andrei@php.net",
                    "role": "Lead"
                },
                {
                    "name": "Stig Bakken",
                    "email": "stig@php.net",
                    "role": "Developer"
                },
                {
                    "name": "Greg Beaver",
                    "email": "cellog@php.net",
                    "role": "Helper"
                }
            ],
            "description": "More info available on: http://pear.php.net/package/Console_Getopt",
            "support": {
                "issues": "http://pear.php.net/bugs/search.php?cmd=display&package_name[]=Console_Getopt",
                "source": "https://github.com/pear/Console_Getopt"
            },
            "time": "2019-11-20T18:27:48+00:00"
        },
        {
            "name": "pear/http_request2",
            "version": "v2.5.0",
            "source": {
                "type": "git",
                "url": "https://github.com/pear/HTTP_Request2.git",
                "reference": "8c52c1343a709110b4080118bd99f53dcd2b052f"
            },
            "dist": {
                "type": "zip",
                "url": "https://api.github.com/repos/pear/HTTP_Request2/zipball/8c52c1343a709110b4080118bd99f53dcd2b052f",
                "reference": "8c52c1343a709110b4080118bd99f53dcd2b052f",
                "shasum": ""
            },
            "require": {
                "pear/net_url2": "^2.2.0",
                "pear/pear_exception": "^1.0.0",
                "php": ">=5.6.0"
            },
            "require-dev": {
                "yoast/phpunit-polyfills": "^1.0.0"
            },
            "suggest": {
                "ext-curl": "Allows using cURL as a request backend.",
                "ext-fileinfo": "Adds support for looking up mime-types using finfo.",
                "ext-openssl": "Allows handling SSL requests when not using cURL.",
                "ext-zlib": "Allows handling gzip compressed responses."
            },
            "type": "library",
            "autoload": {
                "psr-0": {
                    "HTTP_Request2": ""
                }
            },
            "notification-url": "https://packagist.org/downloads/",
            "license": [
                "BSD-3-Clause"
            ],
            "authors": [
                {
                    "name": "Alexey Borzov",
                    "email": "avb@php.net"
                }
            ],
            "description": "Provides an easy way to perform HTTP requests.",
            "homepage": "https://pear.php.net/package/HTTP_Request2",
            "keywords": [
                "PEAR",
                "curl",
                "http",
                "request"
            ],
            "support": {
                "docs": "https://pear.php.net/manual/en/package.http.http-request2.php",
                "issues": "https://github.com/pear/HTTP_Request2/issues",
                "source": "https://github.com/pear/HTTP_Request2"
            },
            "time": "2021-07-12T14:10:17+00:00"
        },
        {
            "name": "pear/net_url2",
            "version": "v2.2.2",
            "source": {
                "type": "git",
                "url": "https://github.com/pear/Net_URL2.git",
                "reference": "07fd055820dbf466ee3990abe96d0e40a8791f9d"
            },
            "dist": {
                "type": "zip",
                "url": "https://api.github.com/repos/pear/Net_URL2/zipball/07fd055820dbf466ee3990abe96d0e40a8791f9d",
                "reference": "07fd055820dbf466ee3990abe96d0e40a8791f9d",
                "shasum": ""
            },
            "require": {
                "php": ">=5.1.4"
            },
            "require-dev": {
                "phpunit/phpunit": ">=3.3.0"
            },
            "type": "library",
            "extra": {
                "branch-alias": {
                    "dev-master": "2.2.x-dev"
                }
            },
            "autoload": {
                "classmap": [
                    "Net/URL2.php"
                ]
            },
            "notification-url": "https://packagist.org/downloads/",
            "include-path": [
                "./"
            ],
            "license": [
                "BSD-3-Clause"
            ],
            "authors": [
                {
                    "name": "David Coallier",
                    "email": "davidc@php.net"
                },
                {
                    "name": "Tom Klingenberg",
                    "email": "tkli@php.net"
                },
                {
                    "name": "Christian Schmidt",
                    "email": "chmidt@php.net"
                }
            ],
            "description": "Class for parsing and handling URL. Provides parsing of URLs into their constituent parts (scheme, host, path etc.), URL generation, and resolving of relative URLs.",
            "homepage": "https://github.com/pear/Net_URL2",
            "keywords": [
                "PEAR",
                "net",
                "networking",
                "rfc3986",
                "uri",
                "url"
            ],
            "support": {
                "issues": "https://pear.php.net/bugs/search.php?cmd=display&package_name[]=Net_URL2",
                "source": "https://github.com/pear/Net_URL2"
            },
            "time": "2017-08-25T06:16:11+00:00"
        },
        {
            "name": "pear/pear-core-minimal",
            "version": "v1.10.11",
            "source": {
                "type": "git",
                "url": "https://github.com/pear/pear-core-minimal.git",
                "reference": "68d0d32ada737153b7e93b8d3c710ebe70ac867d"
            },
            "dist": {
                "type": "zip",
                "url": "https://api.github.com/repos/pear/pear-core-minimal/zipball/68d0d32ada737153b7e93b8d3c710ebe70ac867d",
                "reference": "68d0d32ada737153b7e93b8d3c710ebe70ac867d",
                "shasum": ""
            },
            "require": {
                "pear/console_getopt": "~1.4",
                "pear/pear_exception": "~1.0"
            },
            "replace": {
                "rsky/pear-core-min": "self.version"
            },
            "type": "library",
            "autoload": {
                "psr-0": {
                    "": "src/"
                }
            },
            "notification-url": "https://packagist.org/downloads/",
            "include-path": [
                "src/"
            ],
            "license": [
                "BSD-3-Clause"
            ],
            "authors": [
                {
                    "name": "Christian Weiske",
                    "email": "cweiske@php.net",
                    "role": "Lead"
                }
            ],
            "description": "Minimal set of PEAR core files to be used as composer dependency",
            "support": {
                "issues": "http://pear.php.net/bugs/search.php?cmd=display&package_name[]=PEAR",
                "source": "https://github.com/pear/pear-core-minimal"
            },
            "time": "2021-08-10T22:31:03+00:00"
        },
        {
            "name": "pear/pear_exception",
            "version": "v1.0.2",
            "source": {
                "type": "git",
                "url": "https://github.com/pear/PEAR_Exception.git",
                "reference": "b14fbe2ddb0b9f94f5b24cf08783d599f776fff0"
            },
            "dist": {
                "type": "zip",
                "url": "https://api.github.com/repos/pear/PEAR_Exception/zipball/b14fbe2ddb0b9f94f5b24cf08783d599f776fff0",
                "reference": "b14fbe2ddb0b9f94f5b24cf08783d599f776fff0",
                "shasum": ""
            },
            "require": {
                "php": ">=5.2.0"
            },
            "require-dev": {
                "phpunit/phpunit": "<9"
            },
            "type": "class",
            "extra": {
                "branch-alias": {
                    "dev-master": "1.0.x-dev"
                }
            },
            "autoload": {
                "classmap": [
                    "PEAR/"
                ]
            },
            "notification-url": "https://packagist.org/downloads/",
            "include-path": [
                "."
            ],
            "license": [
                "BSD-2-Clause"
            ],
            "authors": [
                {
                    "name": "Helgi Thormar",
                    "email": "dufuz@php.net"
                },
                {
                    "name": "Greg Beaver",
                    "email": "cellog@php.net"
                }
            ],
            "description": "The PEAR Exception base class.",
            "homepage": "https://github.com/pear/PEAR_Exception",
            "keywords": [
                "exception"
            ],
            "support": {
                "issues": "http://pear.php.net/bugs/search.php?cmd=display&package_name[]=PEAR_Exception",
                "source": "https://github.com/pear/PEAR_Exception"
            },
            "time": "2021-03-21T15:43:46+00:00"
        },
        {
            "name": "phing/phing",
            "version": "2.17.0",
            "source": {
                "type": "git",
                "url": "https://github.com/phingofficial/phing.git",
                "reference": "c0a3bce822c088d60b30a577c25debb42325d0f8"
            },
            "dist": {
                "type": "zip",
                "url": "https://api.github.com/repos/phingofficial/phing/zipball/c0a3bce822c088d60b30a577c25debb42325d0f8",
                "reference": "c0a3bce822c088d60b30a577c25debb42325d0f8",
                "shasum": ""
            },
            "require": {
                "php": ">=5.2.0"
            },
            "require-dev": {
                "ext-pdo_sqlite": "*",
                "mikey179/vfsstream": "^1.6",
                "pdepend/pdepend": "2.x",
                "pear/archive_tar": "1.4.x",
                "pear/http_request2": "dev-trunk",
                "pear/net_growl": "dev-trunk",
                "pear/pear-core-minimal": "1.10.1",
                "pear/versioncontrol_git": "@dev",
                "pear/versioncontrol_svn": "~0.5",
                "phpdocumentor/phpdocumentor": "2.x",
                "phploc/phploc": "~2.0.6",
                "phpmd/phpmd": "~2.2",
                "phpunit/phpunit": ">=3.7",
                "sebastian/git": "~1.0",
                "sebastian/phpcpd": "2.x",
                "siad007/versioncontrol_hg": "^1.0",
                "simpletest/simpletest": "^1.1",
                "squizlabs/php_codesniffer": "~2.2",
                "symfony/yaml": "^2.8 || ^3.1 || ^4.0"
            },
            "suggest": {
                "pdepend/pdepend": "PHP version of JDepend",
                "pear/archive_tar": "Tar file management class",
                "pear/versioncontrol_git": "A library that provides OO interface to handle Git repository",
                "pear/versioncontrol_svn": "A simple OO-style interface for Subversion, the free/open-source version control system",
                "phpdocumentor/phpdocumentor": "Documentation Generator for PHP",
                "phploc/phploc": "A tool for quickly measuring the size of a PHP project",
                "phpmd/phpmd": "PHP version of PMD tool",
                "phpunit/php-code-coverage": "Library that provides collection, processing, and rendering functionality for PHP code coverage information",
                "phpunit/phpunit": "The PHP Unit Testing Framework",
                "sebastian/phpcpd": "Copy/Paste Detector (CPD) for PHP code",
                "siad007/versioncontrol_hg": "A library for interfacing with Mercurial repositories.",
                "tedivm/jshrink": "Javascript Minifier built in PHP"
            },
            "bin": [
                "bin/phing"
            ],
            "type": "library",
            "extra": {
                "branch-alias": {
                    "dev-master": "2.16.x-dev"
                }
            },
            "autoload": {
                "classmap": [
                    "classes/phing/"
                ]
            },
            "notification-url": "https://packagist.org/downloads/",
            "include-path": [
                "classes"
            ],
            "license": [
                "LGPL-3.0-only"
            ],
            "authors": [
                {
                    "name": "Michiel Rook",
                    "email": "mrook@php.net"
                },
                {
                    "name": "Phing Community",
                    "homepage": "https://www.phing.info/trac/wiki/Development/Contributors"
                }
            ],
            "description": "PHing Is Not GNU make; it's a PHP project build system or build tool based on Apache Ant.",
            "homepage": "https://www.phing.info/",
            "keywords": [
                "build",
                "phing",
                "task",
                "tool"
            ],
            "support": {
                "irc": "irc://irc.freenode.net/phing",
                "issues": "https://www.phing.info/trac/report",
                "source": "https://github.com/phingofficial/phing/tree/2.17.0"
            },
            "funding": [
                {
                    "url": "https://github.com/mrook",
                    "type": "github"
                },
                {
                    "url": "https://github.com/siad007",
                    "type": "github"
                },
                {
                    "url": "https://www.patreon.com/michielrook",
                    "type": "patreon"
                }
            ],
            "time": "2021-08-31T13:33:01+00:00"
        },
        {
            "name": "ppito/laminas-whoops",
            "version": "2.2.0",
            "source": {
                "type": "git",
                "url": "https://github.com/Ppito/laminas-whoops.git",
                "reference": "1507b42caeefc56511ab591ebd87c6700d111409"
            },
            "dist": {
                "type": "zip",
                "url": "https://api.github.com/repos/Ppito/laminas-whoops/zipball/1507b42caeefc56511ab591ebd87c6700d111409",
                "reference": "1507b42caeefc56511ab591ebd87c6700d111409",
                "shasum": ""
            },
            "require": {
                "filp/whoops": "^2.7",
                "laminas/laminas-eventmanager": "^3.2",
                "laminas/laminas-mvc": "^3.1",
                "laminas/laminas-servicemanager": "^3.4",
                "php": "^7.3 || ^8.0"
            },
            "type": "module",
            "autoload": {
                "psr-4": {
                    "WhoopsErrorHandler\\": "src/"
                }
            },
            "notification-url": "https://packagist.org/downloads/",
            "license": [
                "MIT"
            ],
            "authors": [
                {
                    "name": "Mickael TONNELIER",
                    "role": "Developer"
                }
            ],
            "description": "Laminas-Whoops, integrated whoops in Laminas Framework",
            "homepage": "https://github.com/ppito/laminas-whoops",
            "keywords": [
                "laminas",
                "php error",
                "whoops"
            ],
            "support": {
                "issues": "https://github.com/Ppito/laminas-whoops/issues",
                "source": "https://github.com/Ppito/laminas-whoops/tree/2.2.0"
            },
            "time": "2021-06-16T16:50:48+00:00"
        },
        {
            "name": "psr/cache",
            "version": "1.0.1",
            "source": {
                "type": "git",
                "url": "https://github.com/php-fig/cache.git",
                "reference": "d11b50ad223250cf17b86e38383413f5a6764bf8"
            },
            "dist": {
                "type": "zip",
                "url": "https://api.github.com/repos/php-fig/cache/zipball/d11b50ad223250cf17b86e38383413f5a6764bf8",
                "reference": "d11b50ad223250cf17b86e38383413f5a6764bf8",
                "shasum": ""
            },
            "require": {
                "php": ">=5.3.0"
            },
            "type": "library",
            "extra": {
                "branch-alias": {
                    "dev-master": "1.0.x-dev"
                }
            },
            "autoload": {
                "psr-4": {
                    "Psr\\Cache\\": "src/"
                }
            },
            "notification-url": "https://packagist.org/downloads/",
            "license": [
                "MIT"
            ],
            "authors": [
                {
                    "name": "PHP-FIG",
                    "homepage": "http://www.php-fig.org/"
                }
            ],
            "description": "Common interface for caching libraries",
            "keywords": [
                "cache",
                "psr",
                "psr-6"
            ],
            "support": {
                "source": "https://github.com/php-fig/cache/tree/master"
            },
            "time": "2016-08-06T20:24:11+00:00"
        },
        {
            "name": "psr/container",
            "version": "1.1.2",
            "source": {
                "type": "git",
                "url": "https://github.com/php-fig/container.git",
                "reference": "513e0666f7216c7459170d56df27dfcefe1689ea"
            },
            "dist": {
                "type": "zip",
                "url": "https://api.github.com/repos/php-fig/container/zipball/513e0666f7216c7459170d56df27dfcefe1689ea",
                "reference": "513e0666f7216c7459170d56df27dfcefe1689ea",
                "shasum": ""
            },
            "require": {
                "php": ">=7.4.0"
            },
            "type": "library",
            "autoload": {
                "psr-4": {
                    "Psr\\Container\\": "src/"
                }
            },
            "notification-url": "https://packagist.org/downloads/",
            "license": [
                "MIT"
            ],
            "authors": [
                {
                    "name": "PHP-FIG",
                    "homepage": "https://www.php-fig.org/"
                }
            ],
            "description": "Common Container Interface (PHP FIG PSR-11)",
            "homepage": "https://github.com/php-fig/container",
            "keywords": [
                "PSR-11",
                "container",
                "container-interface",
                "container-interop",
                "psr"
            ],
            "support": {
                "issues": "https://github.com/php-fig/container/issues",
                "source": "https://github.com/php-fig/container/tree/1.1.2"
            },
            "time": "2021-11-05T16:50:12+00:00"
        },
        {
            "name": "psr/log",
            "version": "1.1.4",
            "source": {
                "type": "git",
                "url": "https://github.com/php-fig/log.git",
                "reference": "d49695b909c3b7628b6289db5479a1c204601f11"
            },
            "dist": {
                "type": "zip",
                "url": "https://api.github.com/repos/php-fig/log/zipball/d49695b909c3b7628b6289db5479a1c204601f11",
                "reference": "d49695b909c3b7628b6289db5479a1c204601f11",
                "shasum": ""
            },
            "require": {
                "php": ">=5.3.0"
            },
            "type": "library",
            "extra": {
                "branch-alias": {
                    "dev-master": "1.1.x-dev"
                }
            },
            "autoload": {
                "psr-4": {
                    "Psr\\Log\\": "Psr/Log/"
                }
            },
            "notification-url": "https://packagist.org/downloads/",
            "license": [
                "MIT"
            ],
            "authors": [
                {
                    "name": "PHP-FIG",
                    "homepage": "https://www.php-fig.org/"
                }
            ],
            "description": "Common interface for logging libraries",
            "homepage": "https://github.com/php-fig/log",
            "keywords": [
                "log",
                "psr",
                "psr-3"
            ],
            "support": {
                "source": "https://github.com/php-fig/log/tree/1.1.4"
            },
            "time": "2021-05-03T11:20:27+00:00"
        },
        {
            "name": "psr/simple-cache",
            "version": "1.0.1",
            "source": {
                "type": "git",
                "url": "https://github.com/php-fig/simple-cache.git",
                "reference": "408d5eafb83c57f6365a3ca330ff23aa4a5fa39b"
            },
            "dist": {
                "type": "zip",
                "url": "https://api.github.com/repos/php-fig/simple-cache/zipball/408d5eafb83c57f6365a3ca330ff23aa4a5fa39b",
                "reference": "408d5eafb83c57f6365a3ca330ff23aa4a5fa39b",
                "shasum": ""
            },
            "require": {
                "php": ">=5.3.0"
            },
            "type": "library",
            "extra": {
                "branch-alias": {
                    "dev-master": "1.0.x-dev"
                }
            },
            "autoload": {
                "psr-4": {
                    "Psr\\SimpleCache\\": "src/"
                }
            },
            "notification-url": "https://packagist.org/downloads/",
            "license": [
                "MIT"
            ],
            "authors": [
                {
                    "name": "PHP-FIG",
                    "homepage": "http://www.php-fig.org/"
                }
            ],
            "description": "Common interfaces for simple caching",
            "keywords": [
                "cache",
                "caching",
                "psr",
                "psr-16",
                "simple-cache"
            ],
            "support": {
                "source": "https://github.com/php-fig/simple-cache/tree/master"
            },
            "time": "2017-10-23T01:57:42+00:00"
        },
        {
            "name": "scssphp/scssphp",
            "version": "v1.6.0",
            "source": {
                "type": "git",
                "url": "https://github.com/scssphp/scssphp.git",
                "reference": "b83594e2323c5d6e80785df3f91b9d1d32aad530"
            },
            "dist": {
                "type": "zip",
                "url": "https://api.github.com/repos/scssphp/scssphp/zipball/b83594e2323c5d6e80785df3f91b9d1d32aad530",
                "reference": "b83594e2323c5d6e80785df3f91b9d1d32aad530",
                "shasum": ""
            },
            "require": {
                "ext-ctype": "*",
                "ext-json": "*",
                "php": ">=5.6.0"
            },
            "require-dev": {
                "bamarni/composer-bin-plugin": "^1.4",
                "phpunit/phpunit": "^5.7 || ^6.5 || ^7.5 || ^8.3 || ^9.4",
                "sass/sass-spec": "*",
                "squizlabs/php_codesniffer": "~3.5",
                "symfony/phpunit-bridge": "^5.1",
                "twbs/bootstrap": "~5.0",
                "twbs/bootstrap4": "4.6.0",
                "zurb/foundation": "~6.5"
            },
            "suggest": {
                "ext-iconv": "Can be used as fallback when ext-mbstring is not available",
                "ext-mbstring": "For best performance, mbstring should be installed as it is faster than ext-iconv"
            },
            "bin": [
                "bin/pscss"
            ],
            "type": "library",
            "autoload": {
                "psr-4": {
                    "ScssPhp\\ScssPhp\\": "src/"
                }
            },
            "notification-url": "https://packagist.org/downloads/",
            "license": [
                "MIT"
            ],
            "authors": [
                {
                    "name": "Anthon Pang",
                    "email": "apang@softwaredevelopment.ca",
                    "homepage": "https://github.com/robocoder"
                },
                {
                    "name": "Cédric Morin",
                    "email": "cedric@yterium.com",
                    "homepage": "https://github.com/Cerdic"
                }
            ],
            "description": "scssphp is a compiler for SCSS written in PHP.",
            "homepage": "http://scssphp.github.io/scssphp/",
            "keywords": [
                "css",
                "less",
                "sass",
                "scss",
                "stylesheet"
            ],
            "support": {
                "issues": "https://github.com/scssphp/scssphp/issues",
                "source": "https://github.com/scssphp/scssphp/tree/v1.6.0"
            },
            "time": "2021-07-02T16:28:10+00:00"
        },
        {
            "name": "serialssolutions/summon",
            "version": "v1.3.1",
            "source": {
                "type": "git",
                "url": "https://github.com/summon/Summon.php.git",
                "reference": "78ef74123c7c15fe3ddc92c9c1368c5dae9e590d"
            },
            "dist": {
                "type": "zip",
                "url": "https://api.github.com/repos/summon/Summon.php/zipball/78ef74123c7c15fe3ddc92c9c1368c5dae9e590d",
                "reference": "78ef74123c7c15fe3ddc92c9c1368c5dae9e590d",
                "shasum": ""
            },
            "type": "library",
            "autoload": {
                "psr-0": {
                    "SerialsSolutions": ""
                }
            },
            "notification-url": "https://packagist.org/downloads/",
            "license": [
                "GPL-2.0"
            ],
            "authors": [
                {
                    "name": "Demian Katz",
                    "email": "demian.katz@villanova.edu"
                }
            ],
            "description": "Library for interacting with Serials Solutions' Summon API.",
            "support": {
                "issues": "https://github.com/summon/Summon.php/issues",
                "source": "https://github.com/summon/Summon.php/tree/v1.3.1"
            },
            "time": "2021-04-20T15:37:50+00:00"
        },
        {
            "name": "slm/locale",
            "version": "v0.5.0",
            "source": {
                "type": "git",
                "url": "https://github.com/basz/SlmLocale.git",
                "reference": "7357acd8db5c3cec57198e3b301cf8dfd1ae7814"
            },
            "dist": {
                "type": "zip",
                "url": "https://api.github.com/repos/basz/SlmLocale/zipball/7357acd8db5c3cec57198e3b301cf8dfd1ae7814",
                "reference": "7357acd8db5c3cec57198e3b301cf8dfd1ae7814",
                "shasum": ""
            },
            "require": {
                "ext-intl": "*",
                "laminas/laminas-eventmanager": "^3.1",
                "laminas/laminas-http": "^2.7",
                "laminas/laminas-modulemanager": "^2.8.2",
                "laminas/laminas-router": "^3.0",
                "laminas/laminas-servicemanager": "^3.2",
                "laminas/laminas-stdlib": "^3.2.1",
                "laminas/laminas-view": "^2.9.0",
                "php": "^7.2"
            },
            "require-dev": {
                "friendsofphp/php-cs-fixer": "^2.16.1",
                "laminas/laminas-console": "^2.6",
                "laminas/laminas-mvc": "^3.1",
                "laminas/laminas-mvc-console": "^1.1.9",
                "phpunit/phpunit": "^8.5.1",
                "satooshi/php-coveralls": "^1.1.0"
            },
            "suggest": {
                "laminas/laminas-mvc": "For using the router in the UriPath strategy"
            },
            "type": "library",
            "autoload": {
                "psr-4": {
                    "SlmLocale\\": "src/SlmLocale/"
                }
            },
            "notification-url": "https://packagist.org/downloads/",
            "license": [
                "BSD-3-Clause"
            ],
            "authors": [
                {
                    "name": "Jurian Sluiman",
                    "email": "jurian@juriansluiman.nl",
                    "homepage": "http://juriansluiman.nl"
                }
            ],
            "description": "Automatic detection of locales for Laminas",
            "homepage": "https://github.com/juriansluiman/SlmLocale",
            "keywords": [
                "Zend Framework",
                "i18n",
                "laminas",
                "locale",
                "zf"
            ],
            "support": {
                "issues": "https://github.com/basz/SlmLocale/issues",
                "source": "https://github.com/basz/SlmLocale/tree/v0.5.0"
            },
            "time": "2020-09-09T06:16:25+00:00"
        },
        {
            "name": "swagger-api/swagger-ui",
            "version": "v3.52.0",
            "source": {
                "type": "git",
                "url": "https://github.com/swagger-api/swagger-ui.git",
                "reference": "b1ccd1f03a77cfd88b76c1cf3e07b6af7f9bbd7b"
            },
            "dist": {
                "type": "zip",
                "url": "https://api.github.com/repos/swagger-api/swagger-ui/zipball/b1ccd1f03a77cfd88b76c1cf3e07b6af7f9bbd7b",
                "reference": "b1ccd1f03a77cfd88b76c1cf3e07b6af7f9bbd7b",
                "shasum": ""
            },
            "type": "library",
            "notification-url": "https://packagist.org/downloads/",
            "license": [
                "Apache-2.0"
            ],
            "authors": [
                {
                    "name": "Anna Bodnia",
                    "email": "anna.bodnia@gmail.com"
                },
                {
                    "name": "Buu Nguyen",
                    "email": "buunguyen@gmail.com"
                },
                {
                    "name": "Josh Ponelat",
                    "email": "jponelat@gmail.com"
                },
                {
                    "name": "Kyle Shockey",
                    "email": "kyleshockey1@gmail.com"
                },
                {
                    "name": "Robert Barnwell",
                    "email": "robert@robertismy.name"
                },
                {
                    "name": "Sahar Jafari",
                    "email": "shr.jafari@gmail.com"
                }
            ],
            "description": " Swagger UI is a collection of HTML, Javascript, and CSS assets that dynamically generate beautiful documentation from a Swagger-compliant API.",
            "homepage": "http://swagger.io",
            "keywords": [
                "api",
                "documentation",
                "openapi",
                "specification",
                "swagger",
                "ui"
            ],
            "support": {
                "issues": "https://github.com/swagger-api/swagger-ui/issues",
                "source": "https://github.com/swagger-api/swagger-ui/tree/v3.52.0"
            },
            "time": "2021-08-09T15:14:18+00:00"
        },
        {
            "name": "symfony/console",
            "version": "v5.3.6",
            "source": {
                "type": "git",
                "url": "https://github.com/symfony/console.git",
                "reference": "51b71afd6d2dc8f5063199357b9880cea8d8bfe2"
            },
            "dist": {
                "type": "zip",
                "url": "https://api.github.com/repos/symfony/console/zipball/51b71afd6d2dc8f5063199357b9880cea8d8bfe2",
                "reference": "51b71afd6d2dc8f5063199357b9880cea8d8bfe2",
                "shasum": ""
            },
            "require": {
                "php": ">=7.2.5",
                "symfony/deprecation-contracts": "^2.1",
                "symfony/polyfill-mbstring": "~1.0",
                "symfony/polyfill-php73": "^1.8",
                "symfony/polyfill-php80": "^1.16",
                "symfony/service-contracts": "^1.1|^2",
                "symfony/string": "^5.1"
            },
            "conflict": {
                "psr/log": ">=3",
                "symfony/dependency-injection": "<4.4",
                "symfony/dotenv": "<5.1",
                "symfony/event-dispatcher": "<4.4",
                "symfony/lock": "<4.4",
                "symfony/process": "<4.4"
            },
            "provide": {
                "psr/log-implementation": "1.0|2.0"
            },
            "require-dev": {
                "psr/log": "^1|^2",
                "symfony/config": "^4.4|^5.0",
                "symfony/dependency-injection": "^4.4|^5.0",
                "symfony/event-dispatcher": "^4.4|^5.0",
                "symfony/lock": "^4.4|^5.0",
                "symfony/process": "^4.4|^5.0",
                "symfony/var-dumper": "^4.4|^5.0"
            },
            "suggest": {
                "psr/log": "For using the console logger",
                "symfony/event-dispatcher": "",
                "symfony/lock": "",
                "symfony/process": ""
            },
            "type": "library",
            "autoload": {
                "psr-4": {
                    "Symfony\\Component\\Console\\": ""
                },
                "exclude-from-classmap": [
                    "/Tests/"
                ]
            },
            "notification-url": "https://packagist.org/downloads/",
            "license": [
                "MIT"
            ],
            "authors": [
                {
                    "name": "Fabien Potencier",
                    "email": "fabien@symfony.com"
                },
                {
                    "name": "Symfony Community",
                    "homepage": "https://symfony.com/contributors"
                }
            ],
            "description": "Eases the creation of beautiful and testable command line interfaces",
            "homepage": "https://symfony.com",
            "keywords": [
                "cli",
                "command line",
                "console",
                "terminal"
            ],
            "support": {
                "source": "https://github.com/symfony/console/tree/v5.3.6"
            },
            "funding": [
                {
                    "url": "https://symfony.com/sponsor",
                    "type": "custom"
                },
                {
                    "url": "https://github.com/fabpot",
                    "type": "github"
                },
                {
                    "url": "https://tidelift.com/funding/github/packagist/symfony/symfony",
                    "type": "tidelift"
                }
            ],
            "time": "2021-07-27T19:10:22+00:00"
        },
        {
            "name": "symfony/deprecation-contracts",
            "version": "v2.5.0",
            "source": {
                "type": "git",
                "url": "https://github.com/symfony/deprecation-contracts.git",
                "reference": "6f981ee24cf69ee7ce9736146d1c57c2780598a8"
            },
            "dist": {
                "type": "zip",
                "url": "https://api.github.com/repos/symfony/deprecation-contracts/zipball/6f981ee24cf69ee7ce9736146d1c57c2780598a8",
                "reference": "6f981ee24cf69ee7ce9736146d1c57c2780598a8",
                "shasum": ""
            },
            "require": {
                "php": ">=7.1"
            },
            "type": "library",
            "extra": {
                "branch-alias": {
                    "dev-main": "2.5-dev"
                },
                "thanks": {
                    "name": "symfony/contracts",
                    "url": "https://github.com/symfony/contracts"
                }
            },
            "autoload": {
                "files": [
                    "function.php"
                ]
            },
            "notification-url": "https://packagist.org/downloads/",
            "license": [
                "MIT"
            ],
            "authors": [
                {
                    "name": "Nicolas Grekas",
                    "email": "p@tchwork.com"
                },
                {
                    "name": "Symfony Community",
                    "homepage": "https://symfony.com/contributors"
                }
            ],
            "description": "A generic function and convention to trigger deprecation notices",
            "homepage": "https://symfony.com",
            "support": {
                "source": "https://github.com/symfony/deprecation-contracts/tree/v2.5.0"
            },
            "funding": [
                {
                    "url": "https://symfony.com/sponsor",
                    "type": "custom"
                },
                {
                    "url": "https://github.com/fabpot",
                    "type": "github"
                },
                {
                    "url": "https://tidelift.com/funding/github/packagist/symfony/symfony",
                    "type": "tidelift"
                }
            ],
            "time": "2021-07-12T14:48:14+00:00"
        },
        {
            "name": "symfony/polyfill-ctype",
            "version": "v1.24.0",
            "source": {
                "type": "git",
                "url": "https://github.com/symfony/polyfill-ctype.git",
                "reference": "30885182c981ab175d4d034db0f6f469898070ab"
            },
            "dist": {
                "type": "zip",
                "url": "https://api.github.com/repos/symfony/polyfill-ctype/zipball/30885182c981ab175d4d034db0f6f469898070ab",
                "reference": "30885182c981ab175d4d034db0f6f469898070ab",
                "shasum": ""
            },
            "require": {
                "php": ">=7.1"
            },
            "provide": {
                "ext-ctype": "*"
            },
            "suggest": {
                "ext-ctype": "For best performance"
            },
            "type": "library",
            "extra": {
                "branch-alias": {
                    "dev-main": "1.23-dev"
                },
                "thanks": {
                    "name": "symfony/polyfill",
                    "url": "https://github.com/symfony/polyfill"
                }
            },
            "autoload": {
                "psr-4": {
                    "Symfony\\Polyfill\\Ctype\\": ""
                },
                "files": [
                    "bootstrap.php"
                ]
            },
            "notification-url": "https://packagist.org/downloads/",
            "license": [
                "MIT"
            ],
            "authors": [
                {
                    "name": "Gert de Pagter",
                    "email": "BackEndTea@gmail.com"
                },
                {
                    "name": "Symfony Community",
                    "homepage": "https://symfony.com/contributors"
                }
            ],
            "description": "Symfony polyfill for ctype functions",
            "homepage": "https://symfony.com",
            "keywords": [
                "compatibility",
                "ctype",
                "polyfill",
                "portable"
            ],
            "support": {
                "source": "https://github.com/symfony/polyfill-ctype/tree/v1.24.0"
            },
            "funding": [
                {
                    "url": "https://symfony.com/sponsor",
                    "type": "custom"
                },
                {
                    "url": "https://github.com/fabpot",
                    "type": "github"
                },
                {
                    "url": "https://tidelift.com/funding/github/packagist/symfony/symfony",
                    "type": "tidelift"
                }
            ],
            "time": "2021-10-20T20:35:02+00:00"
        },
        {
            "name": "symfony/polyfill-intl-grapheme",
            "version": "v1.24.0",
            "source": {
                "type": "git",
                "url": "https://github.com/symfony/polyfill-intl-grapheme.git",
                "reference": "81b86b50cf841a64252b439e738e97f4a34e2783"
            },
            "dist": {
                "type": "zip",
                "url": "https://api.github.com/repos/symfony/polyfill-intl-grapheme/zipball/81b86b50cf841a64252b439e738e97f4a34e2783",
                "reference": "81b86b50cf841a64252b439e738e97f4a34e2783",
                "shasum": ""
            },
            "require": {
                "php": ">=7.1"
            },
            "suggest": {
                "ext-intl": "For best performance"
            },
            "type": "library",
            "extra": {
                "branch-alias": {
                    "dev-main": "1.23-dev"
                },
                "thanks": {
                    "name": "symfony/polyfill",
                    "url": "https://github.com/symfony/polyfill"
                }
            },
            "autoload": {
                "psr-4": {
                    "Symfony\\Polyfill\\Intl\\Grapheme\\": ""
                },
                "files": [
                    "bootstrap.php"
                ]
            },
            "notification-url": "https://packagist.org/downloads/",
            "license": [
                "MIT"
            ],
            "authors": [
                {
                    "name": "Nicolas Grekas",
                    "email": "p@tchwork.com"
                },
                {
                    "name": "Symfony Community",
                    "homepage": "https://symfony.com/contributors"
                }
            ],
            "description": "Symfony polyfill for intl's grapheme_* functions",
            "homepage": "https://symfony.com",
            "keywords": [
                "compatibility",
                "grapheme",
                "intl",
                "polyfill",
                "portable",
                "shim"
            ],
            "support": {
                "source": "https://github.com/symfony/polyfill-intl-grapheme/tree/v1.24.0"
            },
            "funding": [
                {
                    "url": "https://symfony.com/sponsor",
                    "type": "custom"
                },
                {
                    "url": "https://github.com/fabpot",
                    "type": "github"
                },
                {
                    "url": "https://tidelift.com/funding/github/packagist/symfony/symfony",
                    "type": "tidelift"
                }
            ],
            "time": "2021-11-23T21:10:46+00:00"
        },
        {
            "name": "symfony/polyfill-intl-normalizer",
            "version": "v1.24.0",
            "source": {
                "type": "git",
                "url": "https://github.com/symfony/polyfill-intl-normalizer.git",
                "reference": "8590a5f561694770bdcd3f9b5c69dde6945028e8"
            },
            "dist": {
                "type": "zip",
                "url": "https://api.github.com/repos/symfony/polyfill-intl-normalizer/zipball/8590a5f561694770bdcd3f9b5c69dde6945028e8",
                "reference": "8590a5f561694770bdcd3f9b5c69dde6945028e8",
                "shasum": ""
            },
            "require": {
                "php": ">=7.1"
            },
            "suggest": {
                "ext-intl": "For best performance"
            },
            "type": "library",
            "extra": {
                "branch-alias": {
                    "dev-main": "1.23-dev"
                },
                "thanks": {
                    "name": "symfony/polyfill",
                    "url": "https://github.com/symfony/polyfill"
                }
            },
            "autoload": {
                "psr-4": {
                    "Symfony\\Polyfill\\Intl\\Normalizer\\": ""
                },
                "files": [
                    "bootstrap.php"
                ],
                "classmap": [
                    "Resources/stubs"
                ]
            },
            "notification-url": "https://packagist.org/downloads/",
            "license": [
                "MIT"
            ],
            "authors": [
                {
                    "name": "Nicolas Grekas",
                    "email": "p@tchwork.com"
                },
                {
                    "name": "Symfony Community",
                    "homepage": "https://symfony.com/contributors"
                }
            ],
            "description": "Symfony polyfill for intl's Normalizer class and related functions",
            "homepage": "https://symfony.com",
            "keywords": [
                "compatibility",
                "intl",
                "normalizer",
                "polyfill",
                "portable",
                "shim"
            ],
            "support": {
                "source": "https://github.com/symfony/polyfill-intl-normalizer/tree/v1.24.0"
            },
            "funding": [
                {
                    "url": "https://symfony.com/sponsor",
                    "type": "custom"
                },
                {
                    "url": "https://github.com/fabpot",
                    "type": "github"
                },
                {
                    "url": "https://tidelift.com/funding/github/packagist/symfony/symfony",
                    "type": "tidelift"
                }
            ],
            "time": "2021-02-19T12:13:01+00:00"
        },
        {
            "name": "symfony/polyfill-mbstring",
            "version": "v1.24.0",
            "source": {
                "type": "git",
                "url": "https://github.com/symfony/polyfill-mbstring.git",
                "reference": "0abb51d2f102e00a4eefcf46ba7fec406d245825"
            },
            "dist": {
                "type": "zip",
                "url": "https://api.github.com/repos/symfony/polyfill-mbstring/zipball/0abb51d2f102e00a4eefcf46ba7fec406d245825",
                "reference": "0abb51d2f102e00a4eefcf46ba7fec406d245825",
                "shasum": ""
            },
            "require": {
                "php": ">=7.1"
            },
            "provide": {
                "ext-mbstring": "*"
            },
            "suggest": {
                "ext-mbstring": "For best performance"
            },
            "type": "library",
            "extra": {
                "branch-alias": {
                    "dev-main": "1.23-dev"
                },
                "thanks": {
                    "name": "symfony/polyfill",
                    "url": "https://github.com/symfony/polyfill"
                }
            },
            "autoload": {
                "psr-4": {
                    "Symfony\\Polyfill\\Mbstring\\": ""
                },
                "files": [
                    "bootstrap.php"
                ]
            },
            "notification-url": "https://packagist.org/downloads/",
            "license": [
                "MIT"
            ],
            "authors": [
                {
                    "name": "Nicolas Grekas",
                    "email": "p@tchwork.com"
                },
                {
                    "name": "Symfony Community",
                    "homepage": "https://symfony.com/contributors"
                }
            ],
            "description": "Symfony polyfill for the Mbstring extension",
            "homepage": "https://symfony.com",
            "keywords": [
                "compatibility",
                "mbstring",
                "polyfill",
                "portable",
                "shim"
            ],
            "support": {
                "source": "https://github.com/symfony/polyfill-mbstring/tree/v1.24.0"
            },
            "funding": [
                {
                    "url": "https://symfony.com/sponsor",
                    "type": "custom"
                },
                {
                    "url": "https://github.com/fabpot",
                    "type": "github"
                },
                {
                    "url": "https://tidelift.com/funding/github/packagist/symfony/symfony",
                    "type": "tidelift"
                }
            ],
            "time": "2021-11-30T18:21:41+00:00"
        },
        {
            "name": "symfony/polyfill-php72",
            "version": "v1.24.0",
            "source": {
                "type": "git",
                "url": "https://github.com/symfony/polyfill-php72.git",
                "reference": "9a142215a36a3888e30d0a9eeea9766764e96976"
            },
            "dist": {
                "type": "zip",
                "url": "https://api.github.com/repos/symfony/polyfill-php72/zipball/9a142215a36a3888e30d0a9eeea9766764e96976",
                "reference": "9a142215a36a3888e30d0a9eeea9766764e96976",
                "shasum": ""
            },
            "require": {
                "php": ">=7.1"
            },
            "type": "library",
            "extra": {
                "branch-alias": {
                    "dev-main": "1.23-dev"
                },
                "thanks": {
                    "name": "symfony/polyfill",
                    "url": "https://github.com/symfony/polyfill"
                }
            },
            "autoload": {
                "psr-4": {
                    "Symfony\\Polyfill\\Php72\\": ""
                },
                "files": [
                    "bootstrap.php"
                ]
            },
            "notification-url": "https://packagist.org/downloads/",
            "license": [
                "MIT"
            ],
            "authors": [
                {
                    "name": "Nicolas Grekas",
                    "email": "p@tchwork.com"
                },
                {
                    "name": "Symfony Community",
                    "homepage": "https://symfony.com/contributors"
                }
            ],
            "description": "Symfony polyfill backporting some PHP 7.2+ features to lower PHP versions",
            "homepage": "https://symfony.com",
            "keywords": [
                "compatibility",
                "polyfill",
                "portable",
                "shim"
            ],
            "support": {
                "source": "https://github.com/symfony/polyfill-php72/tree/v1.24.0"
            },
            "funding": [
                {
                    "url": "https://symfony.com/sponsor",
                    "type": "custom"
                },
                {
                    "url": "https://github.com/fabpot",
                    "type": "github"
                },
                {
                    "url": "https://tidelift.com/funding/github/packagist/symfony/symfony",
                    "type": "tidelift"
                }
            ],
            "time": "2021-05-27T09:17:38+00:00"
        },
        {
            "name": "symfony/polyfill-php73",
            "version": "v1.24.0",
            "source": {
                "type": "git",
                "url": "https://github.com/symfony/polyfill-php73.git",
                "reference": "cc5db0e22b3cb4111010e48785a97f670b350ca5"
            },
            "dist": {
                "type": "zip",
                "url": "https://api.github.com/repos/symfony/polyfill-php73/zipball/cc5db0e22b3cb4111010e48785a97f670b350ca5",
                "reference": "cc5db0e22b3cb4111010e48785a97f670b350ca5",
                "shasum": ""
            },
            "require": {
                "php": ">=7.1"
            },
            "type": "library",
            "extra": {
                "branch-alias": {
                    "dev-main": "1.23-dev"
                },
                "thanks": {
                    "name": "symfony/polyfill",
                    "url": "https://github.com/symfony/polyfill"
                }
            },
            "autoload": {
                "psr-4": {
                    "Symfony\\Polyfill\\Php73\\": ""
                },
                "files": [
                    "bootstrap.php"
                ],
                "classmap": [
                    "Resources/stubs"
                ]
            },
            "notification-url": "https://packagist.org/downloads/",
            "license": [
                "MIT"
            ],
            "authors": [
                {
                    "name": "Nicolas Grekas",
                    "email": "p@tchwork.com"
                },
                {
                    "name": "Symfony Community",
                    "homepage": "https://symfony.com/contributors"
                }
            ],
            "description": "Symfony polyfill backporting some PHP 7.3+ features to lower PHP versions",
            "homepage": "https://symfony.com",
            "keywords": [
                "compatibility",
                "polyfill",
                "portable",
                "shim"
            ],
            "support": {
                "source": "https://github.com/symfony/polyfill-php73/tree/v1.24.0"
            },
            "funding": [
                {
                    "url": "https://symfony.com/sponsor",
                    "type": "custom"
                },
                {
                    "url": "https://github.com/fabpot",
                    "type": "github"
                },
                {
                    "url": "https://tidelift.com/funding/github/packagist/symfony/symfony",
                    "type": "tidelift"
                }
            ],
            "time": "2021-06-05T21:20:04+00:00"
        },
        {
            "name": "symfony/polyfill-php80",
            "version": "v1.24.0",
            "source": {
                "type": "git",
                "url": "https://github.com/symfony/polyfill-php80.git",
                "reference": "57b712b08eddb97c762a8caa32c84e037892d2e9"
            },
            "dist": {
                "type": "zip",
                "url": "https://api.github.com/repos/symfony/polyfill-php80/zipball/57b712b08eddb97c762a8caa32c84e037892d2e9",
                "reference": "57b712b08eddb97c762a8caa32c84e037892d2e9",
                "shasum": ""
            },
            "require": {
                "php": ">=7.1"
            },
            "type": "library",
            "extra": {
                "branch-alias": {
                    "dev-main": "1.23-dev"
                },
                "thanks": {
                    "name": "symfony/polyfill",
                    "url": "https://github.com/symfony/polyfill"
                }
            },
            "autoload": {
                "psr-4": {
                    "Symfony\\Polyfill\\Php80\\": ""
                },
                "files": [
                    "bootstrap.php"
                ],
                "classmap": [
                    "Resources/stubs"
                ]
            },
            "notification-url": "https://packagist.org/downloads/",
            "license": [
                "MIT"
            ],
            "authors": [
                {
                    "name": "Ion Bazan",
                    "email": "ion.bazan@gmail.com"
                },
                {
                    "name": "Nicolas Grekas",
                    "email": "p@tchwork.com"
                },
                {
                    "name": "Symfony Community",
                    "homepage": "https://symfony.com/contributors"
                }
            ],
            "description": "Symfony polyfill backporting some PHP 8.0+ features to lower PHP versions",
            "homepage": "https://symfony.com",
            "keywords": [
                "compatibility",
                "polyfill",
                "portable",
                "shim"
            ],
            "support": {
                "source": "https://github.com/symfony/polyfill-php80/tree/v1.24.0"
            },
            "funding": [
                {
                    "url": "https://symfony.com/sponsor",
                    "type": "custom"
                },
                {
                    "url": "https://github.com/fabpot",
                    "type": "github"
                },
                {
                    "url": "https://tidelift.com/funding/github/packagist/symfony/symfony",
                    "type": "tidelift"
                }
            ],
            "time": "2021-09-13T13:58:33+00:00"
        },
        {
            "name": "symfony/service-contracts",
            "version": "v2.5.0",
            "source": {
                "type": "git",
                "url": "https://github.com/symfony/service-contracts.git",
                "reference": "1ab11b933cd6bc5464b08e81e2c5b07dec58b0fc"
            },
            "dist": {
                "type": "zip",
                "url": "https://api.github.com/repos/symfony/service-contracts/zipball/1ab11b933cd6bc5464b08e81e2c5b07dec58b0fc",
                "reference": "1ab11b933cd6bc5464b08e81e2c5b07dec58b0fc",
                "shasum": ""
            },
            "require": {
                "php": ">=7.2.5",
                "psr/container": "^1.1",
                "symfony/deprecation-contracts": "^2.1"
            },
            "conflict": {
                "ext-psr": "<1.1|>=2"
            },
            "suggest": {
                "symfony/service-implementation": ""
            },
            "type": "library",
            "extra": {
                "branch-alias": {
                    "dev-main": "2.5-dev"
                },
                "thanks": {
                    "name": "symfony/contracts",
                    "url": "https://github.com/symfony/contracts"
                }
            },
            "autoload": {
                "psr-4": {
                    "Symfony\\Contracts\\Service\\": ""
                }
            },
            "notification-url": "https://packagist.org/downloads/",
            "license": [
                "MIT"
            ],
            "authors": [
                {
                    "name": "Nicolas Grekas",
                    "email": "p@tchwork.com"
                },
                {
                    "name": "Symfony Community",
                    "homepage": "https://symfony.com/contributors"
                }
            ],
            "description": "Generic abstractions related to writing services",
            "homepage": "https://symfony.com",
            "keywords": [
                "abstractions",
                "contracts",
                "decoupling",
                "interfaces",
                "interoperability",
                "standards"
            ],
            "support": {
                "source": "https://github.com/symfony/service-contracts/tree/v2.5.0"
            },
            "funding": [
                {
                    "url": "https://symfony.com/sponsor",
                    "type": "custom"
                },
                {
                    "url": "https://github.com/fabpot",
                    "type": "github"
                },
                {
                    "url": "https://tidelift.com/funding/github/packagist/symfony/symfony",
                    "type": "tidelift"
                }
            ],
            "time": "2021-11-04T16:48:04+00:00"
        },
        {
            "name": "symfony/string",
            "version": "v5.4.3",
            "source": {
                "type": "git",
                "url": "https://github.com/symfony/string.git",
                "reference": "92043b7d8383e48104e411bc9434b260dbeb5a10"
            },
            "dist": {
                "type": "zip",
                "url": "https://api.github.com/repos/symfony/string/zipball/92043b7d8383e48104e411bc9434b260dbeb5a10",
                "reference": "92043b7d8383e48104e411bc9434b260dbeb5a10",
                "shasum": ""
            },
            "require": {
                "php": ">=7.2.5",
                "symfony/polyfill-ctype": "~1.8",
                "symfony/polyfill-intl-grapheme": "~1.0",
                "symfony/polyfill-intl-normalizer": "~1.0",
                "symfony/polyfill-mbstring": "~1.0",
                "symfony/polyfill-php80": "~1.15"
            },
            "conflict": {
                "symfony/translation-contracts": ">=3.0"
            },
            "require-dev": {
                "symfony/error-handler": "^4.4|^5.0|^6.0",
                "symfony/http-client": "^4.4|^5.0|^6.0",
                "symfony/translation-contracts": "^1.1|^2",
                "symfony/var-exporter": "^4.4|^5.0|^6.0"
            },
            "type": "library",
            "autoload": {
                "psr-4": {
                    "Symfony\\Component\\String\\": ""
                },
                "files": [
                    "Resources/functions.php"
                ],
                "exclude-from-classmap": [
                    "/Tests/"
                ]
            },
            "notification-url": "https://packagist.org/downloads/",
            "license": [
                "MIT"
            ],
            "authors": [
                {
                    "name": "Nicolas Grekas",
                    "email": "p@tchwork.com"
                },
                {
                    "name": "Symfony Community",
                    "homepage": "https://symfony.com/contributors"
                }
            ],
            "description": "Provides an object-oriented API to strings and deals with bytes, UTF-8 code points and grapheme clusters in a unified way",
            "homepage": "https://symfony.com",
            "keywords": [
                "grapheme",
                "i18n",
                "string",
                "unicode",
                "utf-8",
                "utf8"
            ],
            "support": {
                "source": "https://github.com/symfony/string/tree/v5.4.3"
            },
            "funding": [
                {
                    "url": "https://symfony.com/sponsor",
                    "type": "custom"
                },
                {
                    "url": "https://github.com/fabpot",
                    "type": "github"
                },
                {
                    "url": "https://tidelift.com/funding/github/packagist/symfony/symfony",
                    "type": "tidelift"
                }
            ],
            "time": "2022-01-02T09:53:40+00:00"
        },
        {
            "name": "symfony/yaml",
            "version": "v5.3.6",
            "source": {
                "type": "git",
                "url": "https://github.com/symfony/yaml.git",
                "reference": "4500fe63dc9c6ffc32d3b1cb0448c329f9c814b7"
            },
            "dist": {
                "type": "zip",
                "url": "https://api.github.com/repos/symfony/yaml/zipball/4500fe63dc9c6ffc32d3b1cb0448c329f9c814b7",
                "reference": "4500fe63dc9c6ffc32d3b1cb0448c329f9c814b7",
                "shasum": ""
            },
            "require": {
                "php": ">=7.2.5",
                "symfony/deprecation-contracts": "^2.1",
                "symfony/polyfill-ctype": "~1.8"
            },
            "conflict": {
                "symfony/console": "<4.4"
            },
            "require-dev": {
                "symfony/console": "^4.4|^5.0"
            },
            "suggest": {
                "symfony/console": "For validating YAML files using the lint command"
            },
            "bin": [
                "Resources/bin/yaml-lint"
            ],
            "type": "library",
            "autoload": {
                "psr-4": {
                    "Symfony\\Component\\Yaml\\": ""
                },
                "exclude-from-classmap": [
                    "/Tests/"
                ]
            },
            "notification-url": "https://packagist.org/downloads/",
            "license": [
                "MIT"
            ],
            "authors": [
                {
                    "name": "Fabien Potencier",
                    "email": "fabien@symfony.com"
                },
                {
                    "name": "Symfony Community",
                    "homepage": "https://symfony.com/contributors"
                }
            ],
            "description": "Loads and dumps YAML files",
            "homepage": "https://symfony.com",
            "support": {
                "source": "https://github.com/symfony/yaml/tree/v5.3.6"
            },
            "funding": [
                {
                    "url": "https://symfony.com/sponsor",
                    "type": "custom"
                },
                {
                    "url": "https://github.com/fabpot",
                    "type": "github"
                },
                {
                    "url": "https://tidelift.com/funding/github/packagist/symfony/symfony",
                    "type": "tidelift"
                }
            ],
            "time": "2021-07-29T06:20:01+00:00"
        },
        {
            "name": "true/punycode",
            "version": "v2.1.1",
            "source": {
                "type": "git",
                "url": "https://github.com/true/php-punycode.git",
                "reference": "a4d0c11a36dd7f4e7cd7096076cab6d3378a071e"
            },
            "dist": {
                "type": "zip",
                "url": "https://api.github.com/repos/true/php-punycode/zipball/a4d0c11a36dd7f4e7cd7096076cab6d3378a071e",
                "reference": "a4d0c11a36dd7f4e7cd7096076cab6d3378a071e",
                "shasum": ""
            },
            "require": {
                "php": ">=5.3.0",
                "symfony/polyfill-mbstring": "^1.3"
            },
            "require-dev": {
                "phpunit/phpunit": "~4.7",
                "squizlabs/php_codesniffer": "~2.0"
            },
            "type": "library",
            "autoload": {
                "psr-4": {
                    "TrueBV\\": "src/"
                }
            },
            "notification-url": "https://packagist.org/downloads/",
            "license": [
                "MIT"
            ],
            "authors": [
                {
                    "name": "Renan Gonçalves",
                    "email": "renan.saddam@gmail.com"
                }
            ],
            "description": "A Bootstring encoding of Unicode for Internationalized Domain Names in Applications (IDNA)",
            "homepage": "https://github.com/true/php-punycode",
            "keywords": [
                "idna",
                "punycode"
            ],
            "support": {
                "issues": "https://github.com/true/php-punycode/issues",
                "source": "https://github.com/true/php-punycode/tree/master"
            },
            "time": "2016-11-16T10:37:54+00:00"
        },
        {
            "name": "vstelmakh/url-highlight",
            "version": "v3.0.0",
            "source": {
                "type": "git",
                "url": "https://github.com/vstelmakh/url-highlight.git",
                "reference": "294fe9bfb36e3cacd6d93b378400ad8becefa10a"
            },
            "dist": {
                "type": "zip",
                "url": "https://api.github.com/repos/vstelmakh/url-highlight/zipball/294fe9bfb36e3cacd6d93b378400ad8becefa10a",
                "reference": "294fe9bfb36e3cacd6d93b378400ad8becefa10a",
                "shasum": ""
            },
            "require": {
                "ext-json": "*",
                "ext-mbstring": "*",
                "php": "^7.1 || ^8",
                "symfony/polyfill-php72": "^1.10"
            },
            "require-dev": {
                "phpbench/phpbench": "^0.16 || ^0.17",
                "phpstan/phpstan": "^0.12",
                "phpunit/phpunit": "^7.5.3 || ^8 || ^9",
                "squizlabs/php_codesniffer": "^3.5",
                "vstelmakh/covelyzer": "^0.1"
            },
            "type": "library",
            "autoload": {
                "psr-4": {
                    "VStelmakh\\UrlHighlight\\": "src/"
                }
            },
            "notification-url": "https://packagist.org/downloads/",
            "license": [
                "MIT"
            ],
            "authors": [
                {
                    "name": "Volodymyr Stelmakh",
                    "homepage": "https://github.com/vstelmakh"
                }
            ],
            "description": "Library to parse urls from string input",
            "homepage": "https://github.com/vstelmakh/url-highlight",
            "keywords": [
                "clickable",
                "extract",
                "html",
                "parser",
                "url"
            ],
            "support": {
                "issues": "https://github.com/vstelmakh/url-highlight/issues",
                "source": "https://github.com/vstelmakh/url-highlight/tree/v3.0.0"
            },
            "time": "2020-11-05T21:10:03+00:00"
        },
        {
            "name": "vufind-org/vufindcode",
            "version": "v1.2",
            "source": {
                "type": "git",
                "url": "https://github.com/vufind-org/vufindcode.git",
                "reference": "df7f4d2188c9f2c654dfee69774b80b9d03b1ab4"
            },
            "dist": {
                "type": "zip",
                "url": "https://api.github.com/repos/vufind-org/vufindcode/zipball/df7f4d2188c9f2c654dfee69774b80b9d03b1ab4",
                "reference": "df7f4d2188c9f2c654dfee69774b80b9d03b1ab4",
                "shasum": ""
            },
            "require": {
                "php": ">=7.0.8"
            },
            "require-dev": {
                "friendsofphp/php-cs-fixer": "2.11.1",
                "pear/http_request2": "2.3.0",
                "phing/phing": "2.16.1",
                "phploc/phploc": "4.0.1",
                "phpmd/phpmd": "2.6.0",
                "phpunit/phpunit": "6.5.8",
                "sebastian/phpcpd": "3.0.1",
                "squizlabs/php_codesniffer": "3.2.3"
            },
            "type": "library",
            "autoload": {
                "psr-0": {
                    "VuFindCode\\": "src/"
                }
            },
            "notification-url": "https://packagist.org/downloads/",
            "license": [
                "GPL-2.0"
            ],
            "authors": [
                {
                    "name": "Demian Katz",
                    "email": "demian.katz@villanova.edu"
                }
            ],
            "description": "Classes for working with EANs, ISBNs and ISMNs (a VuFind support library)",
            "homepage": "https://vufind.org/",
            "support": {
                "issues": "https://vufind.org/jira",
                "source": "https://github.com/vufind-org/vufindcode/tree/v1.2"
            },
            "time": "2019-11-07T14:29:07+00:00"
        },
        {
            "name": "vufind-org/vufinddate",
            "version": "v1.0.0",
            "source": {
                "type": "git",
                "url": "https://github.com/vufind-org/vufinddate.git",
                "reference": "1bec5458b48d96fa8ff87123584042780f4c3c24"
            },
            "dist": {
                "type": "zip",
                "url": "https://api.github.com/repos/vufind-org/vufinddate/zipball/1bec5458b48d96fa8ff87123584042780f4c3c24",
                "reference": "1bec5458b48d96fa8ff87123584042780f4c3c24",
                "shasum": ""
            },
            "require": {
                "php": ">=7.0.8"
            },
            "require-dev": {
                "friendsofphp/php-cs-fixer": "2.11.1",
                "pear/http_request2": "2.3.0",
                "phing/phing": "2.16.1",
                "phploc/phploc": "4.0.1",
                "phpmd/phpmd": "2.6.0",
                "phpunit/phpunit": "6.5.8",
                "sebastian/phpcpd": "3.0.1",
                "squizlabs/php_codesniffer": "3.2.3"
            },
            "type": "library",
            "autoload": {
                "psr-4": {
                    "VuFind\\Date\\": "src/"
                }
            },
            "notification-url": "https://packagist.org/downloads/",
            "license": [
                "GPL-2.0"
            ],
            "authors": [
                {
                    "name": "Demian Katz",
                    "email": "demian.katz@villanova.edu"
                }
            ],
            "description": "Date formatting tools for the VuFind project",
            "homepage": "https://vufind.org/",
            "support": {
                "issues": "https://vufind.org/jira",
                "source": "https://github.com/vufind-org/vufinddate/tree/v1.0.0"
            },
            "time": "2018-05-23T19:59:10+00:00"
        },
        {
            "name": "vufind-org/vufindharvest",
            "version": "v4.1.0",
            "source": {
                "type": "git",
                "url": "https://github.com/vufind-org/vufindharvest.git",
                "reference": "b0b5573ccc7993ed258deda19b8c2ba0a33e6395"
            },
            "dist": {
                "type": "zip",
                "url": "https://api.github.com/repos/vufind-org/vufindharvest/zipball/b0b5573ccc7993ed258deda19b8c2ba0a33e6395",
                "reference": "b0b5573ccc7993ed258deda19b8c2ba0a33e6395",
                "shasum": ""
            },
            "require": {
                "laminas/laminas-http": ">=2.2",
                "php": ">=7.3",
                "symfony/console": "^4.0||^5.0"
            },
            "require-dev": {
                "friendsofphp/php-cs-fixer": "2.19.0",
                "pear/http_request2": "2.4.2",
                "phing/phing": "2.16.4",
                "phploc/phploc": "7.0.2",
                "phpmd/phpmd": "2.10.0",
                "phpstan/phpstan": "0.12.85",
                "phpunit/phpunit": "9.5.4",
                "sebastian/phpcpd": "6.0.3",
                "squizlabs/php_codesniffer": "3.6.0"
            },
            "type": "library",
            "autoload": {
                "psr-4": {
                    "VuFindHarvest\\": "src/"
                }
            },
            "notification-url": "https://packagist.org/downloads/",
            "license": [
                "GPL-2.0"
            ],
            "authors": [
                {
                    "name": "Demian Katz",
                    "email": "demian.katz@villanova.edu",
                    "role": "Maintainer"
                }
            ],
            "description": "VuFind Harvest Tools",
            "homepage": "https://vufind.org/",
            "support": {
                "issues": "https://vufind.org/jira",
                "source": "https://github.com/vufind-org/vufindharvest/tree/v4.1.0"
            },
            "time": "2021-06-07T12:44:37+00:00"
        },
        {
            "name": "vufind-org/vufindhttp",
            "version": "v3.1.0",
            "source": {
                "type": "git",
                "url": "https://github.com/vufind-org/vufindhttp.git",
                "reference": "69aff6bcb84139598bdb42d161b7483caf69b1c2"
            },
            "dist": {
                "type": "zip",
                "url": "https://api.github.com/repos/vufind-org/vufindhttp/zipball/69aff6bcb84139598bdb42d161b7483caf69b1c2",
                "reference": "69aff6bcb84139598bdb42d161b7483caf69b1c2",
                "shasum": ""
            },
            "require": {
                "laminas/laminas-http": ">=2.2",
                "php": ">=7.0.8"
            },
            "require-dev": {
                "friendsofphp/php-cs-fixer": "2.16.1",
                "laminas/laminas-uri": ">=2.2",
                "pear/http_request2": "2.3.0",
                "phing/phing": "2.16.2",
                "phploc/phploc": "4.0.1",
                "phpmd/phpmd": "2.8.1",
                "phpunit/phpunit": "6.5.14",
                "sebastian/phpcpd": "3.0.1",
                "squizlabs/php_codesniffer": "3.5.3"
            },
            "type": "library",
            "autoload": {
                "psr-0": {
                    "VuFindHttp\\": "src/"
                }
            },
            "notification-url": "https://packagist.org/downloads/",
            "license": [
                "GPL-2.0"
            ],
            "authors": [
                {
                    "name": "David Maus",
                    "email": "maus@hab.de",
                    "role": "Developer"
                },
                {
                    "name": "Demian Katz",
                    "email": "demian.katz@villanova.edu",
                    "role": "Maintainer"
                }
            ],
            "description": "VuFind HTTP service library",
            "homepage": "https://vufind.org/",
            "support": {
                "issues": "https://vufind.org/jira",
                "source": "https://github.com/vufind-org/vufindhttp/tree/v3.1.0"
            },
            "time": "2020-07-01T10:47:57+00:00"
        },
        {
            "name": "webfontkit/open-sans",
            "version": "1.0.0",
            "source": {
                "type": "git",
                "url": "https://github.com/webfontkit/open-sans.git",
                "reference": "00ab31e690edfd0d88f9ffbcd998cf298b9687e9"
            },
            "dist": {
                "type": "zip",
                "url": "https://api.github.com/repos/webfontkit/open-sans/zipball/00ab31e690edfd0d88f9ffbcd998cf298b9687e9",
                "reference": "00ab31e690edfd0d88f9ffbcd998cf298b9687e9",
                "shasum": ""
            },
            "type": "library",
            "notification-url": "https://packagist.org/downloads/",
            "license": [
                "Apache-2.0"
            ],
            "description": "Open Sans is a humanist sans serif typeface designed by Steve Matteson, Type Director of Ascender Corp. This version contains the complete 897 character set, which includes the standard ISO Latin 1, Latin CE, Greek and Cyrillic character sets. Open Sans was designed with an upright stress, open forms and a neutral, yet friendly appearance. It was optimized for print, web, and mobile interfaces, and has excellent legibility characteristics in its letterforms.",
            "homepage": "http://www.google.com/fonts/specimen/Open+Sans",
            "support": {
                "issues": "https://github.com/webfontkit/open-sans/issues",
                "source": "https://github.com/webfontkit/open-sans",
                "wiki": "https://github.com/webfontkit/open-sans"
            },
            "time": "2014-08-20T20:43:34+00:00"
        },
        {
            "name": "webimpress/safe-writer",
            "version": "2.2.0",
            "source": {
                "type": "git",
                "url": "https://github.com/webimpress/safe-writer.git",
                "reference": "9d37cc8bee20f7cb2f58f6e23e05097eab5072e6"
            },
            "dist": {
                "type": "zip",
                "url": "https://api.github.com/repos/webimpress/safe-writer/zipball/9d37cc8bee20f7cb2f58f6e23e05097eab5072e6",
                "reference": "9d37cc8bee20f7cb2f58f6e23e05097eab5072e6",
                "shasum": ""
            },
            "require": {
                "php": "^7.3 || ^8.0"
            },
            "require-dev": {
                "phpunit/phpunit": "^9.5.4",
                "vimeo/psalm": "^4.7",
                "webimpress/coding-standard": "^1.2.2"
            },
            "type": "library",
            "extra": {
                "branch-alias": {
                    "dev-master": "2.2.x-dev",
                    "dev-develop": "2.3.x-dev",
                    "dev-release-1.0": "1.0.x-dev"
                }
            },
            "autoload": {
                "psr-4": {
                    "Webimpress\\SafeWriter\\": "src/"
                }
            },
            "notification-url": "https://packagist.org/downloads/",
            "license": [
                "BSD-2-Clause"
            ],
            "description": "Tool to write files safely, to avoid race conditions",
            "keywords": [
                "concurrent write",
                "file writer",
                "race condition",
                "safe writer",
                "webimpress"
            ],
            "support": {
                "issues": "https://github.com/webimpress/safe-writer/issues",
                "source": "https://github.com/webimpress/safe-writer/tree/2.2.0"
            },
            "funding": [
                {
                    "url": "https://github.com/michalbundyra",
                    "type": "github"
                }
            ],
            "time": "2021-04-19T16:34:45+00:00"
        },
        {
            "name": "webmozart/assert",
            "version": "1.10.0",
            "source": {
                "type": "git",
                "url": "https://github.com/webmozarts/assert.git",
                "reference": "6964c76c7804814a842473e0c8fd15bab0f18e25"
            },
            "dist": {
                "type": "zip",
                "url": "https://api.github.com/repos/webmozarts/assert/zipball/6964c76c7804814a842473e0c8fd15bab0f18e25",
                "reference": "6964c76c7804814a842473e0c8fd15bab0f18e25",
                "shasum": ""
            },
            "require": {
                "php": "^7.2 || ^8.0",
                "symfony/polyfill-ctype": "^1.8"
            },
            "conflict": {
                "phpstan/phpstan": "<0.12.20",
                "vimeo/psalm": "<4.6.1 || 4.6.2"
            },
            "require-dev": {
                "phpunit/phpunit": "^8.5.13"
            },
            "type": "library",
            "extra": {
                "branch-alias": {
                    "dev-master": "1.10-dev"
                }
            },
            "autoload": {
                "psr-4": {
                    "Webmozart\\Assert\\": "src/"
                }
            },
            "notification-url": "https://packagist.org/downloads/",
            "license": [
                "MIT"
            ],
            "authors": [
                {
                    "name": "Bernhard Schussek",
                    "email": "bschussek@gmail.com"
                }
            ],
            "description": "Assertions to validate method input/output with nice error messages.",
            "keywords": [
                "assert",
                "check",
                "validate"
            ],
            "support": {
                "issues": "https://github.com/webmozarts/assert/issues",
                "source": "https://github.com/webmozarts/assert/tree/1.10.0"
            },
            "time": "2021-03-09T10:59:23+00:00"
        },
        {
            "name": "wikimedia/composer-merge-plugin",
            "version": "v2.0.1",
            "source": {
                "type": "git",
                "url": "https://github.com/wikimedia/composer-merge-plugin.git",
                "reference": "8ca2ed8ab97c8ebce6b39d9943e9909bb4f18912"
            },
            "dist": {
                "type": "zip",
                "url": "https://api.github.com/repos/wikimedia/composer-merge-plugin/zipball/8ca2ed8ab97c8ebce6b39d9943e9909bb4f18912",
                "reference": "8ca2ed8ab97c8ebce6b39d9943e9909bb4f18912",
                "shasum": ""
            },
            "require": {
                "composer-plugin-api": "^1.1||^2.0",
                "php": ">=7.2.0"
            },
            "require-dev": {
                "composer/composer": "^1.1||^2.0",
                "php-parallel-lint/php-parallel-lint": "~1.1.0",
                "phpunit/phpunit": "^8.5||^9.0",
                "squizlabs/php_codesniffer": "~3.5.4"
            },
            "type": "composer-plugin",
            "extra": {
                "branch-alias": {
                    "dev-master": "2.x-dev"
                },
                "class": "Wikimedia\\Composer\\Merge\\V2\\MergePlugin"
            },
            "autoload": {
                "psr-4": {
                    "Wikimedia\\Composer\\Merge\\V2\\": "src/"
                }
            },
            "notification-url": "https://packagist.org/downloads/",
            "license": [
                "MIT"
            ],
            "authors": [
                {
                    "name": "Bryan Davis",
                    "email": "bd808@wikimedia.org"
                }
            ],
            "description": "Composer plugin to merge multiple composer.json files",
            "support": {
                "issues": "https://github.com/wikimedia/composer-merge-plugin/issues",
                "source": "https://github.com/wikimedia/composer-merge-plugin/tree/v2.0.1"
            },
            "time": "2021-02-24T05:28:06+00:00"
        },
        {
            "name": "wikimedia/less.php",
            "version": "v3.1.0",
            "source": {
                "type": "git",
                "url": "https://github.com/wikimedia/less.php.git",
                "reference": "a486d78b9bd16b72f237fc6093aa56d69ce8bd13"
            },
            "dist": {
                "type": "zip",
                "url": "https://api.github.com/repos/wikimedia/less.php/zipball/a486d78b9bd16b72f237fc6093aa56d69ce8bd13",
                "reference": "a486d78b9bd16b72f237fc6093aa56d69ce8bd13",
                "shasum": ""
            },
            "require": {
                "php": ">=7.2.9"
            },
            "require-dev": {
                "mediawiki/mediawiki-codesniffer": "34.0.0",
                "mediawiki/minus-x": "1.0.0",
                "php-parallel-lint/php-console-highlighter": "0.5.0",
                "php-parallel-lint/php-parallel-lint": "1.2.0",
                "phpunit/phpunit": "^8.5"
            },
            "bin": [
                "bin/lessc"
            ],
            "type": "library",
            "autoload": {
                "psr-0": {
                    "Less": "lib/"
                },
                "classmap": [
                    "lessc.inc.php"
                ]
            },
            "notification-url": "https://packagist.org/downloads/",
            "license": [
                "Apache-2.0"
            ],
            "authors": [
                {
                    "name": "Josh Schmidt",
                    "homepage": "https://github.com/oyejorge"
                },
                {
                    "name": "Matt Agar",
                    "homepage": "https://github.com/agar"
                },
                {
                    "name": "Martin Jantošovič",
                    "homepage": "https://github.com/Mordred"
                }
            ],
            "description": "PHP port of the Javascript version of LESS http://lesscss.org (Originally maintained by Josh Schmidt)",
            "keywords": [
                "css",
                "less",
                "less.js",
                "lesscss",
                "php",
                "stylesheet"
            ],
            "support": {
                "issues": "https://github.com/wikimedia/less.php/issues",
                "source": "https://github.com/wikimedia/less.php/tree/v3.1.0"
            },
            "time": "2020-12-11T19:33:31+00:00"
        },
        {
            "name": "yajra/laravel-pdo-via-oci8",
            "version": "v2.2.0",
            "source": {
                "type": "git",
                "url": "https://github.com/yajra/pdo-via-oci8.git",
                "reference": "93610843b7abe975413288bcc4adb347edefb4b8"
            },
            "dist": {
                "type": "zip",
                "url": "https://api.github.com/repos/yajra/pdo-via-oci8/zipball/93610843b7abe975413288bcc4adb347edefb4b8",
                "reference": "93610843b7abe975413288bcc4adb347edefb4b8",
                "shasum": ""
            },
            "require-dev": {
                "phpunit/phpunit": "^6.4"
            },
            "type": "library",
            "extra": {
                "branch-alias": {
                    "dev-master": "2.0-dev"
                }
            },
            "autoload": {
                "psr-4": {
                    "Yajra\\": "src/"
                }
            },
            "notification-url": "https://packagist.org/downloads/",
            "license": [
                "MIT"
            ],
            "authors": [
                {
                    "name": "Arjay Angeles",
                    "email": "aqangeles@gmail.com"
                }
            ],
            "description": "PDO userspace driver proxying calls to PHP OCI8 driver",
            "support": {
                "issues": "https://github.com/yajra/pdo-via-oci8/issues",
                "source": "https://github.com/yajra/pdo-via-oci8/tree/v2.2.0"
            },
            "time": "2020-12-11T12:29:18+00:00"
        },
        {
            "name": "zfr/rbac",
            "version": "1.2.0",
            "source": {
                "type": "git",
                "url": "https://github.com/zf-fr/rbac.git",
                "reference": "493711bfc2a637fd7c6f23b71b7b55a621c35d9d"
            },
            "dist": {
                "type": "zip",
                "url": "https://api.github.com/repos/zf-fr/rbac/zipball/493711bfc2a637fd7c6f23b71b7b55a621c35d9d",
                "reference": "493711bfc2a637fd7c6f23b71b7b55a621c35d9d",
                "shasum": ""
            },
            "require": {
                "php": ">=5.4"
            },
            "require-dev": {
                "phpunit/phpunit": "~3.7",
                "satooshi/php-coveralls": "~0.6",
                "squizlabs/php_codesniffer": "1.4.*",
                "zendframework/zend-servicemanager": "~2.2"
            },
            "type": "library",
            "autoload": {
                "psr-0": {
                    "Rbac\\": "src/"
                }
            },
            "notification-url": "https://packagist.org/downloads/",
            "license": [
                "MIT"
            ],
            "authors": [
                {
                    "name": "Michaël Gallego",
                    "email": "mic.gallego@gmail.com",
                    "homepage": "http://michaelgallego.fr"
                }
            ],
            "description": "Zend Framework 3 prototype for Zend\\Permissions\\Rbac.",
            "homepage": "https://github.com/zf-fr/rbac",
            "keywords": [
                "rbac",
                "security",
                "zf2",
                "zf3"
            ],
            "support": {
                "issues": "https://github.com/zf-fr/rbac/issues",
                "source": "https://github.com/zf-fr/rbac/tree/master"
            },
            "time": "2014-02-06T14:18:34+00:00"
        }
    ],
    "packages-dev": [
        {
            "name": "behat/mink",
            "version": "v1.9.0",
            "source": {
                "type": "git",
                "url": "https://github.com/minkphp/Mink.git",
                "reference": "e35f4695de8800fc776af34ebf665ad58ebdd996"
            },
            "dist": {
                "type": "zip",
                "url": "https://api.github.com/repos/minkphp/Mink/zipball/e35f4695de8800fc776af34ebf665ad58ebdd996",
                "reference": "e35f4695de8800fc776af34ebf665ad58ebdd996",
                "shasum": ""
            },
            "require": {
                "php": ">=5.4",
                "symfony/css-selector": "^2.7|^3.0|^4.0|^5.0"
            },
            "require-dev": {
                "phpunit/phpunit": "^4.8.36 || ^5.7.27 || ^6.5.14 || ^7.5.20 || ^8.5 || ^9.5",
                "symfony/debug": "^2.7|^3.0|^4.0|^5.0",
                "symfony/phpunit-bridge": "^3.4.38 || ^4.4 || ^5.0.5",
                "yoast/phpunit-polyfills": "^1.0"
            },
            "suggest": {
                "behat/mink-browserkit-driver": "extremely fast headless driver for Symfony\\Kernel-based apps (Sf2, Silex)",
                "behat/mink-goutte-driver": "fast headless driver for any app without JS emulation",
                "behat/mink-selenium2-driver": "slow, but JS-enabled driver for any app (requires Selenium2)",
                "behat/mink-zombie-driver": "fast and JS-enabled headless driver for any app (requires node.js)",
                "dmore/chrome-mink-driver": "fast and JS-enabled driver for any app (requires chromium or google chrome)"
            },
            "type": "library",
            "extra": {
                "branch-alias": {
                    "dev-master": "1.x-dev"
                }
            },
            "autoload": {
                "psr-4": {
                    "Behat\\Mink\\": "src/"
                }
            },
            "notification-url": "https://packagist.org/downloads/",
            "license": [
                "MIT"
            ],
            "authors": [
                {
                    "name": "Konstantin Kudryashov",
                    "email": "ever.zet@gmail.com",
                    "homepage": "http://everzet.com"
                }
            ],
            "description": "Browser controller/emulator abstraction for PHP",
            "homepage": "https://mink.behat.org/",
            "keywords": [
                "browser",
                "testing",
                "web"
            ],
            "support": {
                "issues": "https://github.com/minkphp/Mink/issues",
                "source": "https://github.com/minkphp/Mink/tree/v1.9.0"
            },
            "time": "2021-10-11T11:58:47+00:00"
        },
        {
            "name": "behat/mink-selenium2-driver",
            "version": "v1.5.0",
            "source": {
                "type": "git",
                "url": "https://github.com/minkphp/MinkSelenium2Driver.git",
                "reference": "0dee8cceed7e198bf130b4af0fab0ffab6dab47f"
            },
            "dist": {
                "type": "zip",
                "url": "https://api.github.com/repos/minkphp/MinkSelenium2Driver/zipball/0dee8cceed7e198bf130b4af0fab0ffab6dab47f",
                "reference": "0dee8cceed7e198bf130b4af0fab0ffab6dab47f",
                "shasum": ""
            },
            "require": {
                "behat/mink": "~1.7@dev",
                "instaclick/php-webdriver": "~1.1",
                "php": ">=5.4"
            },
            "require-dev": {
                "mink/driver-testsuite": "dev-master"
            },
            "type": "mink-driver",
            "extra": {
                "branch-alias": {
                    "dev-master": "1.x-dev"
                }
            },
            "autoload": {
                "psr-4": {
                    "Behat\\Mink\\Driver\\": "src/"
                }
            },
            "notification-url": "https://packagist.org/downloads/",
            "license": [
                "MIT"
            ],
            "authors": [
                {
                    "name": "Pete Otaqui",
                    "email": "pete@otaqui.com",
                    "homepage": "https://github.com/pete-otaqui"
                },
                {
                    "name": "Konstantin Kudryashov",
                    "email": "ever.zet@gmail.com",
                    "homepage": "http://everzet.com"
                }
            ],
            "description": "Selenium2 (WebDriver) driver for Mink framework",
            "homepage": "https://mink.behat.org/",
            "keywords": [
                "ajax",
                "browser",
                "javascript",
                "selenium",
                "testing",
                "webdriver"
            ],
            "support": {
                "issues": "https://github.com/minkphp/MinkSelenium2Driver/issues",
                "source": "https://github.com/minkphp/MinkSelenium2Driver/tree/v1.5.0"
            },
            "time": "2021-10-12T16:01:47+00:00"
        },
        {
            "name": "composer/pcre",
            "version": "1.0.1",
            "source": {
                "type": "git",
                "url": "https://github.com/composer/pcre.git",
                "reference": "67a32d7d6f9f560b726ab25a061b38ff3a80c560"
            },
            "dist": {
                "type": "zip",
                "url": "https://api.github.com/repos/composer/pcre/zipball/67a32d7d6f9f560b726ab25a061b38ff3a80c560",
                "reference": "67a32d7d6f9f560b726ab25a061b38ff3a80c560",
                "shasum": ""
            },
            "require": {
                "php": "^5.3.2 || ^7.0 || ^8.0"
            },
            "require-dev": {
                "phpstan/phpstan": "^1.3",
                "phpstan/phpstan-strict-rules": "^1.1",
                "symfony/phpunit-bridge": "^4.2 || ^5"
            },
            "type": "library",
            "extra": {
                "branch-alias": {
                    "dev-main": "1.x-dev"
                }
            },
            "autoload": {
                "psr-4": {
                    "Composer\\Pcre\\": "src"
                }
            },
            "notification-url": "https://packagist.org/downloads/",
            "license": [
                "MIT"
            ],
            "authors": [
                {
                    "name": "Jordi Boggiano",
                    "email": "j.boggiano@seld.be",
                    "homepage": "http://seld.be"
                }
            ],
            "description": "PCRE wrapping library that offers type-safe preg_* replacements.",
            "keywords": [
                "PCRE",
                "preg",
                "regex",
                "regular expression"
            ],
            "support": {
                "issues": "https://github.com/composer/pcre/issues",
                "source": "https://github.com/composer/pcre/tree/1.0.1"
            },
            "funding": [
                {
                    "url": "https://packagist.com",
                    "type": "custom"
                },
                {
                    "url": "https://github.com/composer",
                    "type": "github"
                },
                {
                    "url": "https://tidelift.com/funding/github/packagist/composer/composer",
                    "type": "tidelift"
                }
            ],
            "time": "2022-01-21T20:24:37+00:00"
        },
        {
            "name": "composer/xdebug-handler",
            "version": "2.0.4",
            "source": {
                "type": "git",
                "url": "https://github.com/composer/xdebug-handler.git",
                "reference": "0c1a3925ec58a4ec98e992b9c7d171e9e184be0a"
            },
            "dist": {
                "type": "zip",
                "url": "https://api.github.com/repos/composer/xdebug-handler/zipball/0c1a3925ec58a4ec98e992b9c7d171e9e184be0a",
                "reference": "0c1a3925ec58a4ec98e992b9c7d171e9e184be0a",
                "shasum": ""
            },
            "require": {
                "composer/pcre": "^1",
                "php": "^5.3.2 || ^7.0 || ^8.0",
                "psr/log": "^1 || ^2 || ^3"
            },
            "require-dev": {
                "phpstan/phpstan": "^1.0",
                "phpstan/phpstan-strict-rules": "^1.1",
                "symfony/phpunit-bridge": "^4.2 || ^5.0 || ^6.0"
            },
            "type": "library",
            "autoload": {
                "psr-4": {
                    "Composer\\XdebugHandler\\": "src"
                }
            },
            "notification-url": "https://packagist.org/downloads/",
            "license": [
                "MIT"
            ],
            "authors": [
                {
                    "name": "John Stevenson",
                    "email": "john-stevenson@blueyonder.co.uk"
                }
            ],
            "description": "Restarts a process without Xdebug.",
            "keywords": [
                "Xdebug",
                "performance"
            ],
            "support": {
                "irc": "irc://irc.freenode.org/composer",
                "issues": "https://github.com/composer/xdebug-handler/issues",
                "source": "https://github.com/composer/xdebug-handler/tree/2.0.4"
            },
            "funding": [
                {
                    "url": "https://packagist.com",
                    "type": "custom"
                },
                {
                    "url": "https://github.com/composer",
                    "type": "github"
                },
                {
                    "url": "https://tidelift.com/funding/github/packagist/composer/composer",
                    "type": "tidelift"
                }
            ],
            "time": "2022-01-04T17:06:45+00:00"
        },
        {
            "name": "dmore/chrome-mink-driver",
            "version": "2.8.0",
            "source": {
                "type": "git",
                "url": "https://gitlab.com/DMore/chrome-mink-driver.git",
                "reference": "f85c8f86ca2e9000119c310577a6942683f7e280"
            },
            "dist": {
                "type": "zip",
                "url": "https://gitlab.com/api/v4/projects/DMore%2Fchrome-mink-driver/repository/archive.zip?sha=f85c8f86ca2e9000119c310577a6942683f7e280",
                "reference": "f85c8f86ca2e9000119c310577a6942683f7e280",
                "shasum": ""
            },
            "require": {
                "behat/mink": "^1.7",
                "ext-curl": "*",
                "ext-json": "*",
                "ext-mbstring": "*",
                "textalk/websocket": "^1.2.0"
            },
            "require-dev": {
                "mink/driver-testsuite": "dev-master",
                "phpunit/phpunit": "^5.0.0",
                "squizlabs/php_codesniffer": "^3.5"
            },
            "type": "library",
            "extra": {
                "branch-alias": {
                    "dev-master": "2.0.x-dev"
                }
            },
            "autoload": {
                "psr-4": {
                    "DMore\\ChromeDriver\\": "src/"
                }
            },
            "notification-url": "https://packagist.org/downloads/",
            "license": [
                "MIT"
            ],
            "authors": [
                {
                    "name": "Dorian More",
                    "email": "doriancmore@gmail.com"
                }
            ],
            "description": "Mink driver for controlling chrome without selenium",
            "support": {
                "issues": "https://gitlab.com/api/v4/projects/3255077/issues"
            },
            "time": "2021-04-25T06:49:32+00:00"
        },
        {
            "name": "doctrine/annotations",
            "version": "1.13.2",
            "source": {
                "type": "git",
                "url": "https://github.com/doctrine/annotations.git",
                "reference": "5b668aef16090008790395c02c893b1ba13f7e08"
            },
            "dist": {
                "type": "zip",
                "url": "https://api.github.com/repos/doctrine/annotations/zipball/5b668aef16090008790395c02c893b1ba13f7e08",
                "reference": "5b668aef16090008790395c02c893b1ba13f7e08",
                "shasum": ""
            },
            "require": {
                "doctrine/lexer": "1.*",
                "ext-tokenizer": "*",
                "php": "^7.1 || ^8.0",
                "psr/cache": "^1 || ^2 || ^3"
            },
            "require-dev": {
                "doctrine/cache": "^1.11 || ^2.0",
                "doctrine/coding-standard": "^6.0 || ^8.1",
                "phpstan/phpstan": "^0.12.20",
                "phpunit/phpunit": "^7.5 || ^8.0 || ^9.1.5",
                "symfony/cache": "^4.4 || ^5.2"
            },
            "type": "library",
            "autoload": {
                "psr-4": {
                    "Doctrine\\Common\\Annotations\\": "lib/Doctrine/Common/Annotations"
                }
            },
            "notification-url": "https://packagist.org/downloads/",
            "license": [
                "MIT"
            ],
            "authors": [
                {
                    "name": "Guilherme Blanco",
                    "email": "guilhermeblanco@gmail.com"
                },
                {
                    "name": "Roman Borschel",
                    "email": "roman@code-factory.org"
                },
                {
                    "name": "Benjamin Eberlei",
                    "email": "kontakt@beberlei.de"
                },
                {
                    "name": "Jonathan Wage",
                    "email": "jonwage@gmail.com"
                },
                {
                    "name": "Johannes Schmitt",
                    "email": "schmittjoh@gmail.com"
                }
            ],
            "description": "Docblock Annotations Parser",
            "homepage": "https://www.doctrine-project.org/projects/annotations.html",
            "keywords": [
                "annotations",
                "docblock",
                "parser"
            ],
            "support": {
                "issues": "https://github.com/doctrine/annotations/issues",
                "source": "https://github.com/doctrine/annotations/tree/1.13.2"
            },
            "time": "2021-08-05T19:00:23+00:00"
        },
        {
            "name": "doctrine/instantiator",
            "version": "1.4.0",
            "source": {
                "type": "git",
                "url": "https://github.com/doctrine/instantiator.git",
                "reference": "d56bf6102915de5702778fe20f2de3b2fe570b5b"
            },
            "dist": {
                "type": "zip",
                "url": "https://api.github.com/repos/doctrine/instantiator/zipball/d56bf6102915de5702778fe20f2de3b2fe570b5b",
                "reference": "d56bf6102915de5702778fe20f2de3b2fe570b5b",
                "shasum": ""
            },
            "require": {
                "php": "^7.1 || ^8.0"
            },
            "require-dev": {
                "doctrine/coding-standard": "^8.0",
                "ext-pdo": "*",
                "ext-phar": "*",
                "phpbench/phpbench": "^0.13 || 1.0.0-alpha2",
                "phpstan/phpstan": "^0.12",
                "phpstan/phpstan-phpunit": "^0.12",
                "phpunit/phpunit": "^7.0 || ^8.0 || ^9.0"
            },
            "type": "library",
            "autoload": {
                "psr-4": {
                    "Doctrine\\Instantiator\\": "src/Doctrine/Instantiator/"
                }
            },
            "notification-url": "https://packagist.org/downloads/",
            "license": [
                "MIT"
            ],
            "authors": [
                {
                    "name": "Marco Pivetta",
                    "email": "ocramius@gmail.com",
                    "homepage": "https://ocramius.github.io/"
                }
            ],
            "description": "A small, lightweight utility to instantiate objects in PHP without invoking their constructors",
            "homepage": "https://www.doctrine-project.org/projects/instantiator.html",
            "keywords": [
                "constructor",
                "instantiate"
            ],
            "support": {
                "issues": "https://github.com/doctrine/instantiator/issues",
                "source": "https://github.com/doctrine/instantiator/tree/1.4.0"
            },
            "funding": [
                {
                    "url": "https://www.doctrine-project.org/sponsorship.html",
                    "type": "custom"
                },
                {
                    "url": "https://www.patreon.com/phpdoctrine",
                    "type": "patreon"
                },
                {
                    "url": "https://tidelift.com/funding/github/packagist/doctrine%2Finstantiator",
                    "type": "tidelift"
                }
            ],
            "time": "2020-11-10T18:47:58+00:00"
        },
        {
            "name": "doctrine/lexer",
            "version": "1.2.2",
            "source": {
                "type": "git",
                "url": "https://github.com/doctrine/lexer.git",
                "reference": "9c50f840f257bbb941e6f4a0e94ccf5db5c3f76c"
            },
            "dist": {
                "type": "zip",
                "url": "https://api.github.com/repos/doctrine/lexer/zipball/9c50f840f257bbb941e6f4a0e94ccf5db5c3f76c",
                "reference": "9c50f840f257bbb941e6f4a0e94ccf5db5c3f76c",
                "shasum": ""
            },
            "require": {
                "php": "^7.1 || ^8.0"
            },
            "require-dev": {
                "doctrine/coding-standard": "^9.0",
                "phpstan/phpstan": "1.3",
                "phpunit/phpunit": "^7.5 || ^8.5 || ^9.5",
                "vimeo/psalm": "^4.11"
            },
            "type": "library",
            "autoload": {
                "psr-4": {
                    "Doctrine\\Common\\Lexer\\": "lib/Doctrine/Common/Lexer"
                }
            },
            "notification-url": "https://packagist.org/downloads/",
            "license": [
                "MIT"
            ],
            "authors": [
                {
                    "name": "Guilherme Blanco",
                    "email": "guilhermeblanco@gmail.com"
                },
                {
                    "name": "Roman Borschel",
                    "email": "roman@code-factory.org"
                },
                {
                    "name": "Johannes Schmitt",
                    "email": "schmittjoh@gmail.com"
                }
            ],
            "description": "PHP Doctrine Lexer parser library that can be used in Top-Down, Recursive Descent Parsers.",
            "homepage": "https://www.doctrine-project.org/projects/lexer.html",
            "keywords": [
                "annotations",
                "docblock",
                "lexer",
                "parser",
                "php"
            ],
            "support": {
                "issues": "https://github.com/doctrine/lexer/issues",
                "source": "https://github.com/doctrine/lexer/tree/1.2.2"
            },
            "funding": [
                {
                    "url": "https://www.doctrine-project.org/sponsorship.html",
                    "type": "custom"
                },
                {
                    "url": "https://www.patreon.com/phpdoctrine",
                    "type": "patreon"
                },
                {
                    "url": "https://tidelift.com/funding/github/packagist/doctrine%2Flexer",
                    "type": "tidelift"
                }
            ],
            "time": "2022-01-12T08:27:12+00:00"
        },
        {
            "name": "friendsofphp/php-cs-fixer",
            "version": "v3.4.0",
            "source": {
                "type": "git",
                "url": "https://github.com/FriendsOfPHP/PHP-CS-Fixer.git",
                "reference": "47177af1cfb9dab5d1cc4daf91b7179c2efe7fad"
            },
            "dist": {
                "type": "zip",
                "url": "https://api.github.com/repos/FriendsOfPHP/PHP-CS-Fixer/zipball/47177af1cfb9dab5d1cc4daf91b7179c2efe7fad",
                "reference": "47177af1cfb9dab5d1cc4daf91b7179c2efe7fad",
                "shasum": ""
            },
            "require": {
                "composer/semver": "^3.2",
                "composer/xdebug-handler": "^2.0",
                "doctrine/annotations": "^1.12",
                "ext-json": "*",
                "ext-tokenizer": "*",
                "php": "^7.2.5 || ^8.0",
                "php-cs-fixer/diff": "^2.0",
                "symfony/console": "^4.4.20 || ^5.1.3 || ^6.0",
                "symfony/event-dispatcher": "^4.4.20 || ^5.0 || ^6.0",
                "symfony/filesystem": "^4.4.20 || ^5.0 || ^6.0",
                "symfony/finder": "^4.4.20 || ^5.0 || ^6.0",
                "symfony/options-resolver": "^4.4.20 || ^5.0 || ^6.0",
                "symfony/polyfill-mbstring": "^1.23",
                "symfony/polyfill-php80": "^1.23",
                "symfony/polyfill-php81": "^1.23",
                "symfony/process": "^4.4.20 || ^5.0 || ^6.0",
                "symfony/stopwatch": "^4.4.20 || ^5.0 || ^6.0"
            },
            "require-dev": {
                "justinrainbow/json-schema": "^5.2",
                "keradus/cli-executor": "^1.5",
                "mikey179/vfsstream": "^1.6.8",
                "php-coveralls/php-coveralls": "^2.5.2",
                "php-cs-fixer/accessible-object": "^1.1",
                "php-cs-fixer/phpunit-constraint-isidenticalstring": "^1.2",
                "php-cs-fixer/phpunit-constraint-xmlmatchesxsd": "^1.2.1",
                "phpspec/prophecy": "^1.15",
                "phpspec/prophecy-phpunit": "^1.1 || ^2.0",
                "phpunit/phpunit": "^8.5.21 || ^9.5",
                "phpunitgoodpractices/polyfill": "^1.5",
                "phpunitgoodpractices/traits": "^1.9.1",
                "symfony/phpunit-bridge": "^5.2.4 || ^6.0",
                "symfony/yaml": "^4.4.20 || ^5.0 || ^6.0"
            },
            "suggest": {
                "ext-dom": "For handling output formats in XML",
                "ext-mbstring": "For handling non-UTF8 characters."
            },
            "bin": [
                "php-cs-fixer"
            ],
            "type": "application",
            "autoload": {
                "psr-4": {
                    "PhpCsFixer\\": "src/"
                }
            },
            "notification-url": "https://packagist.org/downloads/",
            "license": [
                "MIT"
            ],
            "authors": [
                {
                    "name": "Fabien Potencier",
                    "email": "fabien@symfony.com"
                },
                {
                    "name": "Dariusz Rumiński",
                    "email": "dariusz.ruminski@gmail.com"
                }
            ],
            "description": "A tool to automatically fix PHP code style",
            "support": {
                "issues": "https://github.com/FriendsOfPHP/PHP-CS-Fixer/issues",
                "source": "https://github.com/FriendsOfPHP/PHP-CS-Fixer/tree/v3.4.0"
            },
            "funding": [
                {
                    "url": "https://github.com/keradus",
                    "type": "github"
                }
            ],
            "time": "2021-12-11T16:25:08+00:00"
        },
        {
            "name": "instaclick/php-webdriver",
            "version": "1.4.10",
            "source": {
                "type": "git",
                "url": "https://github.com/instaclick/php-webdriver.git",
                "reference": "6bc1f44cf23031e68c326cd61e14ec32486f241b"
            },
            "dist": {
                "type": "zip",
                "url": "https://api.github.com/repos/instaclick/php-webdriver/zipball/6bc1f44cf23031e68c326cd61e14ec32486f241b",
                "reference": "6bc1f44cf23031e68c326cd61e14ec32486f241b",
                "shasum": ""
            },
            "require": {
                "ext-curl": "*",
                "php": ">=5.3.2"
            },
            "require-dev": {
                "phpunit/phpunit": "^4.8",
                "satooshi/php-coveralls": "^1.0||^2.0"
            },
            "type": "library",
            "extra": {
                "branch-alias": {
                    "dev-master": "1.4.x-dev"
                }
            },
            "autoload": {
                "psr-0": {
                    "WebDriver": "lib/"
                }
            },
            "notification-url": "https://packagist.org/downloads/",
            "license": [
                "Apache-2.0"
            ],
            "authors": [
                {
                    "name": "Justin Bishop",
                    "email": "jubishop@gmail.com",
                    "role": "Developer"
                },
                {
                    "name": "Anthon Pang",
                    "email": "apang@softwaredevelopment.ca",
                    "role": "Fork Maintainer"
                }
            ],
            "description": "PHP WebDriver for Selenium 2",
            "homepage": "http://instaclick.com/",
            "keywords": [
                "browser",
                "selenium",
                "webdriver",
                "webtest"
            ],
            "support": {
                "issues": "https://github.com/instaclick/php-webdriver/issues",
                "source": "https://github.com/instaclick/php-webdriver/tree/1.4.10"
            },
            "time": "2021-10-14T03:25:34+00:00"
        },
        {
            "name": "myclabs/deep-copy",
            "version": "1.10.2",
            "source": {
                "type": "git",
                "url": "https://github.com/myclabs/DeepCopy.git",
                "reference": "776f831124e9c62e1a2c601ecc52e776d8bb7220"
            },
            "dist": {
                "type": "zip",
                "url": "https://api.github.com/repos/myclabs/DeepCopy/zipball/776f831124e9c62e1a2c601ecc52e776d8bb7220",
                "reference": "776f831124e9c62e1a2c601ecc52e776d8bb7220",
                "shasum": ""
            },
            "require": {
                "php": "^7.1 || ^8.0"
            },
            "replace": {
                "myclabs/deep-copy": "self.version"
            },
            "require-dev": {
                "doctrine/collections": "^1.0",
                "doctrine/common": "^2.6",
                "phpunit/phpunit": "^7.1"
            },
            "type": "library",
            "autoload": {
                "psr-4": {
                    "DeepCopy\\": "src/DeepCopy/"
                },
                "files": [
                    "src/DeepCopy/deep_copy.php"
                ]
            },
            "notification-url": "https://packagist.org/downloads/",
            "license": [
                "MIT"
            ],
            "description": "Create deep copies (clones) of your objects",
            "keywords": [
                "clone",
                "copy",
                "duplicate",
                "object",
                "object graph"
            ],
            "support": {
                "issues": "https://github.com/myclabs/DeepCopy/issues",
                "source": "https://github.com/myclabs/DeepCopy/tree/1.10.2"
            },
            "funding": [
                {
                    "url": "https://tidelift.com/funding/github/packagist/myclabs/deep-copy",
                    "type": "tidelift"
                }
            ],
            "time": "2020-11-13T09:40:50+00:00"
        },
        {
            "name": "pdepend/pdepend",
            "version": "2.10.2",
            "source": {
                "type": "git",
                "url": "https://github.com/pdepend/pdepend.git",
                "reference": "c8c1d2af43fb8c2b5387d50e9c42a9c56de13686"
            },
            "dist": {
                "type": "zip",
                "url": "https://api.github.com/repos/pdepend/pdepend/zipball/c8c1d2af43fb8c2b5387d50e9c42a9c56de13686",
                "reference": "c8c1d2af43fb8c2b5387d50e9c42a9c56de13686",
                "shasum": ""
            },
            "require": {
                "php": ">=5.3.7",
                "symfony/config": "^2.3.0|^3|^4|^5",
                "symfony/dependency-injection": "^2.3.0|^3|^4|^5",
                "symfony/filesystem": "^2.3.0|^3|^4|^5"
            },
            "require-dev": {
                "easy-doc/easy-doc": "0.0.0|^1.2.3",
                "gregwar/rst": "^1.0",
                "phpunit/phpunit": "^4.8.36|^5.7.27",
                "squizlabs/php_codesniffer": "^2.0.0"
            },
            "bin": [
                "src/bin/pdepend"
            ],
            "type": "library",
            "extra": {
                "branch-alias": {
                    "dev-master": "2.x-dev"
                }
            },
            "autoload": {
                "psr-4": {
                    "PDepend\\": "src/main/php/PDepend"
                }
            },
            "notification-url": "https://packagist.org/downloads/",
            "license": [
                "BSD-3-Clause"
            ],
            "description": "Official version of pdepend to be handled with Composer",
            "support": {
                "issues": "https://github.com/pdepend/pdepend/issues",
                "source": "https://github.com/pdepend/pdepend/tree/2.10.2"
            },
            "funding": [
                {
                    "url": "https://tidelift.com/funding/github/packagist/pdepend/pdepend",
                    "type": "tidelift"
                }
            ],
            "time": "2021-11-16T20:05:32+00:00"
        },
        {
            "name": "phar-io/manifest",
            "version": "2.0.3",
            "source": {
                "type": "git",
                "url": "https://github.com/phar-io/manifest.git",
                "reference": "97803eca37d319dfa7826cc2437fc020857acb53"
            },
            "dist": {
                "type": "zip",
                "url": "https://api.github.com/repos/phar-io/manifest/zipball/97803eca37d319dfa7826cc2437fc020857acb53",
                "reference": "97803eca37d319dfa7826cc2437fc020857acb53",
                "shasum": ""
            },
            "require": {
                "ext-dom": "*",
                "ext-phar": "*",
                "ext-xmlwriter": "*",
                "phar-io/version": "^3.0.1",
                "php": "^7.2 || ^8.0"
            },
            "type": "library",
            "extra": {
                "branch-alias": {
                    "dev-master": "2.0.x-dev"
                }
            },
            "autoload": {
                "classmap": [
                    "src/"
                ]
            },
            "notification-url": "https://packagist.org/downloads/",
            "license": [
                "BSD-3-Clause"
            ],
            "authors": [
                {
                    "name": "Arne Blankerts",
                    "email": "arne@blankerts.de",
                    "role": "Developer"
                },
                {
                    "name": "Sebastian Heuer",
                    "email": "sebastian@phpeople.de",
                    "role": "Developer"
                },
                {
                    "name": "Sebastian Bergmann",
                    "email": "sebastian@phpunit.de",
                    "role": "Developer"
                }
            ],
            "description": "Component for reading phar.io manifest information from a PHP Archive (PHAR)",
            "support": {
                "issues": "https://github.com/phar-io/manifest/issues",
                "source": "https://github.com/phar-io/manifest/tree/2.0.3"
            },
            "time": "2021-07-20T11:28:43+00:00"
        },
        {
            "name": "phar-io/version",
            "version": "3.1.0",
            "source": {
                "type": "git",
                "url": "https://github.com/phar-io/version.git",
                "reference": "bae7c545bef187884426f042434e561ab1ddb182"
            },
            "dist": {
                "type": "zip",
                "url": "https://api.github.com/repos/phar-io/version/zipball/bae7c545bef187884426f042434e561ab1ddb182",
                "reference": "bae7c545bef187884426f042434e561ab1ddb182",
                "shasum": ""
            },
            "require": {
                "php": "^7.2 || ^8.0"
            },
            "type": "library",
            "autoload": {
                "classmap": [
                    "src/"
                ]
            },
            "notification-url": "https://packagist.org/downloads/",
            "license": [
                "BSD-3-Clause"
            ],
            "authors": [
                {
                    "name": "Arne Blankerts",
                    "email": "arne@blankerts.de",
                    "role": "Developer"
                },
                {
                    "name": "Sebastian Heuer",
                    "email": "sebastian@phpeople.de",
                    "role": "Developer"
                },
                {
                    "name": "Sebastian Bergmann",
                    "email": "sebastian@phpunit.de",
                    "role": "Developer"
                }
            ],
            "description": "Library for handling version information and constraints",
            "support": {
                "issues": "https://github.com/phar-io/version/issues",
                "source": "https://github.com/phar-io/version/tree/3.1.0"
            },
            "time": "2021-02-23T14:00:09+00:00"
        },
        {
            "name": "php-cs-fixer/diff",
            "version": "v2.0.2",
            "source": {
                "type": "git",
                "url": "https://github.com/PHP-CS-Fixer/diff.git",
                "reference": "29dc0d507e838c4580d018bd8b5cb412474f7ec3"
            },
            "dist": {
                "type": "zip",
                "url": "https://api.github.com/repos/PHP-CS-Fixer/diff/zipball/29dc0d507e838c4580d018bd8b5cb412474f7ec3",
                "reference": "29dc0d507e838c4580d018bd8b5cb412474f7ec3",
                "shasum": ""
            },
            "require": {
                "php": "^5.6 || ^7.0 || ^8.0"
            },
            "require-dev": {
                "phpunit/phpunit": "^5.7.23 || ^6.4.3 || ^7.0",
                "symfony/process": "^3.3"
            },
            "type": "library",
            "autoload": {
                "classmap": [
                    "src/"
                ]
            },
            "notification-url": "https://packagist.org/downloads/",
            "license": [
                "BSD-3-Clause"
            ],
            "authors": [
                {
                    "name": "Sebastian Bergmann",
                    "email": "sebastian@phpunit.de"
                },
                {
                    "name": "Kore Nordmann",
                    "email": "mail@kore-nordmann.de"
                }
            ],
            "description": "sebastian/diff v3 backport support for PHP 5.6+",
            "homepage": "https://github.com/PHP-CS-Fixer",
            "keywords": [
                "diff"
            ],
            "support": {
                "issues": "https://github.com/PHP-CS-Fixer/diff/issues",
                "source": "https://github.com/PHP-CS-Fixer/diff/tree/v2.0.2"
            },
            "time": "2020-10-14T08:32:19+00:00"
        },
        {
            "name": "phpdocumentor/reflection-common",
            "version": "2.2.0",
            "source": {
                "type": "git",
                "url": "https://github.com/phpDocumentor/ReflectionCommon.git",
                "reference": "1d01c49d4ed62f25aa84a747ad35d5a16924662b"
            },
            "dist": {
                "type": "zip",
                "url": "https://api.github.com/repos/phpDocumentor/ReflectionCommon/zipball/1d01c49d4ed62f25aa84a747ad35d5a16924662b",
                "reference": "1d01c49d4ed62f25aa84a747ad35d5a16924662b",
                "shasum": ""
            },
            "require": {
                "php": "^7.2 || ^8.0"
            },
            "type": "library",
            "extra": {
                "branch-alias": {
                    "dev-2.x": "2.x-dev"
                }
            },
            "autoload": {
                "psr-4": {
                    "phpDocumentor\\Reflection\\": "src/"
                }
            },
            "notification-url": "https://packagist.org/downloads/",
            "license": [
                "MIT"
            ],
            "authors": [
                {
                    "name": "Jaap van Otterdijk",
                    "email": "opensource@ijaap.nl"
                }
            ],
            "description": "Common reflection classes used by phpdocumentor to reflect the code structure",
            "homepage": "http://www.phpdoc.org",
            "keywords": [
                "FQSEN",
                "phpDocumentor",
                "phpdoc",
                "reflection",
                "static analysis"
            ],
            "support": {
                "issues": "https://github.com/phpDocumentor/ReflectionCommon/issues",
                "source": "https://github.com/phpDocumentor/ReflectionCommon/tree/2.x"
            },
            "time": "2020-06-27T09:03:43+00:00"
        },
        {
            "name": "phpdocumentor/reflection-docblock",
            "version": "5.3.0",
            "source": {
                "type": "git",
                "url": "https://github.com/phpDocumentor/ReflectionDocBlock.git",
                "reference": "622548b623e81ca6d78b721c5e029f4ce664f170"
            },
            "dist": {
                "type": "zip",
                "url": "https://api.github.com/repos/phpDocumentor/ReflectionDocBlock/zipball/622548b623e81ca6d78b721c5e029f4ce664f170",
                "reference": "622548b623e81ca6d78b721c5e029f4ce664f170",
                "shasum": ""
            },
            "require": {
                "ext-filter": "*",
                "php": "^7.2 || ^8.0",
                "phpdocumentor/reflection-common": "^2.2",
                "phpdocumentor/type-resolver": "^1.3",
                "webmozart/assert": "^1.9.1"
            },
            "require-dev": {
                "mockery/mockery": "~1.3.2",
                "psalm/phar": "^4.8"
            },
            "type": "library",
            "extra": {
                "branch-alias": {
                    "dev-master": "5.x-dev"
                }
            },
            "autoload": {
                "psr-4": {
                    "phpDocumentor\\Reflection\\": "src"
                }
            },
            "notification-url": "https://packagist.org/downloads/",
            "license": [
                "MIT"
            ],
            "authors": [
                {
                    "name": "Mike van Riel",
                    "email": "me@mikevanriel.com"
                },
                {
                    "name": "Jaap van Otterdijk",
                    "email": "account@ijaap.nl"
                }
            ],
            "description": "With this component, a library can provide support for annotations via DocBlocks or otherwise retrieve information that is embedded in a DocBlock.",
            "support": {
                "issues": "https://github.com/phpDocumentor/ReflectionDocBlock/issues",
                "source": "https://github.com/phpDocumentor/ReflectionDocBlock/tree/5.3.0"
            },
            "time": "2021-10-19T17:43:47+00:00"
        },
        {
            "name": "phpdocumentor/type-resolver",
            "version": "1.6.0",
            "source": {
                "type": "git",
                "url": "https://github.com/phpDocumentor/TypeResolver.git",
                "reference": "93ebd0014cab80c4ea9f5e297ea48672f1b87706"
            },
            "dist": {
                "type": "zip",
                "url": "https://api.github.com/repos/phpDocumentor/TypeResolver/zipball/93ebd0014cab80c4ea9f5e297ea48672f1b87706",
                "reference": "93ebd0014cab80c4ea9f5e297ea48672f1b87706",
                "shasum": ""
            },
            "require": {
                "php": "^7.2 || ^8.0",
                "phpdocumentor/reflection-common": "^2.0"
            },
            "require-dev": {
                "ext-tokenizer": "*",
                "psalm/phar": "^4.8"
            },
            "type": "library",
            "extra": {
                "branch-alias": {
                    "dev-1.x": "1.x-dev"
                }
            },
            "autoload": {
                "psr-4": {
                    "phpDocumentor\\Reflection\\": "src"
                }
            },
            "notification-url": "https://packagist.org/downloads/",
            "license": [
                "MIT"
            ],
            "authors": [
                {
                    "name": "Mike van Riel",
                    "email": "me@mikevanriel.com"
                }
            ],
            "description": "A PSR-5 based resolver of Class names, Types and Structural Element Names",
            "support": {
                "issues": "https://github.com/phpDocumentor/TypeResolver/issues",
                "source": "https://github.com/phpDocumentor/TypeResolver/tree/1.6.0"
            },
            "time": "2022-01-04T19:58:01+00:00"
        },
        {
            "name": "phploc/phploc",
            "version": "7.0.2",
            "source": {
                "type": "git",
                "url": "https://github.com/sebastianbergmann/phploc.git",
                "reference": "af0d5fc84f3f7725513ba59cdcbe670ac2a4532a"
            },
            "dist": {
                "type": "zip",
                "url": "https://api.github.com/repos/sebastianbergmann/phploc/zipball/af0d5fc84f3f7725513ba59cdcbe670ac2a4532a",
                "reference": "af0d5fc84f3f7725513ba59cdcbe670ac2a4532a",
                "shasum": ""
            },
            "require": {
                "ext-dom": "*",
                "ext-json": "*",
                "php": ">=7.3",
                "phpunit/php-file-iterator": "^3.0",
                "sebastian/cli-parser": "^1.0",
                "sebastian/version": "^3.0"
            },
            "bin": [
                "phploc"
            ],
            "type": "library",
            "extra": {
                "branch-alias": {
                    "dev-master": "7.0-dev"
                }
            },
            "autoload": {
                "classmap": [
                    "src/"
                ]
            },
            "notification-url": "https://packagist.org/downloads/",
            "license": [
                "BSD-3-Clause"
            ],
            "authors": [
                {
                    "name": "Sebastian Bergmann",
                    "email": "sebastian@phpunit.de",
                    "role": "lead"
                }
            ],
            "description": "A tool for quickly measuring the size of a PHP project.",
            "homepage": "https://github.com/sebastianbergmann/phploc",
            "support": {
                "issues": "https://github.com/sebastianbergmann/phploc/issues",
                "source": "https://github.com/sebastianbergmann/phploc/tree/7.0.2"
            },
            "funding": [
                {
                    "url": "https://github.com/sebastianbergmann",
                    "type": "github"
                }
            ],
            "time": "2020-12-07T05:51:20+00:00"
        },
        {
            "name": "phpmd/phpmd",
            "version": "2.11.1",
            "source": {
                "type": "git",
                "url": "https://github.com/phpmd/phpmd.git",
                "reference": "08b60a2eb7e14c23f46ff8865b510ae08b75d0fd"
            },
            "dist": {
                "type": "zip",
                "url": "https://api.github.com/repos/phpmd/phpmd/zipball/08b60a2eb7e14c23f46ff8865b510ae08b75d0fd",
                "reference": "08b60a2eb7e14c23f46ff8865b510ae08b75d0fd",
                "shasum": ""
            },
            "require": {
                "composer/xdebug-handler": "^1.0 || ^2.0",
                "ext-xml": "*",
                "pdepend/pdepend": "^2.10.2",
                "php": ">=5.3.9"
            },
            "require-dev": {
                "easy-doc/easy-doc": "0.0.0 || ^1.3.2",
                "ext-json": "*",
                "ext-simplexml": "*",
                "gregwar/rst": "^1.0",
                "mikey179/vfsstream": "^1.6.8",
                "phpunit/phpunit": "^4.8.36 || ^5.7.27",
                "squizlabs/php_codesniffer": "^2.0"
            },
            "bin": [
                "src/bin/phpmd"
            ],
            "type": "library",
            "autoload": {
                "psr-0": {
                    "PHPMD\\": "src/main/php"
                }
            },
            "notification-url": "https://packagist.org/downloads/",
            "license": [
                "BSD-3-Clause"
            ],
            "authors": [
                {
                    "name": "Manuel Pichler",
                    "email": "github@manuel-pichler.de",
                    "homepage": "https://github.com/manuelpichler",
                    "role": "Project Founder"
                },
                {
                    "name": "Marc Würth",
                    "email": "ravage@bluewin.ch",
                    "homepage": "https://github.com/ravage84",
                    "role": "Project Maintainer"
                },
                {
                    "name": "Other contributors",
                    "homepage": "https://github.com/phpmd/phpmd/graphs/contributors",
                    "role": "Contributors"
                }
            ],
            "description": "PHPMD is a spin-off project of PHP Depend and aims to be a PHP equivalent of the well known Java tool PMD.",
            "homepage": "https://phpmd.org/",
            "keywords": [
                "mess detection",
                "mess detector",
                "pdepend",
                "phpmd",
                "pmd"
            ],
            "support": {
                "irc": "irc://irc.freenode.org/phpmd",
                "issues": "https://github.com/phpmd/phpmd/issues",
                "source": "https://github.com/phpmd/phpmd/tree/2.11.1"
            },
            "funding": [
                {
                    "url": "https://tidelift.com/funding/github/packagist/phpmd/phpmd",
                    "type": "tidelift"
                }
            ],
            "time": "2021-12-17T11:25:43+00:00"
        },
        {
            "name": "phpspec/prophecy",
            "version": "v1.15.0",
            "source": {
                "type": "git",
                "url": "https://github.com/phpspec/prophecy.git",
                "reference": "bbcd7380b0ebf3961ee21409db7b38bc31d69a13"
            },
            "dist": {
                "type": "zip",
                "url": "https://api.github.com/repos/phpspec/prophecy/zipball/bbcd7380b0ebf3961ee21409db7b38bc31d69a13",
                "reference": "bbcd7380b0ebf3961ee21409db7b38bc31d69a13",
                "shasum": ""
            },
            "require": {
                "doctrine/instantiator": "^1.2",
                "php": "^7.2 || ~8.0, <8.2",
                "phpdocumentor/reflection-docblock": "^5.2",
                "sebastian/comparator": "^3.0 || ^4.0",
                "sebastian/recursion-context": "^3.0 || ^4.0"
            },
            "require-dev": {
                "phpspec/phpspec": "^6.0 || ^7.0",
                "phpunit/phpunit": "^8.0 || ^9.0"
            },
            "type": "library",
            "extra": {
                "branch-alias": {
                    "dev-master": "1.x-dev"
                }
            },
            "autoload": {
                "psr-4": {
                    "Prophecy\\": "src/Prophecy"
                }
            },
            "notification-url": "https://packagist.org/downloads/",
            "license": [
                "MIT"
            ],
            "authors": [
                {
                    "name": "Konstantin Kudryashov",
                    "email": "ever.zet@gmail.com",
                    "homepage": "http://everzet.com"
                },
                {
                    "name": "Marcello Duarte",
                    "email": "marcello.duarte@gmail.com"
                }
            ],
            "description": "Highly opinionated mocking framework for PHP 5.3+",
            "homepage": "https://github.com/phpspec/prophecy",
            "keywords": [
                "Double",
                "Dummy",
                "fake",
                "mock",
                "spy",
                "stub"
            ],
            "support": {
                "issues": "https://github.com/phpspec/prophecy/issues",
                "source": "https://github.com/phpspec/prophecy/tree/v1.15.0"
            },
            "time": "2021-12-08T12:19:24+00:00"
        },
        {
            "name": "phpstan/phpstan",
            "version": "1.2.0",
            "source": {
                "type": "git",
                "url": "https://github.com/phpstan/phpstan.git",
                "reference": "cbe085f9fdead5b6d62e4c022ca52dc9427a10ee"
            },
            "dist": {
                "type": "zip",
                "url": "https://api.github.com/repos/phpstan/phpstan/zipball/cbe085f9fdead5b6d62e4c022ca52dc9427a10ee",
                "reference": "cbe085f9fdead5b6d62e4c022ca52dc9427a10ee",
                "shasum": ""
            },
            "require": {
                "php": "^7.1|^8.0"
            },
            "conflict": {
                "phpstan/phpstan-shim": "*"
            },
            "bin": [
                "phpstan",
                "phpstan.phar"
            ],
            "type": "library",
            "extra": {
                "branch-alias": {
                    "dev-master": "1.2-dev"
                }
            },
            "autoload": {
                "files": [
                    "bootstrap.php"
                ]
            },
            "notification-url": "https://packagist.org/downloads/",
            "license": [
                "MIT"
            ],
            "description": "PHPStan - PHP Static Analysis Tool",
            "support": {
                "issues": "https://github.com/phpstan/phpstan/issues",
                "source": "https://github.com/phpstan/phpstan/tree/1.2.0"
            },
            "funding": [
                {
                    "url": "https://github.com/ondrejmirtes",
                    "type": "github"
                },
                {
                    "url": "https://github.com/phpstan",
                    "type": "github"
                },
                {
                    "url": "https://www.patreon.com/phpstan",
                    "type": "patreon"
                },
                {
                    "url": "https://tidelift.com/funding/github/packagist/phpstan/phpstan",
                    "type": "tidelift"
                }
            ],
            "time": "2021-11-18T14:09:01+00:00"
        },
        {
            "name": "phpunit/php-code-coverage",
            "version": "9.2.10",
            "source": {
                "type": "git",
                "url": "https://github.com/sebastianbergmann/php-code-coverage.git",
                "reference": "d5850aaf931743067f4bfc1ae4cbd06468400687"
            },
            "dist": {
                "type": "zip",
                "url": "https://api.github.com/repos/sebastianbergmann/php-code-coverage/zipball/d5850aaf931743067f4bfc1ae4cbd06468400687",
                "reference": "d5850aaf931743067f4bfc1ae4cbd06468400687",
                "shasum": ""
            },
            "require": {
                "ext-dom": "*",
                "ext-libxml": "*",
                "ext-xmlwriter": "*",
                "nikic/php-parser": "^4.13.0",
                "php": ">=7.3",
                "phpunit/php-file-iterator": "^3.0.3",
                "phpunit/php-text-template": "^2.0.2",
                "sebastian/code-unit-reverse-lookup": "^2.0.2",
                "sebastian/complexity": "^2.0",
                "sebastian/environment": "^5.1.2",
                "sebastian/lines-of-code": "^1.0.3",
                "sebastian/version": "^3.0.1",
                "theseer/tokenizer": "^1.2.0"
            },
            "require-dev": {
                "phpunit/phpunit": "^9.3"
            },
            "suggest": {
                "ext-pcov": "*",
                "ext-xdebug": "*"
            },
            "type": "library",
            "extra": {
                "branch-alias": {
                    "dev-master": "9.2-dev"
                }
            },
            "autoload": {
                "classmap": [
                    "src/"
                ]
            },
            "notification-url": "https://packagist.org/downloads/",
            "license": [
                "BSD-3-Clause"
            ],
            "authors": [
                {
                    "name": "Sebastian Bergmann",
                    "email": "sebastian@phpunit.de",
                    "role": "lead"
                }
            ],
            "description": "Library that provides collection, processing, and rendering functionality for PHP code coverage information.",
            "homepage": "https://github.com/sebastianbergmann/php-code-coverage",
            "keywords": [
                "coverage",
                "testing",
                "xunit"
            ],
            "support": {
                "issues": "https://github.com/sebastianbergmann/php-code-coverage/issues",
                "source": "https://github.com/sebastianbergmann/php-code-coverage/tree/9.2.10"
            },
            "funding": [
                {
                    "url": "https://github.com/sebastianbergmann",
                    "type": "github"
                }
            ],
            "time": "2021-12-05T09:12:13+00:00"
        },
        {
            "name": "phpunit/php-file-iterator",
            "version": "3.0.6",
            "source": {
                "type": "git",
                "url": "https://github.com/sebastianbergmann/php-file-iterator.git",
                "reference": "cf1c2e7c203ac650e352f4cc675a7021e7d1b3cf"
            },
            "dist": {
                "type": "zip",
                "url": "https://api.github.com/repos/sebastianbergmann/php-file-iterator/zipball/cf1c2e7c203ac650e352f4cc675a7021e7d1b3cf",
                "reference": "cf1c2e7c203ac650e352f4cc675a7021e7d1b3cf",
                "shasum": ""
            },
            "require": {
                "php": ">=7.3"
            },
            "require-dev": {
                "phpunit/phpunit": "^9.3"
            },
            "type": "library",
            "extra": {
                "branch-alias": {
                    "dev-master": "3.0-dev"
                }
            },
            "autoload": {
                "classmap": [
                    "src/"
                ]
            },
            "notification-url": "https://packagist.org/downloads/",
            "license": [
                "BSD-3-Clause"
            ],
            "authors": [
                {
                    "name": "Sebastian Bergmann",
                    "email": "sebastian@phpunit.de",
                    "role": "lead"
                }
            ],
            "description": "FilterIterator implementation that filters files based on a list of suffixes.",
            "homepage": "https://github.com/sebastianbergmann/php-file-iterator/",
            "keywords": [
                "filesystem",
                "iterator"
            ],
            "support": {
                "issues": "https://github.com/sebastianbergmann/php-file-iterator/issues",
                "source": "https://github.com/sebastianbergmann/php-file-iterator/tree/3.0.6"
            },
            "funding": [
                {
                    "url": "https://github.com/sebastianbergmann",
                    "type": "github"
                }
            ],
            "time": "2021-12-02T12:48:52+00:00"
        },
        {
            "name": "phpunit/php-invoker",
            "version": "3.1.1",
            "source": {
                "type": "git",
                "url": "https://github.com/sebastianbergmann/php-invoker.git",
                "reference": "5a10147d0aaf65b58940a0b72f71c9ac0423cc67"
            },
            "dist": {
                "type": "zip",
                "url": "https://api.github.com/repos/sebastianbergmann/php-invoker/zipball/5a10147d0aaf65b58940a0b72f71c9ac0423cc67",
                "reference": "5a10147d0aaf65b58940a0b72f71c9ac0423cc67",
                "shasum": ""
            },
            "require": {
                "php": ">=7.3"
            },
            "require-dev": {
                "ext-pcntl": "*",
                "phpunit/phpunit": "^9.3"
            },
            "suggest": {
                "ext-pcntl": "*"
            },
            "type": "library",
            "extra": {
                "branch-alias": {
                    "dev-master": "3.1-dev"
                }
            },
            "autoload": {
                "classmap": [
                    "src/"
                ]
            },
            "notification-url": "https://packagist.org/downloads/",
            "license": [
                "BSD-3-Clause"
            ],
            "authors": [
                {
                    "name": "Sebastian Bergmann",
                    "email": "sebastian@phpunit.de",
                    "role": "lead"
                }
            ],
            "description": "Invoke callables with a timeout",
            "homepage": "https://github.com/sebastianbergmann/php-invoker/",
            "keywords": [
                "process"
            ],
            "support": {
                "issues": "https://github.com/sebastianbergmann/php-invoker/issues",
                "source": "https://github.com/sebastianbergmann/php-invoker/tree/3.1.1"
            },
            "funding": [
                {
                    "url": "https://github.com/sebastianbergmann",
                    "type": "github"
                }
            ],
            "time": "2020-09-28T05:58:55+00:00"
        },
        {
            "name": "phpunit/php-text-template",
            "version": "2.0.4",
            "source": {
                "type": "git",
                "url": "https://github.com/sebastianbergmann/php-text-template.git",
                "reference": "5da5f67fc95621df9ff4c4e5a84d6a8a2acf7c28"
            },
            "dist": {
                "type": "zip",
                "url": "https://api.github.com/repos/sebastianbergmann/php-text-template/zipball/5da5f67fc95621df9ff4c4e5a84d6a8a2acf7c28",
                "reference": "5da5f67fc95621df9ff4c4e5a84d6a8a2acf7c28",
                "shasum": ""
            },
            "require": {
                "php": ">=7.3"
            },
            "require-dev": {
                "phpunit/phpunit": "^9.3"
            },
            "type": "library",
            "extra": {
                "branch-alias": {
                    "dev-master": "2.0-dev"
                }
            },
            "autoload": {
                "classmap": [
                    "src/"
                ]
            },
            "notification-url": "https://packagist.org/downloads/",
            "license": [
                "BSD-3-Clause"
            ],
            "authors": [
                {
                    "name": "Sebastian Bergmann",
                    "email": "sebastian@phpunit.de",
                    "role": "lead"
                }
            ],
            "description": "Simple template engine.",
            "homepage": "https://github.com/sebastianbergmann/php-text-template/",
            "keywords": [
                "template"
            ],
            "support": {
                "issues": "https://github.com/sebastianbergmann/php-text-template/issues",
                "source": "https://github.com/sebastianbergmann/php-text-template/tree/2.0.4"
            },
            "funding": [
                {
                    "url": "https://github.com/sebastianbergmann",
                    "type": "github"
                }
            ],
            "time": "2020-10-26T05:33:50+00:00"
        },
        {
            "name": "phpunit/php-timer",
            "version": "5.0.3",
            "source": {
                "type": "git",
                "url": "https://github.com/sebastianbergmann/php-timer.git",
                "reference": "5a63ce20ed1b5bf577850e2c4e87f4aa902afbd2"
            },
            "dist": {
                "type": "zip",
                "url": "https://api.github.com/repos/sebastianbergmann/php-timer/zipball/5a63ce20ed1b5bf577850e2c4e87f4aa902afbd2",
                "reference": "5a63ce20ed1b5bf577850e2c4e87f4aa902afbd2",
                "shasum": ""
            },
            "require": {
                "php": ">=7.3"
            },
            "require-dev": {
                "phpunit/phpunit": "^9.3"
            },
            "type": "library",
            "extra": {
                "branch-alias": {
                    "dev-master": "5.0-dev"
                }
            },
            "autoload": {
                "classmap": [
                    "src/"
                ]
            },
            "notification-url": "https://packagist.org/downloads/",
            "license": [
                "BSD-3-Clause"
            ],
            "authors": [
                {
                    "name": "Sebastian Bergmann",
                    "email": "sebastian@phpunit.de",
                    "role": "lead"
                }
            ],
            "description": "Utility class for timing",
            "homepage": "https://github.com/sebastianbergmann/php-timer/",
            "keywords": [
                "timer"
            ],
            "support": {
                "issues": "https://github.com/sebastianbergmann/php-timer/issues",
                "source": "https://github.com/sebastianbergmann/php-timer/tree/5.0.3"
            },
            "funding": [
                {
                    "url": "https://github.com/sebastianbergmann",
                    "type": "github"
                }
            ],
            "time": "2020-10-26T13:16:10+00:00"
        },
        {
            "name": "phpunit/phpunit",
            "version": "9.5.10",
            "source": {
                "type": "git",
                "url": "https://github.com/sebastianbergmann/phpunit.git",
                "reference": "c814a05837f2edb0d1471d6e3f4ab3501ca3899a"
            },
            "dist": {
                "type": "zip",
                "url": "https://api.github.com/repos/sebastianbergmann/phpunit/zipball/c814a05837f2edb0d1471d6e3f4ab3501ca3899a",
                "reference": "c814a05837f2edb0d1471d6e3f4ab3501ca3899a",
                "shasum": ""
            },
            "require": {
                "doctrine/instantiator": "^1.3.1",
                "ext-dom": "*",
                "ext-json": "*",
                "ext-libxml": "*",
                "ext-mbstring": "*",
                "ext-xml": "*",
                "ext-xmlwriter": "*",
                "myclabs/deep-copy": "^1.10.1",
                "phar-io/manifest": "^2.0.3",
                "phar-io/version": "^3.0.2",
                "php": ">=7.3",
                "phpspec/prophecy": "^1.12.1",
                "phpunit/php-code-coverage": "^9.2.7",
                "phpunit/php-file-iterator": "^3.0.5",
                "phpunit/php-invoker": "^3.1.1",
                "phpunit/php-text-template": "^2.0.3",
                "phpunit/php-timer": "^5.0.2",
                "sebastian/cli-parser": "^1.0.1",
                "sebastian/code-unit": "^1.0.6",
                "sebastian/comparator": "^4.0.5",
                "sebastian/diff": "^4.0.3",
                "sebastian/environment": "^5.1.3",
                "sebastian/exporter": "^4.0.3",
                "sebastian/global-state": "^5.0.1",
                "sebastian/object-enumerator": "^4.0.3",
                "sebastian/resource-operations": "^3.0.3",
                "sebastian/type": "^2.3.4",
                "sebastian/version": "^3.0.2"
            },
            "require-dev": {
                "ext-pdo": "*",
                "phpspec/prophecy-phpunit": "^2.0.1"
            },
            "suggest": {
                "ext-soap": "*",
                "ext-xdebug": "*"
            },
            "bin": [
                "phpunit"
            ],
            "type": "library",
            "extra": {
                "branch-alias": {
                    "dev-master": "9.5-dev"
                }
            },
            "autoload": {
                "classmap": [
                    "src/"
                ],
                "files": [
                    "src/Framework/Assert/Functions.php"
                ]
            },
            "notification-url": "https://packagist.org/downloads/",
            "license": [
                "BSD-3-Clause"
            ],
            "authors": [
                {
                    "name": "Sebastian Bergmann",
                    "email": "sebastian@phpunit.de",
                    "role": "lead"
                }
            ],
            "description": "The PHP Unit Testing framework.",
            "homepage": "https://phpunit.de/",
            "keywords": [
                "phpunit",
                "testing",
                "xunit"
            ],
            "support": {
                "issues": "https://github.com/sebastianbergmann/phpunit/issues",
                "source": "https://github.com/sebastianbergmann/phpunit/tree/9.5.10"
            },
            "funding": [
                {
                    "url": "https://phpunit.de/donate.html",
                    "type": "custom"
                },
                {
                    "url": "https://github.com/sebastianbergmann",
                    "type": "github"
                }
            ],
            "time": "2021-09-25T07:38:51+00:00"
        },
        {
            "name": "psr/event-dispatcher",
            "version": "1.0.0",
            "source": {
                "type": "git",
                "url": "https://github.com/php-fig/event-dispatcher.git",
                "reference": "dbefd12671e8a14ec7f180cab83036ed26714bb0"
            },
            "dist": {
                "type": "zip",
                "url": "https://api.github.com/repos/php-fig/event-dispatcher/zipball/dbefd12671e8a14ec7f180cab83036ed26714bb0",
                "reference": "dbefd12671e8a14ec7f180cab83036ed26714bb0",
                "shasum": ""
            },
            "require": {
                "php": ">=7.2.0"
            },
            "type": "library",
            "extra": {
                "branch-alias": {
                    "dev-master": "1.0.x-dev"
                }
            },
            "autoload": {
                "psr-4": {
                    "Psr\\EventDispatcher\\": "src/"
                }
            },
            "notification-url": "https://packagist.org/downloads/",
            "license": [
                "MIT"
            ],
            "authors": [
                {
                    "name": "PHP-FIG",
                    "homepage": "http://www.php-fig.org/"
                }
            ],
            "description": "Standard interfaces for event handling.",
            "keywords": [
                "events",
                "psr",
                "psr-14"
            ],
            "support": {
                "issues": "https://github.com/php-fig/event-dispatcher/issues",
                "source": "https://github.com/php-fig/event-dispatcher/tree/1.0.0"
            },
            "time": "2019-01-08T18:20:26+00:00"
        },
        {
            "name": "sebastian/cli-parser",
            "version": "1.0.1",
            "source": {
                "type": "git",
                "url": "https://github.com/sebastianbergmann/cli-parser.git",
                "reference": "442e7c7e687e42adc03470c7b668bc4b2402c0b2"
            },
            "dist": {
                "type": "zip",
                "url": "https://api.github.com/repos/sebastianbergmann/cli-parser/zipball/442e7c7e687e42adc03470c7b668bc4b2402c0b2",
                "reference": "442e7c7e687e42adc03470c7b668bc4b2402c0b2",
                "shasum": ""
            },
            "require": {
                "php": ">=7.3"
            },
            "require-dev": {
                "phpunit/phpunit": "^9.3"
            },
            "type": "library",
            "extra": {
                "branch-alias": {
                    "dev-master": "1.0-dev"
                }
            },
            "autoload": {
                "classmap": [
                    "src/"
                ]
            },
            "notification-url": "https://packagist.org/downloads/",
            "license": [
                "BSD-3-Clause"
            ],
            "authors": [
                {
                    "name": "Sebastian Bergmann",
                    "email": "sebastian@phpunit.de",
                    "role": "lead"
                }
            ],
            "description": "Library for parsing CLI options",
            "homepage": "https://github.com/sebastianbergmann/cli-parser",
            "support": {
                "issues": "https://github.com/sebastianbergmann/cli-parser/issues",
                "source": "https://github.com/sebastianbergmann/cli-parser/tree/1.0.1"
            },
            "funding": [
                {
                    "url": "https://github.com/sebastianbergmann",
                    "type": "github"
                }
            ],
            "time": "2020-09-28T06:08:49+00:00"
        },
        {
            "name": "sebastian/code-unit",
            "version": "1.0.8",
            "source": {
                "type": "git",
                "url": "https://github.com/sebastianbergmann/code-unit.git",
                "reference": "1fc9f64c0927627ef78ba436c9b17d967e68e120"
            },
            "dist": {
                "type": "zip",
                "url": "https://api.github.com/repos/sebastianbergmann/code-unit/zipball/1fc9f64c0927627ef78ba436c9b17d967e68e120",
                "reference": "1fc9f64c0927627ef78ba436c9b17d967e68e120",
                "shasum": ""
            },
            "require": {
                "php": ">=7.3"
            },
            "require-dev": {
                "phpunit/phpunit": "^9.3"
            },
            "type": "library",
            "extra": {
                "branch-alias": {
                    "dev-master": "1.0-dev"
                }
            },
            "autoload": {
                "classmap": [
                    "src/"
                ]
            },
            "notification-url": "https://packagist.org/downloads/",
            "license": [
                "BSD-3-Clause"
            ],
            "authors": [
                {
                    "name": "Sebastian Bergmann",
                    "email": "sebastian@phpunit.de",
                    "role": "lead"
                }
            ],
            "description": "Collection of value objects that represent the PHP code units",
            "homepage": "https://github.com/sebastianbergmann/code-unit",
            "support": {
                "issues": "https://github.com/sebastianbergmann/code-unit/issues",
                "source": "https://github.com/sebastianbergmann/code-unit/tree/1.0.8"
            },
            "funding": [
                {
                    "url": "https://github.com/sebastianbergmann",
                    "type": "github"
                }
            ],
            "time": "2020-10-26T13:08:54+00:00"
        },
        {
            "name": "sebastian/code-unit-reverse-lookup",
            "version": "2.0.3",
            "source": {
                "type": "git",
                "url": "https://github.com/sebastianbergmann/code-unit-reverse-lookup.git",
                "reference": "ac91f01ccec49fb77bdc6fd1e548bc70f7faa3e5"
            },
            "dist": {
                "type": "zip",
                "url": "https://api.github.com/repos/sebastianbergmann/code-unit-reverse-lookup/zipball/ac91f01ccec49fb77bdc6fd1e548bc70f7faa3e5",
                "reference": "ac91f01ccec49fb77bdc6fd1e548bc70f7faa3e5",
                "shasum": ""
            },
            "require": {
                "php": ">=7.3"
            },
            "require-dev": {
                "phpunit/phpunit": "^9.3"
            },
            "type": "library",
            "extra": {
                "branch-alias": {
                    "dev-master": "2.0-dev"
                }
            },
            "autoload": {
                "classmap": [
                    "src/"
                ]
            },
            "notification-url": "https://packagist.org/downloads/",
            "license": [
                "BSD-3-Clause"
            ],
            "authors": [
                {
                    "name": "Sebastian Bergmann",
                    "email": "sebastian@phpunit.de"
                }
            ],
            "description": "Looks up which function or method a line of code belongs to",
            "homepage": "https://github.com/sebastianbergmann/code-unit-reverse-lookup/",
            "support": {
                "issues": "https://github.com/sebastianbergmann/code-unit-reverse-lookup/issues",
                "source": "https://github.com/sebastianbergmann/code-unit-reverse-lookup/tree/2.0.3"
            },
            "funding": [
                {
                    "url": "https://github.com/sebastianbergmann",
                    "type": "github"
                }
            ],
            "time": "2020-09-28T05:30:19+00:00"
        },
        {
            "name": "sebastian/comparator",
            "version": "4.0.6",
            "source": {
                "type": "git",
                "url": "https://github.com/sebastianbergmann/comparator.git",
                "reference": "55f4261989e546dc112258c7a75935a81a7ce382"
            },
            "dist": {
                "type": "zip",
                "url": "https://api.github.com/repos/sebastianbergmann/comparator/zipball/55f4261989e546dc112258c7a75935a81a7ce382",
                "reference": "55f4261989e546dc112258c7a75935a81a7ce382",
                "shasum": ""
            },
            "require": {
                "php": ">=7.3",
                "sebastian/diff": "^4.0",
                "sebastian/exporter": "^4.0"
            },
            "require-dev": {
                "phpunit/phpunit": "^9.3"
            },
            "type": "library",
            "extra": {
                "branch-alias": {
                    "dev-master": "4.0-dev"
                }
            },
            "autoload": {
                "classmap": [
                    "src/"
                ]
            },
            "notification-url": "https://packagist.org/downloads/",
            "license": [
                "BSD-3-Clause"
            ],
            "authors": [
                {
                    "name": "Sebastian Bergmann",
                    "email": "sebastian@phpunit.de"
                },
                {
                    "name": "Jeff Welch",
                    "email": "whatthejeff@gmail.com"
                },
                {
                    "name": "Volker Dusch",
                    "email": "github@wallbash.com"
                },
                {
                    "name": "Bernhard Schussek",
                    "email": "bschussek@2bepublished.at"
                }
            ],
            "description": "Provides the functionality to compare PHP values for equality",
            "homepage": "https://github.com/sebastianbergmann/comparator",
            "keywords": [
                "comparator",
                "compare",
                "equality"
            ],
            "support": {
                "issues": "https://github.com/sebastianbergmann/comparator/issues",
                "source": "https://github.com/sebastianbergmann/comparator/tree/4.0.6"
            },
            "funding": [
                {
                    "url": "https://github.com/sebastianbergmann",
                    "type": "github"
                }
            ],
            "time": "2020-10-26T15:49:45+00:00"
        },
        {
            "name": "sebastian/complexity",
            "version": "2.0.2",
            "source": {
                "type": "git",
                "url": "https://github.com/sebastianbergmann/complexity.git",
                "reference": "739b35e53379900cc9ac327b2147867b8b6efd88"
            },
            "dist": {
                "type": "zip",
                "url": "https://api.github.com/repos/sebastianbergmann/complexity/zipball/739b35e53379900cc9ac327b2147867b8b6efd88",
                "reference": "739b35e53379900cc9ac327b2147867b8b6efd88",
                "shasum": ""
            },
            "require": {
                "nikic/php-parser": "^4.7",
                "php": ">=7.3"
            },
            "require-dev": {
                "phpunit/phpunit": "^9.3"
            },
            "type": "library",
            "extra": {
                "branch-alias": {
                    "dev-master": "2.0-dev"
                }
            },
            "autoload": {
                "classmap": [
                    "src/"
                ]
            },
            "notification-url": "https://packagist.org/downloads/",
            "license": [
                "BSD-3-Clause"
            ],
            "authors": [
                {
                    "name": "Sebastian Bergmann",
                    "email": "sebastian@phpunit.de",
                    "role": "lead"
                }
            ],
            "description": "Library for calculating the complexity of PHP code units",
            "homepage": "https://github.com/sebastianbergmann/complexity",
            "support": {
                "issues": "https://github.com/sebastianbergmann/complexity/issues",
                "source": "https://github.com/sebastianbergmann/complexity/tree/2.0.2"
            },
            "funding": [
                {
                    "url": "https://github.com/sebastianbergmann",
                    "type": "github"
                }
            ],
            "time": "2020-10-26T15:52:27+00:00"
        },
        {
            "name": "sebastian/diff",
            "version": "4.0.4",
            "source": {
                "type": "git",
                "url": "https://github.com/sebastianbergmann/diff.git",
                "reference": "3461e3fccc7cfdfc2720be910d3bd73c69be590d"
            },
            "dist": {
                "type": "zip",
                "url": "https://api.github.com/repos/sebastianbergmann/diff/zipball/3461e3fccc7cfdfc2720be910d3bd73c69be590d",
                "reference": "3461e3fccc7cfdfc2720be910d3bd73c69be590d",
                "shasum": ""
            },
            "require": {
                "php": ">=7.3"
            },
            "require-dev": {
                "phpunit/phpunit": "^9.3",
                "symfony/process": "^4.2 || ^5"
            },
            "type": "library",
            "extra": {
                "branch-alias": {
                    "dev-master": "4.0-dev"
                }
            },
            "autoload": {
                "classmap": [
                    "src/"
                ]
            },
            "notification-url": "https://packagist.org/downloads/",
            "license": [
                "BSD-3-Clause"
            ],
            "authors": [
                {
                    "name": "Sebastian Bergmann",
                    "email": "sebastian@phpunit.de"
                },
                {
                    "name": "Kore Nordmann",
                    "email": "mail@kore-nordmann.de"
                }
            ],
            "description": "Diff implementation",
            "homepage": "https://github.com/sebastianbergmann/diff",
            "keywords": [
                "diff",
                "udiff",
                "unidiff",
                "unified diff"
            ],
            "support": {
                "issues": "https://github.com/sebastianbergmann/diff/issues",
                "source": "https://github.com/sebastianbergmann/diff/tree/4.0.4"
            },
            "funding": [
                {
                    "url": "https://github.com/sebastianbergmann",
                    "type": "github"
                }
            ],
            "time": "2020-10-26T13:10:38+00:00"
        },
        {
            "name": "sebastian/environment",
            "version": "5.1.3",
            "source": {
                "type": "git",
                "url": "https://github.com/sebastianbergmann/environment.git",
                "reference": "388b6ced16caa751030f6a69e588299fa09200ac"
            },
            "dist": {
                "type": "zip",
                "url": "https://api.github.com/repos/sebastianbergmann/environment/zipball/388b6ced16caa751030f6a69e588299fa09200ac",
                "reference": "388b6ced16caa751030f6a69e588299fa09200ac",
                "shasum": ""
            },
            "require": {
                "php": ">=7.3"
            },
            "require-dev": {
                "phpunit/phpunit": "^9.3"
            },
            "suggest": {
                "ext-posix": "*"
            },
            "type": "library",
            "extra": {
                "branch-alias": {
                    "dev-master": "5.1-dev"
                }
            },
            "autoload": {
                "classmap": [
                    "src/"
                ]
            },
            "notification-url": "https://packagist.org/downloads/",
            "license": [
                "BSD-3-Clause"
            ],
            "authors": [
                {
                    "name": "Sebastian Bergmann",
                    "email": "sebastian@phpunit.de"
                }
            ],
            "description": "Provides functionality to handle HHVM/PHP environments",
            "homepage": "http://www.github.com/sebastianbergmann/environment",
            "keywords": [
                "Xdebug",
                "environment",
                "hhvm"
            ],
            "support": {
                "issues": "https://github.com/sebastianbergmann/environment/issues",
                "source": "https://github.com/sebastianbergmann/environment/tree/5.1.3"
            },
            "funding": [
                {
                    "url": "https://github.com/sebastianbergmann",
                    "type": "github"
                }
            ],
            "time": "2020-09-28T05:52:38+00:00"
        },
        {
            "name": "sebastian/exporter",
            "version": "4.0.4",
            "source": {
                "type": "git",
                "url": "https://github.com/sebastianbergmann/exporter.git",
                "reference": "65e8b7db476c5dd267e65eea9cab77584d3cfff9"
            },
            "dist": {
                "type": "zip",
                "url": "https://api.github.com/repos/sebastianbergmann/exporter/zipball/65e8b7db476c5dd267e65eea9cab77584d3cfff9",
                "reference": "65e8b7db476c5dd267e65eea9cab77584d3cfff9",
                "shasum": ""
            },
            "require": {
                "php": ">=7.3",
                "sebastian/recursion-context": "^4.0"
            },
            "require-dev": {
                "ext-mbstring": "*",
                "phpunit/phpunit": "^9.3"
            },
            "type": "library",
            "extra": {
                "branch-alias": {
                    "dev-master": "4.0-dev"
                }
            },
            "autoload": {
                "classmap": [
                    "src/"
                ]
            },
            "notification-url": "https://packagist.org/downloads/",
            "license": [
                "BSD-3-Clause"
            ],
            "authors": [
                {
                    "name": "Sebastian Bergmann",
                    "email": "sebastian@phpunit.de"
                },
                {
                    "name": "Jeff Welch",
                    "email": "whatthejeff@gmail.com"
                },
                {
                    "name": "Volker Dusch",
                    "email": "github@wallbash.com"
                },
                {
                    "name": "Adam Harvey",
                    "email": "aharvey@php.net"
                },
                {
                    "name": "Bernhard Schussek",
                    "email": "bschussek@gmail.com"
                }
            ],
            "description": "Provides the functionality to export PHP variables for visualization",
            "homepage": "https://www.github.com/sebastianbergmann/exporter",
            "keywords": [
                "export",
                "exporter"
            ],
            "support": {
                "issues": "https://github.com/sebastianbergmann/exporter/issues",
                "source": "https://github.com/sebastianbergmann/exporter/tree/4.0.4"
            },
            "funding": [
                {
                    "url": "https://github.com/sebastianbergmann",
                    "type": "github"
                }
            ],
            "time": "2021-11-11T14:18:36+00:00"
        },
        {
            "name": "sebastian/global-state",
            "version": "5.0.3",
            "source": {
                "type": "git",
                "url": "https://github.com/sebastianbergmann/global-state.git",
                "reference": "23bd5951f7ff26f12d4e3242864df3e08dec4e49"
            },
            "dist": {
                "type": "zip",
                "url": "https://api.github.com/repos/sebastianbergmann/global-state/zipball/23bd5951f7ff26f12d4e3242864df3e08dec4e49",
                "reference": "23bd5951f7ff26f12d4e3242864df3e08dec4e49",
                "shasum": ""
            },
            "require": {
                "php": ">=7.3",
                "sebastian/object-reflector": "^2.0",
                "sebastian/recursion-context": "^4.0"
            },
            "require-dev": {
                "ext-dom": "*",
                "phpunit/phpunit": "^9.3"
            },
            "suggest": {
                "ext-uopz": "*"
            },
            "type": "library",
            "extra": {
                "branch-alias": {
                    "dev-master": "5.0-dev"
                }
            },
            "autoload": {
                "classmap": [
                    "src/"
                ]
            },
            "notification-url": "https://packagist.org/downloads/",
            "license": [
                "BSD-3-Clause"
            ],
            "authors": [
                {
                    "name": "Sebastian Bergmann",
                    "email": "sebastian@phpunit.de"
                }
            ],
            "description": "Snapshotting of global state",
            "homepage": "http://www.github.com/sebastianbergmann/global-state",
            "keywords": [
                "global state"
            ],
            "support": {
                "issues": "https://github.com/sebastianbergmann/global-state/issues",
                "source": "https://github.com/sebastianbergmann/global-state/tree/5.0.3"
            },
            "funding": [
                {
                    "url": "https://github.com/sebastianbergmann",
                    "type": "github"
                }
            ],
            "time": "2021-06-11T13:31:12+00:00"
        },
        {
            "name": "sebastian/lines-of-code",
            "version": "1.0.3",
            "source": {
                "type": "git",
                "url": "https://github.com/sebastianbergmann/lines-of-code.git",
                "reference": "c1c2e997aa3146983ed888ad08b15470a2e22ecc"
            },
            "dist": {
                "type": "zip",
                "url": "https://api.github.com/repos/sebastianbergmann/lines-of-code/zipball/c1c2e997aa3146983ed888ad08b15470a2e22ecc",
                "reference": "c1c2e997aa3146983ed888ad08b15470a2e22ecc",
                "shasum": ""
            },
            "require": {
                "nikic/php-parser": "^4.6",
                "php": ">=7.3"
            },
            "require-dev": {
                "phpunit/phpunit": "^9.3"
            },
            "type": "library",
            "extra": {
                "branch-alias": {
                    "dev-master": "1.0-dev"
                }
            },
            "autoload": {
                "classmap": [
                    "src/"
                ]
            },
            "notification-url": "https://packagist.org/downloads/",
            "license": [
                "BSD-3-Clause"
            ],
            "authors": [
                {
                    "name": "Sebastian Bergmann",
                    "email": "sebastian@phpunit.de",
                    "role": "lead"
                }
            ],
            "description": "Library for counting the lines of code in PHP source code",
            "homepage": "https://github.com/sebastianbergmann/lines-of-code",
            "support": {
                "issues": "https://github.com/sebastianbergmann/lines-of-code/issues",
                "source": "https://github.com/sebastianbergmann/lines-of-code/tree/1.0.3"
            },
            "funding": [
                {
                    "url": "https://github.com/sebastianbergmann",
                    "type": "github"
                }
            ],
            "time": "2020-11-28T06:42:11+00:00"
        },
        {
            "name": "sebastian/object-enumerator",
            "version": "4.0.4",
            "source": {
                "type": "git",
                "url": "https://github.com/sebastianbergmann/object-enumerator.git",
                "reference": "5c9eeac41b290a3712d88851518825ad78f45c71"
            },
            "dist": {
                "type": "zip",
                "url": "https://api.github.com/repos/sebastianbergmann/object-enumerator/zipball/5c9eeac41b290a3712d88851518825ad78f45c71",
                "reference": "5c9eeac41b290a3712d88851518825ad78f45c71",
                "shasum": ""
            },
            "require": {
                "php": ">=7.3",
                "sebastian/object-reflector": "^2.0",
                "sebastian/recursion-context": "^4.0"
            },
            "require-dev": {
                "phpunit/phpunit": "^9.3"
            },
            "type": "library",
            "extra": {
                "branch-alias": {
                    "dev-master": "4.0-dev"
                }
            },
            "autoload": {
                "classmap": [
                    "src/"
                ]
            },
            "notification-url": "https://packagist.org/downloads/",
            "license": [
                "BSD-3-Clause"
            ],
            "authors": [
                {
                    "name": "Sebastian Bergmann",
                    "email": "sebastian@phpunit.de"
                }
            ],
            "description": "Traverses array structures and object graphs to enumerate all referenced objects",
            "homepage": "https://github.com/sebastianbergmann/object-enumerator/",
            "support": {
                "issues": "https://github.com/sebastianbergmann/object-enumerator/issues",
                "source": "https://github.com/sebastianbergmann/object-enumerator/tree/4.0.4"
            },
            "funding": [
                {
                    "url": "https://github.com/sebastianbergmann",
                    "type": "github"
                }
            ],
            "time": "2020-10-26T13:12:34+00:00"
        },
        {
            "name": "sebastian/object-reflector",
            "version": "2.0.4",
            "source": {
                "type": "git",
                "url": "https://github.com/sebastianbergmann/object-reflector.git",
                "reference": "b4f479ebdbf63ac605d183ece17d8d7fe49c15c7"
            },
            "dist": {
                "type": "zip",
                "url": "https://api.github.com/repos/sebastianbergmann/object-reflector/zipball/b4f479ebdbf63ac605d183ece17d8d7fe49c15c7",
                "reference": "b4f479ebdbf63ac605d183ece17d8d7fe49c15c7",
                "shasum": ""
            },
            "require": {
                "php": ">=7.3"
            },
            "require-dev": {
                "phpunit/phpunit": "^9.3"
            },
            "type": "library",
            "extra": {
                "branch-alias": {
                    "dev-master": "2.0-dev"
                }
            },
            "autoload": {
                "classmap": [
                    "src/"
                ]
            },
            "notification-url": "https://packagist.org/downloads/",
            "license": [
                "BSD-3-Clause"
            ],
            "authors": [
                {
                    "name": "Sebastian Bergmann",
                    "email": "sebastian@phpunit.de"
                }
            ],
            "description": "Allows reflection of object attributes, including inherited and non-public ones",
            "homepage": "https://github.com/sebastianbergmann/object-reflector/",
            "support": {
                "issues": "https://github.com/sebastianbergmann/object-reflector/issues",
                "source": "https://github.com/sebastianbergmann/object-reflector/tree/2.0.4"
            },
            "funding": [
                {
                    "url": "https://github.com/sebastianbergmann",
                    "type": "github"
                }
            ],
            "time": "2020-10-26T13:14:26+00:00"
        },
        {
            "name": "sebastian/phpcpd",
            "version": "6.0.3",
            "source": {
                "type": "git",
                "url": "https://github.com/sebastianbergmann/phpcpd.git",
                "reference": "f3683aa0db2e8e09287c2bb33a595b2873ea9176"
            },
            "dist": {
                "type": "zip",
                "url": "https://api.github.com/repos/sebastianbergmann/phpcpd/zipball/f3683aa0db2e8e09287c2bb33a595b2873ea9176",
                "reference": "f3683aa0db2e8e09287c2bb33a595b2873ea9176",
                "shasum": ""
            },
            "require": {
                "ext-dom": "*",
                "php": ">=7.3",
                "phpunit/php-file-iterator": "^3.0",
                "phpunit/php-timer": "^5.0",
                "sebastian/cli-parser": "^1.0",
                "sebastian/version": "^3.0"
            },
            "bin": [
                "phpcpd"
            ],
            "type": "library",
            "extra": {
                "branch-alias": {
                    "dev-master": "6.0-dev"
                }
            },
            "autoload": {
                "classmap": [
                    "src/"
                ]
            },
            "notification-url": "https://packagist.org/downloads/",
            "license": [
                "BSD-3-Clause"
            ],
            "authors": [
                {
                    "name": "Sebastian Bergmann",
                    "email": "sebastian@phpunit.de",
                    "role": "lead"
                }
            ],
            "description": "Copy/Paste Detector (CPD) for PHP code.",
            "homepage": "https://github.com/sebastianbergmann/phpcpd",
            "support": {
                "issues": "https://github.com/sebastianbergmann/phpcpd/issues",
                "source": "https://github.com/sebastianbergmann/phpcpd/tree/6.0.3"
            },
            "funding": [
                {
                    "url": "https://github.com/sebastianbergmann",
                    "type": "github"
                }
            ],
            "time": "2020-12-07T05:39:23+00:00"
        },
        {
            "name": "sebastian/recursion-context",
            "version": "4.0.4",
            "source": {
                "type": "git",
                "url": "https://github.com/sebastianbergmann/recursion-context.git",
                "reference": "cd9d8cf3c5804de4341c283ed787f099f5506172"
            },
            "dist": {
                "type": "zip",
                "url": "https://api.github.com/repos/sebastianbergmann/recursion-context/zipball/cd9d8cf3c5804de4341c283ed787f099f5506172",
                "reference": "cd9d8cf3c5804de4341c283ed787f099f5506172",
                "shasum": ""
            },
            "require": {
                "php": ">=7.3"
            },
            "require-dev": {
                "phpunit/phpunit": "^9.3"
            },
            "type": "library",
            "extra": {
                "branch-alias": {
                    "dev-master": "4.0-dev"
                }
            },
            "autoload": {
                "classmap": [
                    "src/"
                ]
            },
            "notification-url": "https://packagist.org/downloads/",
            "license": [
                "BSD-3-Clause"
            ],
            "authors": [
                {
                    "name": "Sebastian Bergmann",
                    "email": "sebastian@phpunit.de"
                },
                {
                    "name": "Jeff Welch",
                    "email": "whatthejeff@gmail.com"
                },
                {
                    "name": "Adam Harvey",
                    "email": "aharvey@php.net"
                }
            ],
            "description": "Provides functionality to recursively process PHP variables",
            "homepage": "http://www.github.com/sebastianbergmann/recursion-context",
            "support": {
                "issues": "https://github.com/sebastianbergmann/recursion-context/issues",
                "source": "https://github.com/sebastianbergmann/recursion-context/tree/4.0.4"
            },
            "funding": [
                {
                    "url": "https://github.com/sebastianbergmann",
                    "type": "github"
                }
            ],
            "time": "2020-10-26T13:17:30+00:00"
        },
        {
            "name": "sebastian/resource-operations",
            "version": "3.0.3",
            "source": {
                "type": "git",
                "url": "https://github.com/sebastianbergmann/resource-operations.git",
                "reference": "0f4443cb3a1d92ce809899753bc0d5d5a8dd19a8"
            },
            "dist": {
                "type": "zip",
                "url": "https://api.github.com/repos/sebastianbergmann/resource-operations/zipball/0f4443cb3a1d92ce809899753bc0d5d5a8dd19a8",
                "reference": "0f4443cb3a1d92ce809899753bc0d5d5a8dd19a8",
                "shasum": ""
            },
            "require": {
                "php": ">=7.3"
            },
            "require-dev": {
                "phpunit/phpunit": "^9.0"
            },
            "type": "library",
            "extra": {
                "branch-alias": {
                    "dev-master": "3.0-dev"
                }
            },
            "autoload": {
                "classmap": [
                    "src/"
                ]
            },
            "notification-url": "https://packagist.org/downloads/",
            "license": [
                "BSD-3-Clause"
            ],
            "authors": [
                {
                    "name": "Sebastian Bergmann",
                    "email": "sebastian@phpunit.de"
                }
            ],
            "description": "Provides a list of PHP built-in functions that operate on resources",
            "homepage": "https://www.github.com/sebastianbergmann/resource-operations",
            "support": {
                "issues": "https://github.com/sebastianbergmann/resource-operations/issues",
                "source": "https://github.com/sebastianbergmann/resource-operations/tree/3.0.3"
            },
            "funding": [
                {
                    "url": "https://github.com/sebastianbergmann",
                    "type": "github"
                }
            ],
            "time": "2020-09-28T06:45:17+00:00"
        },
        {
            "name": "sebastian/type",
            "version": "2.3.4",
            "source": {
                "type": "git",
                "url": "https://github.com/sebastianbergmann/type.git",
                "reference": "b8cd8a1c753c90bc1a0f5372170e3e489136f914"
            },
            "dist": {
                "type": "zip",
                "url": "https://api.github.com/repos/sebastianbergmann/type/zipball/b8cd8a1c753c90bc1a0f5372170e3e489136f914",
                "reference": "b8cd8a1c753c90bc1a0f5372170e3e489136f914",
                "shasum": ""
            },
            "require": {
                "php": ">=7.3"
            },
            "require-dev": {
                "phpunit/phpunit": "^9.3"
            },
            "type": "library",
            "extra": {
                "branch-alias": {
                    "dev-master": "2.3-dev"
                }
            },
            "autoload": {
                "classmap": [
                    "src/"
                ]
            },
            "notification-url": "https://packagist.org/downloads/",
            "license": [
                "BSD-3-Clause"
            ],
            "authors": [
                {
                    "name": "Sebastian Bergmann",
                    "email": "sebastian@phpunit.de",
                    "role": "lead"
                }
            ],
            "description": "Collection of value objects that represent the types of the PHP type system",
            "homepage": "https://github.com/sebastianbergmann/type",
            "support": {
                "issues": "https://github.com/sebastianbergmann/type/issues",
                "source": "https://github.com/sebastianbergmann/type/tree/2.3.4"
            },
            "funding": [
                {
                    "url": "https://github.com/sebastianbergmann",
                    "type": "github"
                }
            ],
            "time": "2021-06-15T12:49:02+00:00"
        },
        {
            "name": "sebastian/version",
            "version": "3.0.2",
            "source": {
                "type": "git",
                "url": "https://github.com/sebastianbergmann/version.git",
                "reference": "c6c1022351a901512170118436c764e473f6de8c"
            },
            "dist": {
                "type": "zip",
                "url": "https://api.github.com/repos/sebastianbergmann/version/zipball/c6c1022351a901512170118436c764e473f6de8c",
                "reference": "c6c1022351a901512170118436c764e473f6de8c",
                "shasum": ""
            },
            "require": {
                "php": ">=7.3"
            },
            "type": "library",
            "extra": {
                "branch-alias": {
                    "dev-master": "3.0-dev"
                }
            },
            "autoload": {
                "classmap": [
                    "src/"
                ]
            },
            "notification-url": "https://packagist.org/downloads/",
            "license": [
                "BSD-3-Clause"
            ],
            "authors": [
                {
                    "name": "Sebastian Bergmann",
                    "email": "sebastian@phpunit.de",
                    "role": "lead"
                }
            ],
            "description": "Library that helps with managing the version number of Git-hosted PHP projects",
            "homepage": "https://github.com/sebastianbergmann/version",
            "support": {
                "issues": "https://github.com/sebastianbergmann/version/issues",
                "source": "https://github.com/sebastianbergmann/version/tree/3.0.2"
            },
            "funding": [
                {
                    "url": "https://github.com/sebastianbergmann",
                    "type": "github"
                }
            ],
            "time": "2020-09-28T06:39:44+00:00"
        },
        {
            "name": "squizlabs/php_codesniffer",
            "version": "3.6.2",
            "source": {
                "type": "git",
                "url": "https://github.com/squizlabs/PHP_CodeSniffer.git",
                "reference": "5e4e71592f69da17871dba6e80dd51bce74a351a"
            },
            "dist": {
                "type": "zip",
                "url": "https://api.github.com/repos/squizlabs/PHP_CodeSniffer/zipball/5e4e71592f69da17871dba6e80dd51bce74a351a",
                "reference": "5e4e71592f69da17871dba6e80dd51bce74a351a",
                "shasum": ""
            },
            "require": {
                "ext-simplexml": "*",
                "ext-tokenizer": "*",
                "ext-xmlwriter": "*",
                "php": ">=5.4.0"
            },
            "require-dev": {
                "phpunit/phpunit": "^4.0 || ^5.0 || ^6.0 || ^7.0"
            },
            "bin": [
                "bin/phpcs",
                "bin/phpcbf"
            ],
            "type": "library",
            "extra": {
                "branch-alias": {
                    "dev-master": "3.x-dev"
                }
            },
            "notification-url": "https://packagist.org/downloads/",
            "license": [
                "BSD-3-Clause"
            ],
            "authors": [
                {
                    "name": "Greg Sherwood",
                    "role": "lead"
                }
            ],
            "description": "PHP_CodeSniffer tokenizes PHP, JavaScript and CSS files and detects violations of a defined set of coding standards.",
            "homepage": "https://github.com/squizlabs/PHP_CodeSniffer",
            "keywords": [
                "phpcs",
                "standards"
            ],
            "support": {
                "issues": "https://github.com/squizlabs/PHP_CodeSniffer/issues",
                "source": "https://github.com/squizlabs/PHP_CodeSniffer",
                "wiki": "https://github.com/squizlabs/PHP_CodeSniffer/wiki"
            },
            "time": "2021-12-12T21:44:58+00:00"
        },
        {
            "name": "symfony/config",
            "version": "v5.4.3",
            "source": {
                "type": "git",
                "url": "https://github.com/symfony/config.git",
                "reference": "d65e1bd990c740e31feb07d2b0927b8d4df9956f"
            },
            "dist": {
                "type": "zip",
                "url": "https://api.github.com/repos/symfony/config/zipball/d65e1bd990c740e31feb07d2b0927b8d4df9956f",
                "reference": "d65e1bd990c740e31feb07d2b0927b8d4df9956f",
                "shasum": ""
            },
            "require": {
                "php": ">=7.2.5",
                "symfony/deprecation-contracts": "^2.1|^3",
                "symfony/filesystem": "^4.4|^5.0|^6.0",
                "symfony/polyfill-ctype": "~1.8",
                "symfony/polyfill-php80": "^1.16",
                "symfony/polyfill-php81": "^1.22"
            },
            "conflict": {
                "symfony/finder": "<4.4"
            },
            "require-dev": {
                "symfony/event-dispatcher": "^4.4|^5.0|^6.0",
                "symfony/finder": "^4.4|^5.0|^6.0",
                "symfony/messenger": "^4.4|^5.0|^6.0",
                "symfony/service-contracts": "^1.1|^2|^3",
                "symfony/yaml": "^4.4|^5.0|^6.0"
            },
            "suggest": {
                "symfony/yaml": "To use the yaml reference dumper"
            },
            "type": "library",
            "autoload": {
                "psr-4": {
                    "Symfony\\Component\\Config\\": ""
                },
                "exclude-from-classmap": [
                    "/Tests/"
                ]
            },
            "notification-url": "https://packagist.org/downloads/",
            "license": [
                "MIT"
            ],
            "authors": [
                {
                    "name": "Fabien Potencier",
                    "email": "fabien@symfony.com"
                },
                {
                    "name": "Symfony Community",
                    "homepage": "https://symfony.com/contributors"
                }
            ],
            "description": "Helps you find, load, combine, autofill and validate configuration values of any kind",
            "homepage": "https://symfony.com",
            "support": {
                "source": "https://github.com/symfony/config/tree/v5.4.3"
            },
            "funding": [
                {
                    "url": "https://symfony.com/sponsor",
                    "type": "custom"
                },
                {
                    "url": "https://github.com/fabpot",
                    "type": "github"
                },
                {
                    "url": "https://tidelift.com/funding/github/packagist/symfony/symfony",
                    "type": "tidelift"
                }
            ],
            "time": "2022-01-03T09:50:52+00:00"
        },
        {
            "name": "symfony/css-selector",
            "version": "v5.4.3",
            "source": {
                "type": "git",
                "url": "https://github.com/symfony/css-selector.git",
                "reference": "b0a190285cd95cb019237851205b8140ef6e368e"
            },
            "dist": {
                "type": "zip",
                "url": "https://api.github.com/repos/symfony/css-selector/zipball/b0a190285cd95cb019237851205b8140ef6e368e",
                "reference": "b0a190285cd95cb019237851205b8140ef6e368e",
                "shasum": ""
            },
            "require": {
                "php": ">=7.2.5",
                "symfony/polyfill-php80": "^1.16"
            },
            "type": "library",
            "autoload": {
                "psr-4": {
                    "Symfony\\Component\\CssSelector\\": ""
                },
                "exclude-from-classmap": [
                    "/Tests/"
                ]
            },
            "notification-url": "https://packagist.org/downloads/",
            "license": [
                "MIT"
            ],
            "authors": [
                {
                    "name": "Fabien Potencier",
                    "email": "fabien@symfony.com"
                },
                {
                    "name": "Jean-François Simon",
                    "email": "jeanfrancois.simon@sensiolabs.com"
                },
                {
                    "name": "Symfony Community",
                    "homepage": "https://symfony.com/contributors"
                }
            ],
            "description": "Converts CSS selectors to XPath expressions",
            "homepage": "https://symfony.com",
            "support": {
                "source": "https://github.com/symfony/css-selector/tree/v5.4.3"
            },
            "funding": [
                {
                    "url": "https://symfony.com/sponsor",
                    "type": "custom"
                },
                {
                    "url": "https://github.com/fabpot",
                    "type": "github"
                },
                {
                    "url": "https://tidelift.com/funding/github/packagist/symfony/symfony",
                    "type": "tidelift"
                }
            ],
            "time": "2022-01-02T09:53:40+00:00"
        },
        {
            "name": "symfony/dependency-injection",
            "version": "v5.4.3",
            "source": {
                "type": "git",
                "url": "https://github.com/symfony/dependency-injection.git",
                "reference": "974580fd67f14d65b045c11b09eb149cd4b13df5"
            },
            "dist": {
                "type": "zip",
                "url": "https://api.github.com/repos/symfony/dependency-injection/zipball/974580fd67f14d65b045c11b09eb149cd4b13df5",
                "reference": "974580fd67f14d65b045c11b09eb149cd4b13df5",
                "shasum": ""
            },
            "require": {
                "php": ">=7.2.5",
                "psr/container": "^1.1.1",
                "symfony/deprecation-contracts": "^2.1|^3",
                "symfony/polyfill-php80": "^1.16",
                "symfony/polyfill-php81": "^1.22",
                "symfony/service-contracts": "^1.1.6|^2"
            },
            "conflict": {
                "ext-psr": "<1.1|>=2",
                "symfony/config": "<5.3",
                "symfony/finder": "<4.4",
                "symfony/proxy-manager-bridge": "<4.4",
                "symfony/yaml": "<4.4"
            },
            "provide": {
                "psr/container-implementation": "1.0",
                "symfony/service-implementation": "1.0|2.0"
            },
            "require-dev": {
                "symfony/config": "^5.3|^6.0",
                "symfony/expression-language": "^4.4|^5.0|^6.0",
                "symfony/yaml": "^4.4|^5.0|^6.0"
            },
            "suggest": {
                "symfony/config": "",
                "symfony/expression-language": "For using expressions in service container configuration",
                "symfony/finder": "For using double-star glob patterns or when GLOB_BRACE portability is required",
                "symfony/proxy-manager-bridge": "Generate service proxies to lazy load them",
                "symfony/yaml": ""
            },
            "type": "library",
            "autoload": {
                "psr-4": {
                    "Symfony\\Component\\DependencyInjection\\": ""
                },
                "exclude-from-classmap": [
                    "/Tests/"
                ]
            },
            "notification-url": "https://packagist.org/downloads/",
            "license": [
                "MIT"
            ],
            "authors": [
                {
                    "name": "Fabien Potencier",
                    "email": "fabien@symfony.com"
                },
                {
                    "name": "Symfony Community",
                    "homepage": "https://symfony.com/contributors"
                }
            ],
            "description": "Allows you to standardize and centralize the way objects are constructed in your application",
            "homepage": "https://symfony.com",
            "support": {
                "source": "https://github.com/symfony/dependency-injection/tree/v5.4.3"
            },
            "funding": [
                {
                    "url": "https://symfony.com/sponsor",
                    "type": "custom"
                },
                {
                    "url": "https://github.com/fabpot",
                    "type": "github"
                },
                {
                    "url": "https://tidelift.com/funding/github/packagist/symfony/symfony",
                    "type": "tidelift"
                }
            ],
            "time": "2022-01-26T16:28:35+00:00"
        },
        {
            "name": "symfony/event-dispatcher",
            "version": "v5.4.3",
            "source": {
                "type": "git",
                "url": "https://github.com/symfony/event-dispatcher.git",
                "reference": "dec8a9f58d20df252b9cd89f1c6c1530f747685d"
            },
            "dist": {
                "type": "zip",
                "url": "https://api.github.com/repos/symfony/event-dispatcher/zipball/dec8a9f58d20df252b9cd89f1c6c1530f747685d",
                "reference": "dec8a9f58d20df252b9cd89f1c6c1530f747685d",
                "shasum": ""
            },
            "require": {
                "php": ">=7.2.5",
                "symfony/deprecation-contracts": "^2.1|^3",
                "symfony/event-dispatcher-contracts": "^2|^3",
                "symfony/polyfill-php80": "^1.16"
            },
            "conflict": {
                "symfony/dependency-injection": "<4.4"
            },
            "provide": {
                "psr/event-dispatcher-implementation": "1.0",
                "symfony/event-dispatcher-implementation": "2.0"
            },
            "require-dev": {
                "psr/log": "^1|^2|^3",
                "symfony/config": "^4.4|^5.0|^6.0",
                "symfony/dependency-injection": "^4.4|^5.0|^6.0",
                "symfony/error-handler": "^4.4|^5.0|^6.0",
                "symfony/expression-language": "^4.4|^5.0|^6.0",
                "symfony/http-foundation": "^4.4|^5.0|^6.0",
                "symfony/service-contracts": "^1.1|^2|^3",
                "symfony/stopwatch": "^4.4|^5.0|^6.0"
            },
            "suggest": {
                "symfony/dependency-injection": "",
                "symfony/http-kernel": ""
            },
            "type": "library",
            "autoload": {
                "psr-4": {
                    "Symfony\\Component\\EventDispatcher\\": ""
                },
                "exclude-from-classmap": [
                    "/Tests/"
                ]
            },
            "notification-url": "https://packagist.org/downloads/",
            "license": [
                "MIT"
            ],
            "authors": [
                {
                    "name": "Fabien Potencier",
                    "email": "fabien@symfony.com"
                },
                {
                    "name": "Symfony Community",
                    "homepage": "https://symfony.com/contributors"
                }
            ],
            "description": "Provides tools that allow your application components to communicate with each other by dispatching events and listening to them",
            "homepage": "https://symfony.com",
            "support": {
                "source": "https://github.com/symfony/event-dispatcher/tree/v5.4.3"
            },
            "funding": [
                {
                    "url": "https://symfony.com/sponsor",
                    "type": "custom"
                },
                {
                    "url": "https://github.com/fabpot",
                    "type": "github"
                },
                {
                    "url": "https://tidelift.com/funding/github/packagist/symfony/symfony",
                    "type": "tidelift"
                }
            ],
            "time": "2022-01-02T09:53:40+00:00"
        },
        {
            "name": "symfony/event-dispatcher-contracts",
            "version": "v2.5.0",
            "source": {
                "type": "git",
                "url": "https://github.com/symfony/event-dispatcher-contracts.git",
                "reference": "66bea3b09be61613cd3b4043a65a8ec48cfa6d2a"
            },
            "dist": {
                "type": "zip",
                "url": "https://api.github.com/repos/symfony/event-dispatcher-contracts/zipball/66bea3b09be61613cd3b4043a65a8ec48cfa6d2a",
                "reference": "66bea3b09be61613cd3b4043a65a8ec48cfa6d2a",
                "shasum": ""
            },
            "require": {
                "php": ">=7.2.5",
                "psr/event-dispatcher": "^1"
            },
            "suggest": {
                "symfony/event-dispatcher-implementation": ""
            },
            "type": "library",
            "extra": {
                "branch-alias": {
                    "dev-main": "2.5-dev"
                },
                "thanks": {
                    "name": "symfony/contracts",
                    "url": "https://github.com/symfony/contracts"
                }
            },
            "autoload": {
                "psr-4": {
                    "Symfony\\Contracts\\EventDispatcher\\": ""
                }
            },
            "notification-url": "https://packagist.org/downloads/",
            "license": [
                "MIT"
            ],
            "authors": [
                {
                    "name": "Nicolas Grekas",
                    "email": "p@tchwork.com"
                },
                {
                    "name": "Symfony Community",
                    "homepage": "https://symfony.com/contributors"
                }
            ],
            "description": "Generic abstractions related to dispatching event",
            "homepage": "https://symfony.com",
            "keywords": [
                "abstractions",
                "contracts",
                "decoupling",
                "interfaces",
                "interoperability",
                "standards"
            ],
            "support": {
                "source": "https://github.com/symfony/event-dispatcher-contracts/tree/v2.5.0"
            },
            "funding": [
                {
                    "url": "https://symfony.com/sponsor",
                    "type": "custom"
                },
                {
                    "url": "https://github.com/fabpot",
                    "type": "github"
                },
                {
                    "url": "https://tidelift.com/funding/github/packagist/symfony/symfony",
                    "type": "tidelift"
                }
            ],
            "time": "2021-07-12T14:48:14+00:00"
        },
        {
            "name": "symfony/filesystem",
            "version": "v5.4.3",
            "source": {
                "type": "git",
                "url": "https://github.com/symfony/filesystem.git",
                "reference": "0f0c4bf1840420f4aef3f32044a9dbb24682731b"
            },
            "dist": {
                "type": "zip",
                "url": "https://api.github.com/repos/symfony/filesystem/zipball/0f0c4bf1840420f4aef3f32044a9dbb24682731b",
                "reference": "0f0c4bf1840420f4aef3f32044a9dbb24682731b",
                "shasum": ""
            },
            "require": {
                "php": ">=7.2.5",
                "symfony/polyfill-ctype": "~1.8",
                "symfony/polyfill-mbstring": "~1.8",
                "symfony/polyfill-php80": "^1.16"
            },
            "type": "library",
            "autoload": {
                "psr-4": {
                    "Symfony\\Component\\Filesystem\\": ""
                },
                "exclude-from-classmap": [
                    "/Tests/"
                ]
            },
            "notification-url": "https://packagist.org/downloads/",
            "license": [
                "MIT"
            ],
            "authors": [
                {
                    "name": "Fabien Potencier",
                    "email": "fabien@symfony.com"
                },
                {
                    "name": "Symfony Community",
                    "homepage": "https://symfony.com/contributors"
                }
            ],
            "description": "Provides basic utilities for the filesystem",
            "homepage": "https://symfony.com",
            "support": {
                "source": "https://github.com/symfony/filesystem/tree/v5.4.3"
            },
            "funding": [
                {
                    "url": "https://symfony.com/sponsor",
                    "type": "custom"
                },
                {
                    "url": "https://github.com/fabpot",
                    "type": "github"
                },
                {
                    "url": "https://tidelift.com/funding/github/packagist/symfony/symfony",
                    "type": "tidelift"
                }
            ],
            "time": "2022-01-02T09:53:40+00:00"
        },
        {
            "name": "symfony/finder",
            "version": "v5.4.3",
            "source": {
                "type": "git",
                "url": "https://github.com/symfony/finder.git",
                "reference": "231313534dded84c7ecaa79d14bc5da4ccb69b7d"
            },
            "dist": {
                "type": "zip",
                "url": "https://api.github.com/repos/symfony/finder/zipball/231313534dded84c7ecaa79d14bc5da4ccb69b7d",
                "reference": "231313534dded84c7ecaa79d14bc5da4ccb69b7d",
                "shasum": ""
            },
            "require": {
                "php": ">=7.2.5",
                "symfony/deprecation-contracts": "^2.1|^3",
                "symfony/polyfill-php80": "^1.16"
            },
            "type": "library",
            "autoload": {
                "psr-4": {
                    "Symfony\\Component\\Finder\\": ""
                },
                "exclude-from-classmap": [
                    "/Tests/"
                ]
            },
            "notification-url": "https://packagist.org/downloads/",
            "license": [
                "MIT"
            ],
            "authors": [
                {
                    "name": "Fabien Potencier",
                    "email": "fabien@symfony.com"
                },
                {
                    "name": "Symfony Community",
                    "homepage": "https://symfony.com/contributors"
                }
            ],
            "description": "Finds files and directories via an intuitive fluent interface",
            "homepage": "https://symfony.com",
            "support": {
                "source": "https://github.com/symfony/finder/tree/v5.4.3"
            },
            "funding": [
                {
                    "url": "https://symfony.com/sponsor",
                    "type": "custom"
                },
                {
                    "url": "https://github.com/fabpot",
                    "type": "github"
                },
                {
                    "url": "https://tidelift.com/funding/github/packagist/symfony/symfony",
                    "type": "tidelift"
                }
            ],
            "time": "2022-01-26T16:34:36+00:00"
        },
        {
            "name": "symfony/options-resolver",
            "version": "v5.4.3",
            "source": {
                "type": "git",
                "url": "https://github.com/symfony/options-resolver.git",
                "reference": "cc1147cb11af1b43f503ac18f31aa3bec213aba8"
            },
            "dist": {
                "type": "zip",
                "url": "https://api.github.com/repos/symfony/options-resolver/zipball/cc1147cb11af1b43f503ac18f31aa3bec213aba8",
                "reference": "cc1147cb11af1b43f503ac18f31aa3bec213aba8",
                "shasum": ""
            },
            "require": {
                "php": ">=7.2.5",
                "symfony/deprecation-contracts": "^2.1|^3",
                "symfony/polyfill-php73": "~1.0",
                "symfony/polyfill-php80": "^1.16"
            },
            "type": "library",
            "autoload": {
                "psr-4": {
                    "Symfony\\Component\\OptionsResolver\\": ""
                },
                "exclude-from-classmap": [
                    "/Tests/"
                ]
            },
            "notification-url": "https://packagist.org/downloads/",
            "license": [
                "MIT"
            ],
            "authors": [
                {
                    "name": "Fabien Potencier",
                    "email": "fabien@symfony.com"
                },
                {
                    "name": "Symfony Community",
                    "homepage": "https://symfony.com/contributors"
                }
            ],
            "description": "Provides an improved replacement for the array_replace PHP function",
            "homepage": "https://symfony.com",
            "keywords": [
                "config",
                "configuration",
                "options"
            ],
            "support": {
                "source": "https://github.com/symfony/options-resolver/tree/v5.4.3"
            },
            "funding": [
                {
                    "url": "https://symfony.com/sponsor",
                    "type": "custom"
                },
                {
                    "url": "https://github.com/fabpot",
                    "type": "github"
                },
                {
                    "url": "https://tidelift.com/funding/github/packagist/symfony/symfony",
                    "type": "tidelift"
                }
            ],
            "time": "2022-01-02T09:53:40+00:00"
        },
        {
            "name": "symfony/polyfill-php81",
            "version": "v1.24.0",
            "source": {
                "type": "git",
                "url": "https://github.com/symfony/polyfill-php81.git",
                "reference": "5de4ba2d41b15f9bd0e19b2ab9674135813ec98f"
            },
            "dist": {
                "type": "zip",
                "url": "https://api.github.com/repos/symfony/polyfill-php81/zipball/5de4ba2d41b15f9bd0e19b2ab9674135813ec98f",
                "reference": "5de4ba2d41b15f9bd0e19b2ab9674135813ec98f",
                "shasum": ""
            },
            "require": {
                "php": ">=7.1"
            },
            "type": "library",
            "extra": {
                "branch-alias": {
                    "dev-main": "1.23-dev"
                },
                "thanks": {
                    "name": "symfony/polyfill",
                    "url": "https://github.com/symfony/polyfill"
                }
            },
            "autoload": {
                "psr-4": {
                    "Symfony\\Polyfill\\Php81\\": ""
                },
                "files": [
                    "bootstrap.php"
                ],
                "classmap": [
                    "Resources/stubs"
                ]
            },
            "notification-url": "https://packagist.org/downloads/",
            "license": [
                "MIT"
            ],
            "authors": [
                {
                    "name": "Nicolas Grekas",
                    "email": "p@tchwork.com"
                },
                {
                    "name": "Symfony Community",
                    "homepage": "https://symfony.com/contributors"
                }
            ],
            "description": "Symfony polyfill backporting some PHP 8.1+ features to lower PHP versions",
            "homepage": "https://symfony.com",
            "keywords": [
                "compatibility",
                "polyfill",
                "portable",
                "shim"
            ],
            "support": {
                "source": "https://github.com/symfony/polyfill-php81/tree/v1.24.0"
            },
            "funding": [
                {
                    "url": "https://symfony.com/sponsor",
                    "type": "custom"
                },
                {
                    "url": "https://github.com/fabpot",
                    "type": "github"
                },
                {
                    "url": "https://tidelift.com/funding/github/packagist/symfony/symfony",
                    "type": "tidelift"
                }
            ],
            "time": "2021-09-13T13:58:11+00:00"
        },
        {
            "name": "symfony/process",
            "version": "v5.4.3",
            "source": {
                "type": "git",
                "url": "https://github.com/symfony/process.git",
                "reference": "553f50487389a977eb31cf6b37faae56da00f753"
            },
            "dist": {
                "type": "zip",
                "url": "https://api.github.com/repos/symfony/process/zipball/553f50487389a977eb31cf6b37faae56da00f753",
                "reference": "553f50487389a977eb31cf6b37faae56da00f753",
                "shasum": ""
            },
            "require": {
                "php": ">=7.2.5",
                "symfony/polyfill-php80": "^1.16"
            },
            "type": "library",
            "autoload": {
                "psr-4": {
                    "Symfony\\Component\\Process\\": ""
                },
                "exclude-from-classmap": [
                    "/Tests/"
                ]
            },
            "notification-url": "https://packagist.org/downloads/",
            "license": [
                "MIT"
            ],
            "authors": [
                {
                    "name": "Fabien Potencier",
                    "email": "fabien@symfony.com"
                },
                {
                    "name": "Symfony Community",
                    "homepage": "https://symfony.com/contributors"
                }
            ],
            "description": "Executes commands in sub-processes",
            "homepage": "https://symfony.com",
            "support": {
                "source": "https://github.com/symfony/process/tree/v5.4.3"
            },
            "funding": [
                {
                    "url": "https://symfony.com/sponsor",
                    "type": "custom"
                },
                {
                    "url": "https://github.com/fabpot",
                    "type": "github"
                },
                {
                    "url": "https://tidelift.com/funding/github/packagist/symfony/symfony",
                    "type": "tidelift"
                }
            ],
            "time": "2022-01-26T16:28:35+00:00"
        },
        {
            "name": "symfony/stopwatch",
            "version": "v5.4.3",
            "source": {
                "type": "git",
                "url": "https://github.com/symfony/stopwatch.git",
                "reference": "395220730edceb6bd745236ccb5c9125c748f779"
            },
            "dist": {
                "type": "zip",
                "url": "https://api.github.com/repos/symfony/stopwatch/zipball/395220730edceb6bd745236ccb5c9125c748f779",
                "reference": "395220730edceb6bd745236ccb5c9125c748f779",
                "shasum": ""
            },
            "require": {
                "php": ">=7.2.5",
                "symfony/service-contracts": "^1|^2|^3"
            },
            "type": "library",
            "autoload": {
                "psr-4": {
                    "Symfony\\Component\\Stopwatch\\": ""
                },
                "exclude-from-classmap": [
                    "/Tests/"
                ]
            },
            "notification-url": "https://packagist.org/downloads/",
            "license": [
                "MIT"
            ],
            "authors": [
                {
                    "name": "Fabien Potencier",
                    "email": "fabien@symfony.com"
                },
                {
                    "name": "Symfony Community",
                    "homepage": "https://symfony.com/contributors"
                }
            ],
            "description": "Provides a way to profile code",
            "homepage": "https://symfony.com",
            "support": {
                "source": "https://github.com/symfony/stopwatch/tree/v5.4.3"
            },
            "funding": [
                {
                    "url": "https://symfony.com/sponsor",
                    "type": "custom"
                },
                {
                    "url": "https://github.com/fabpot",
                    "type": "github"
                },
                {
                    "url": "https://tidelift.com/funding/github/packagist/symfony/symfony",
                    "type": "tidelift"
                }
            ],
            "time": "2022-01-02T09:53:40+00:00"
        },
        {
            "name": "textalk/websocket",
            "version": "1.5.5",
            "source": {
                "type": "git",
                "url": "https://github.com/Textalk/websocket-php.git",
                "reference": "846542f82658132cd36acb7a7e8ce0f03960c295"
            },
            "dist": {
                "type": "zip",
                "url": "https://api.github.com/repos/Textalk/websocket-php/zipball/846542f82658132cd36acb7a7e8ce0f03960c295",
                "reference": "846542f82658132cd36acb7a7e8ce0f03960c295",
                "shasum": ""
            },
            "require": {
                "php": "^7.2 | ^8.0",
                "psr/log": "^1 | ^2 | ^3"
            },
            "require-dev": {
                "php-coveralls/php-coveralls": "^2.0",
                "phpunit/phpunit": "^8.0|^9.0",
                "squizlabs/php_codesniffer": "^3.5"
            },
            "type": "library",
            "autoload": {
                "psr-4": {
                    "WebSocket\\": "lib"
                }
            },
            "notification-url": "https://packagist.org/downloads/",
            "license": [
                "ISC"
            ],
            "authors": [
                {
                    "name": "Fredrik Liljegren"
                },
                {
                    "name": "Sören Jensen",
                    "email": "soren@abicart.se"
                }
            ],
            "description": "WebSocket client and server",
            "support": {
                "issues": "https://github.com/Textalk/websocket-php/issues",
                "source": "https://github.com/Textalk/websocket-php/tree/1.5.5"
            },
            "time": "2021-08-07T10:21:40+00:00"
        },
        {
            "name": "theseer/tokenizer",
            "version": "1.2.1",
            "source": {
                "type": "git",
                "url": "https://github.com/theseer/tokenizer.git",
                "reference": "34a41e998c2183e22995f158c581e7b5e755ab9e"
            },
            "dist": {
                "type": "zip",
                "url": "https://api.github.com/repos/theseer/tokenizer/zipball/34a41e998c2183e22995f158c581e7b5e755ab9e",
                "reference": "34a41e998c2183e22995f158c581e7b5e755ab9e",
                "shasum": ""
            },
            "require": {
                "ext-dom": "*",
                "ext-tokenizer": "*",
                "ext-xmlwriter": "*",
                "php": "^7.2 || ^8.0"
            },
            "type": "library",
            "autoload": {
                "classmap": [
                    "src/"
                ]
            },
            "notification-url": "https://packagist.org/downloads/",
            "license": [
                "BSD-3-Clause"
            ],
            "authors": [
                {
                    "name": "Arne Blankerts",
                    "email": "arne@blankerts.de",
                    "role": "Developer"
                }
            ],
            "description": "A small library for converting tokenized PHP source code into XML and potentially other formats",
            "support": {
                "issues": "https://github.com/theseer/tokenizer/issues",
                "source": "https://github.com/theseer/tokenizer/tree/1.2.1"
            },
            "funding": [
                {
                    "url": "https://github.com/theseer",
                    "type": "github"
                }
            ],
            "time": "2021-07-28T10:34:58+00:00"
        }
    ],
    "aliases": [],
    "minimum-stability": "stable",
    "stability-flags": {
        "ahand/mobileesp": 20
    },
    "prefer-stable": false,
    "prefer-lowest": false,
    "platform": {
        "php": ">=7.4.0"
    },
    "platform-dev": [],
    "platform-overrides": {
        "php": "7.4.0"
    },
    "plugin-api-version": "2.2.0"
}<|MERGE_RESOLUTION|>--- conflicted
+++ resolved
@@ -4,11 +4,7 @@
         "Read more about it at https://getcomposer.org/doc/01-basic-usage.md#installing-dependencies",
         "This file is @generated automatically"
     ],
-<<<<<<< HEAD
-    "content-hash": "ec4f654e55f746101b4bec67deeddfbd",
-=======
-    "content-hash": "09e8f0e3c0b551e43b19d71d16d83eee",
->>>>>>> 211fd9fb
+    "content-hash": "909c14467a5427a90cbd5b0025f092ac",
     "packages": [
         {
             "name": "ahand/mobileesp",
@@ -71,16 +67,16 @@
         },
         {
             "name": "bacon/bacon-qr-code",
-            "version": "2.0.5",
+            "version": "2.0.6",
             "source": {
                 "type": "git",
                 "url": "https://github.com/Bacon/BaconQrCode.git",
-                "reference": "7190fc6c20370e0e93da6717b182b8249d5b8e71"
-            },
-            "dist": {
-                "type": "zip",
-                "url": "https://api.github.com/repos/Bacon/BaconQrCode/zipball/7190fc6c20370e0e93da6717b182b8249d5b8e71",
-                "reference": "7190fc6c20370e0e93da6717b182b8249d5b8e71",
+                "reference": "0069435e2a01a57193b25790f105a5d3168653c1"
+            },
+            "dist": {
+                "type": "zip",
+                "url": "https://api.github.com/repos/Bacon/BaconQrCode/zipball/0069435e2a01a57193b25790f105a5d3168653c1",
+                "reference": "0069435e2a01a57193b25790f105a5d3168653c1",
                 "shasum": ""
             },
             "require": {
@@ -119,9 +115,9 @@
             "homepage": "https://github.com/Bacon/BaconQrCode",
             "support": {
                 "issues": "https://github.com/Bacon/BaconQrCode/issues",
-                "source": "https://github.com/Bacon/BaconQrCode/tree/2.0.5"
-            },
-            "time": "2022-01-31T00:43:09+00:00"
+                "source": "https://github.com/Bacon/BaconQrCode/tree/2.0.6"
+            },
+            "time": "2022-02-04T20:16:05+00:00"
         },
         {
             "name": "brick/varexporter",
@@ -4266,26 +4262,26 @@
         },
         {
             "name": "laminas/laminas-zendframework-bridge",
-            "version": "1.4.1",
+            "version": "1.5.0",
             "source": {
                 "type": "git",
                 "url": "https://github.com/laminas/laminas-zendframework-bridge.git",
-                "reference": "88bf037259869891afce6504cacc4f8a07b24d0f"
-            },
-            "dist": {
-                "type": "zip",
-                "url": "https://api.github.com/repos/laminas/laminas-zendframework-bridge/zipball/88bf037259869891afce6504cacc4f8a07b24d0f",
-                "reference": "88bf037259869891afce6504cacc4f8a07b24d0f",
-                "shasum": ""
-            },
-            "require": {
-                "php": "^7.3 || ~8.0.0 || ~8.1.0"
-            },
-            "require-dev": {
-                "phpunit/phpunit": "^9.3",
-                "psalm/plugin-phpunit": "^0.15.1",
-                "squizlabs/php_codesniffer": "^3.5",
-                "vimeo/psalm": "^4.6"
+                "reference": "7f049390b756d34ba5940a8fb47634fbb51f79ab"
+            },
+            "dist": {
+                "type": "zip",
+                "url": "https://api.github.com/repos/laminas/laminas-zendframework-bridge/zipball/7f049390b756d34ba5940a8fb47634fbb51f79ab",
+                "reference": "7f049390b756d34ba5940a8fb47634fbb51f79ab",
+                "shasum": ""
+            },
+            "require": {
+                "php": ">=7.4, <8.2"
+            },
+            "require-dev": {
+                "phpunit/phpunit": "^9.5.14",
+                "psalm/plugin-phpunit": "^0.15.2",
+                "squizlabs/php_codesniffer": "^3.6.2",
+                "vimeo/psalm": "^4.21.0"
             },
             "type": "library",
             "extra": {
@@ -4324,7 +4320,7 @@
                     "type": "community_bridge"
                 }
             ],
-            "time": "2021-12-21T14:34:37+00:00"
+            "time": "2022-02-22T22:17:01+00:00"
         },
         {
             "name": "league/commonmark",
@@ -6014,12 +6010,12 @@
                 }
             },
             "autoload": {
-                "psr-4": {
-                    "Symfony\\Polyfill\\Intl\\Grapheme\\": ""
-                },
                 "files": [
                     "bootstrap.php"
-                ]
+                ],
+                "psr-4": {
+                    "Symfony\\Polyfill\\Intl\\Grapheme\\": ""
+                }
             },
             "notification-url": "https://packagist.org/downloads/",
             "license": [
@@ -6095,12 +6091,12 @@
                 }
             },
             "autoload": {
-                "psr-4": {
-                    "Symfony\\Polyfill\\Intl\\Normalizer\\": ""
-                },
                 "files": [
                     "bootstrap.php"
                 ],
+                "psr-4": {
+                    "Symfony\\Polyfill\\Intl\\Normalizer\\": ""
+                },
                 "classmap": [
                     "Resources/stubs"
                 ]
@@ -6182,12 +6178,12 @@
                 }
             },
             "autoload": {
-                "psr-4": {
-                    "Symfony\\Polyfill\\Mbstring\\": ""
-                },
                 "files": [
                     "bootstrap.php"
-                ]
+                ],
+                "psr-4": {
+                    "Symfony\\Polyfill\\Mbstring\\": ""
+                }
             },
             "notification-url": "https://packagist.org/downloads/",
             "license": [
@@ -6259,12 +6255,12 @@
                 }
             },
             "autoload": {
-                "psr-4": {
-                    "Symfony\\Polyfill\\Php72\\": ""
-                },
                 "files": [
                     "bootstrap.php"
-                ]
+                ],
+                "psr-4": {
+                    "Symfony\\Polyfill\\Php72\\": ""
+                }
             },
             "notification-url": "https://packagist.org/downloads/",
             "license": [
@@ -6335,12 +6331,12 @@
                 }
             },
             "autoload": {
-                "psr-4": {
-                    "Symfony\\Polyfill\\Php73\\": ""
-                },
                 "files": [
                     "bootstrap.php"
                 ],
+                "psr-4": {
+                    "Symfony\\Polyfill\\Php73\\": ""
+                },
                 "classmap": [
                     "Resources/stubs"
                 ]
@@ -6414,12 +6410,12 @@
                 }
             },
             "autoload": {
-                "psr-4": {
-                    "Symfony\\Polyfill\\Php80\\": ""
-                },
                 "files": [
                     "bootstrap.php"
                 ],
+                "psr-4": {
+                    "Symfony\\Polyfill\\Php80\\": ""
+                },
                 "classmap": [
                     "Resources/stubs"
                 ]
@@ -8122,12 +8118,12 @@
             },
             "type": "library",
             "autoload": {
-                "psr-4": {
-                    "DeepCopy\\": "src/DeepCopy/"
-                },
                 "files": [
                     "src/DeepCopy/deep_copy.php"
-                ]
+                ],
+                "psr-4": {
+                    "DeepCopy\\": "src/DeepCopy/"
+                }
             },
             "notification-url": "https://packagist.org/downloads/",
             "license": [
@@ -8155,23 +8151,23 @@
         },
         {
             "name": "pdepend/pdepend",
-            "version": "2.10.2",
+            "version": "2.10.3",
             "source": {
                 "type": "git",
                 "url": "https://github.com/pdepend/pdepend.git",
-                "reference": "c8c1d2af43fb8c2b5387d50e9c42a9c56de13686"
-            },
-            "dist": {
-                "type": "zip",
-                "url": "https://api.github.com/repos/pdepend/pdepend/zipball/c8c1d2af43fb8c2b5387d50e9c42a9c56de13686",
-                "reference": "c8c1d2af43fb8c2b5387d50e9c42a9c56de13686",
+                "reference": "da3166a06b4a89915920a42444f707122a1584c9"
+            },
+            "dist": {
+                "type": "zip",
+                "url": "https://api.github.com/repos/pdepend/pdepend/zipball/da3166a06b4a89915920a42444f707122a1584c9",
+                "reference": "da3166a06b4a89915920a42444f707122a1584c9",
                 "shasum": ""
             },
             "require": {
                 "php": ">=5.3.7",
-                "symfony/config": "^2.3.0|^3|^4|^5",
-                "symfony/dependency-injection": "^2.3.0|^3|^4|^5",
-                "symfony/filesystem": "^2.3.0|^3|^4|^5"
+                "symfony/config": "^2.3.0|^3|^4|^5|^6.0",
+                "symfony/dependency-injection": "^2.3.0|^3|^4|^5|^6.0",
+                "symfony/filesystem": "^2.3.0|^3|^4|^5|^6.0"
             },
             "require-dev": {
                 "easy-doc/easy-doc": "0.0.0|^1.2.3",
@@ -8200,7 +8196,7 @@
             "description": "Official version of pdepend to be handled with Composer",
             "support": {
                 "issues": "https://github.com/pdepend/pdepend/issues",
-                "source": "https://github.com/pdepend/pdepend/tree/2.10.2"
+                "source": "https://github.com/pdepend/pdepend/tree/2.10.3"
             },
             "funding": [
                 {
@@ -8208,7 +8204,7 @@
                     "type": "tidelift"
                 }
             ],
-            "time": "2021-11-16T20:05:32+00:00"
+            "time": "2022-02-23T07:53:09+00:00"
         },
         {
             "name": "phar-io/manifest",
@@ -8272,16 +8268,16 @@
         },
         {
             "name": "phar-io/version",
-            "version": "3.1.0",
+            "version": "3.2.1",
             "source": {
                 "type": "git",
                 "url": "https://github.com/phar-io/version.git",
-                "reference": "bae7c545bef187884426f042434e561ab1ddb182"
-            },
-            "dist": {
-                "type": "zip",
-                "url": "https://api.github.com/repos/phar-io/version/zipball/bae7c545bef187884426f042434e561ab1ddb182",
-                "reference": "bae7c545bef187884426f042434e561ab1ddb182",
+                "reference": "4f7fd7836c6f332bb2933569e566a0d6c4cbed74"
+            },
+            "dist": {
+                "type": "zip",
+                "url": "https://api.github.com/repos/phar-io/version/zipball/4f7fd7836c6f332bb2933569e566a0d6c4cbed74",
+                "reference": "4f7fd7836c6f332bb2933569e566a0d6c4cbed74",
                 "shasum": ""
             },
             "require": {
@@ -8317,9 +8313,9 @@
             "description": "Library for handling version information and constraints",
             "support": {
                 "issues": "https://github.com/phar-io/version/issues",
-                "source": "https://github.com/phar-io/version/tree/3.1.0"
-            },
-            "time": "2021-02-23T14:00:09+00:00"
+                "source": "https://github.com/phar-io/version/tree/3.2.1"
+            },
+            "time": "2022-02-21T01:04:05+00:00"
         },
         {
             "name": "php-cs-fixer/diff",
@@ -8810,16 +8806,16 @@
         },
         {
             "name": "phpunit/php-code-coverage",
-            "version": "9.2.10",
+            "version": "9.2.13",
             "source": {
                 "type": "git",
                 "url": "https://github.com/sebastianbergmann/php-code-coverage.git",
-                "reference": "d5850aaf931743067f4bfc1ae4cbd06468400687"
-            },
-            "dist": {
-                "type": "zip",
-                "url": "https://api.github.com/repos/sebastianbergmann/php-code-coverage/zipball/d5850aaf931743067f4bfc1ae4cbd06468400687",
-                "reference": "d5850aaf931743067f4bfc1ae4cbd06468400687",
+                "reference": "deac8540cb7bd40b2b8cfa679b76202834fd04e8"
+            },
+            "dist": {
+                "type": "zip",
+                "url": "https://api.github.com/repos/sebastianbergmann/php-code-coverage/zipball/deac8540cb7bd40b2b8cfa679b76202834fd04e8",
+                "reference": "deac8540cb7bd40b2b8cfa679b76202834fd04e8",
                 "shasum": ""
             },
             "require": {
@@ -8875,7 +8871,7 @@
             ],
             "support": {
                 "issues": "https://github.com/sebastianbergmann/php-code-coverage/issues",
-                "source": "https://github.com/sebastianbergmann/php-code-coverage/tree/9.2.10"
+                "source": "https://github.com/sebastianbergmann/php-code-coverage/tree/9.2.13"
             },
             "funding": [
                 {
@@ -8883,7 +8879,7 @@
                     "type": "github"
                 }
             ],
-            "time": "2021-12-05T09:12:13+00:00"
+            "time": "2022-02-23T17:02:38+00:00"
         },
         {
             "name": "phpunit/php-file-iterator",
@@ -9188,11 +9184,11 @@
                 }
             },
             "autoload": {
+                "files": [
+                    "src/Framework/Assert/Functions.php"
+                ],
                 "classmap": [
                     "src/"
-                ],
-                "files": [
-                    "src/Framework/Assert/Functions.php"
                 ]
             },
             "notification-url": "https://packagist.org/downloads/",
@@ -9785,16 +9781,16 @@
         },
         {
             "name": "sebastian/global-state",
-            "version": "5.0.3",
+            "version": "5.0.5",
             "source": {
                 "type": "git",
                 "url": "https://github.com/sebastianbergmann/global-state.git",
-                "reference": "23bd5951f7ff26f12d4e3242864df3e08dec4e49"
-            },
-            "dist": {
-                "type": "zip",
-                "url": "https://api.github.com/repos/sebastianbergmann/global-state/zipball/23bd5951f7ff26f12d4e3242864df3e08dec4e49",
-                "reference": "23bd5951f7ff26f12d4e3242864df3e08dec4e49",
+                "reference": "0ca8db5a5fc9c8646244e629625ac486fa286bf2"
+            },
+            "dist": {
+                "type": "zip",
+                "url": "https://api.github.com/repos/sebastianbergmann/global-state/zipball/0ca8db5a5fc9c8646244e629625ac486fa286bf2",
+                "reference": "0ca8db5a5fc9c8646244e629625ac486fa286bf2",
                 "shasum": ""
             },
             "require": {
@@ -9837,7 +9833,7 @@
             ],
             "support": {
                 "issues": "https://github.com/sebastianbergmann/global-state/issues",
-                "source": "https://github.com/sebastianbergmann/global-state/tree/5.0.3"
+                "source": "https://github.com/sebastianbergmann/global-state/tree/5.0.5"
             },
             "funding": [
                 {
@@ -9845,7 +9841,7 @@
                     "type": "github"
                 }
             ],
-            "time": "2021-06-11T13:31:12+00:00"
+            "time": "2022-02-14T08:28:10+00:00"
         },
         {
             "name": "sebastian/lines-of-code",
@@ -10982,12 +10978,12 @@
                 }
             },
             "autoload": {
-                "psr-4": {
-                    "Symfony\\Polyfill\\Php81\\": ""
-                },
                 "files": [
                     "bootstrap.php"
                 ],
+                "psr-4": {
+                    "Symfony\\Polyfill\\Php81\\": ""
+                },
                 "classmap": [
                     "Resources/stubs"
                 ]
@@ -11271,5 +11267,5 @@
     "platform-overrides": {
         "php": "7.4.0"
     },
-    "plugin-api-version": "2.2.0"
+    "plugin-api-version": "2.1.0"
 }