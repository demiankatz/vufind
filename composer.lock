--- conflicted
+++ resolved
@@ -4,11 +4,7 @@
         "Read more about it at https://getcomposer.org/doc/01-basic-usage.md#installing-dependencies",
         "This file is @generated automatically"
     ],
-<<<<<<< HEAD
-    "content-hash": "a48502a7c0c6728f669c1e2c427b44ee",
-=======
-    "content-hash": "a212b095ed75dafafe8bc173603e467d",
->>>>>>> 50aa7d73
+    "content-hash": "37e61c9684a879fb2fa2e0fbe607f63b",
     "packages": [
         {
             "name": "ahand/mobileesp",
