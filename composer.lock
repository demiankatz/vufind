{
    "_readme": [
        "This file locks the dependencies of your project to a known state",
        "Read more about it at https://getcomposer.org/doc/01-basic-usage.md#installing-dependencies",
        "This file is @generated automatically"
    ],
<<<<<<< HEAD
    "content-hash": "e93e74d5060089d17a6c8d4b6d6b093e",
=======
    "content-hash": "5d4b9a2d43a3d57a185c7933c3e1990d",
>>>>>>> 189ee56a
    "packages": [
        {
            "name": "ahand/mobileesp",
            "version": "dev-master",
            "source": {
                "type": "git",
                "url": "https://github.com/ahand/mobileesp.git",
                "reference": "c02055dbe9baee63aab11438f4d7b5d25075d347"
            },
            "dist": {
                "type": "zip",
                "url": "https://api.github.com/repos/ahand/mobileesp/zipball/c02055dbe9baee63aab11438f4d7b5d25075d347",
                "reference": "c02055dbe9baee63aab11438f4d7b5d25075d347",
                "shasum": ""
            },
            "default-branch": true,
            "type": "library",
            "autoload": {
                "classmap": [
                    "PHP"
                ]
            },
            "notification-url": "https://packagist.org/downloads/",
            "license": [
                "Apache-2.0"
            ],
            "authors": [
                {
                    "name": "Anthony Hand",
                    "email": "anthony.hand@gmail.com",
                    "role": "Maintainer"
                }
            ],
            "description": "Since 2008, MobileESP provides web site developers an easy-to-use and lightweight API for detecting whether visitors are using a mobile device, and if so, what kind. The APIs provide simple boolean results ('true' or 'false') for identifying individual device categories (such as iPhone, BlackBerry, Android, and Windows Mobile), device capabilities (e.g., J2ME), and broad classes of devices, such as 'iPhone Tier' (iPhone/Android/Tizen) or 'Tablet Tier.' APIs are available in PHP, JavaScript, Java, C#, Ruby Python, and more.",
            "homepage": "http://www.mobileesp.org",
            "keywords": [
                "Mobile-Detect",
                "browser",
                "detect android",
                "detect ipad",
                "detect iphone",
                "detect tablet",
                "mobile",
                "mobile detect",
                "mobile detector",
                "mobile device",
                "mobile esp",
                "mobile redirect",
                "mobile view managing",
                "mobiledetect",
                "responsive web",
                "user agent",
                "useragent"
            ],
            "support": {
                "issues": "https://github.com/ahand/mobileesp/issues",
                "source": "https://github.com/ahand/mobileesp/"
            },
            "time": "2017-06-06T22:20:56+00:00"
        },
        {
            "name": "bacon/bacon-qr-code",
            "version": "2.0.4",
            "source": {
                "type": "git",
                "url": "https://github.com/Bacon/BaconQrCode.git",
                "reference": "f73543ac4e1def05f1a70bcd1525c8a157a1ad09"
            },
            "dist": {
                "type": "zip",
                "url": "https://api.github.com/repos/Bacon/BaconQrCode/zipball/f73543ac4e1def05f1a70bcd1525c8a157a1ad09",
                "reference": "f73543ac4e1def05f1a70bcd1525c8a157a1ad09",
                "shasum": ""
            },
            "require": {
                "dasprid/enum": "^1.0.3",
                "ext-iconv": "*",
                "php": "^7.1 || ^8.0"
            },
            "require-dev": {
                "phly/keep-a-changelog": "^1.4",
                "phpunit/phpunit": "^7 | ^8 | ^9",
                "squizlabs/php_codesniffer": "^3.4"
            },
            "suggest": {
                "ext-imagick": "to generate QR code images"
            },
            "type": "library",
            "autoload": {
                "psr-4": {
                    "BaconQrCode\\": "src/"
                }
            },
            "notification-url": "https://packagist.org/downloads/",
            "license": [
                "BSD-2-Clause"
            ],
            "authors": [
                {
                    "name": "Ben Scholzen 'DASPRiD'",
                    "email": "mail@dasprids.de",
                    "homepage": "https://dasprids.de/",
                    "role": "Developer"
                }
            ],
            "description": "BaconQrCode is a QR code generator for PHP.",
            "homepage": "https://github.com/Bacon/BaconQrCode",
            "support": {
                "issues": "https://github.com/Bacon/BaconQrCode/issues",
                "source": "https://github.com/Bacon/BaconQrCode/tree/2.0.4"
            },
            "time": "2021-06-18T13:26:35+00:00"
        },
        {
            "name": "brick/varexporter",
            "version": "0.3.5",
            "source": {
                "type": "git",
                "url": "https://github.com/brick/varexporter.git",
                "reference": "05241f28dfcba2b51b11e2d750e296316ebbe518"
            },
            "dist": {
                "type": "zip",
                "url": "https://api.github.com/repos/brick/varexporter/zipball/05241f28dfcba2b51b11e2d750e296316ebbe518",
                "reference": "05241f28dfcba2b51b11e2d750e296316ebbe518",
                "shasum": ""
            },
            "require": {
                "nikic/php-parser": "^4.0",
                "php": "^7.2 || ^8.0"
            },
            "require-dev": {
                "php-coveralls/php-coveralls": "^2.2",
                "phpunit/phpunit": "^8.5 || ^9.0",
                "vimeo/psalm": "4.4.1"
            },
            "type": "library",
            "autoload": {
                "psr-4": {
                    "Brick\\VarExporter\\": "src/"
                }
            },
            "notification-url": "https://packagist.org/downloads/",
            "license": [
                "MIT"
            ],
            "description": "A powerful alternative to var_export(), which can export closures and objects without __set_state()",
            "keywords": [
                "var_export"
            ],
            "support": {
                "issues": "https://github.com/brick/varexporter/issues",
                "source": "https://github.com/brick/varexporter/tree/0.3.5"
            },
            "time": "2021-02-10T13:53:07+00:00"
        },
        {
            "name": "cap60552/php-sip2",
            "version": "v1.0.0",
            "source": {
                "type": "git",
                "url": "https://github.com/cap60552/php-sip2.git",
                "reference": "9904f94e857b7d4d4fd494f2d6634dcaf0d6e2c1"
            },
            "dist": {
                "type": "zip",
                "url": "https://api.github.com/repos/cap60552/php-sip2/zipball/9904f94e857b7d4d4fd494f2d6634dcaf0d6e2c1",
                "reference": "9904f94e857b7d4d4fd494f2d6634dcaf0d6e2c1",
                "shasum": ""
            },
            "type": "library",
            "autoload": {
                "classmap": [
                    "/"
                ]
            },
            "notification-url": "https://packagist.org/downloads/",
            "license": [
                "GPL-3.0"
            ],
            "authors": [
                {
                    "name": "John Wohlers",
                    "email": "john@wohlershome.net",
                    "role": "Maintainer"
                }
            ],
            "description": "PHP class library to facilitate communication with Integrated Library System (ILS) servers via 3M's SIP2.",
            "homepage": "https://github.com/cap60552/php-sip2",
            "support": {
                "issues": "https://github.com/cap60552/php-sip2/issues",
                "source": "https://github.com/cap60552/php-sip2/tree/v1.0.0"
            },
            "time": "2015-11-03T04:42:39+00:00"
        },
        {
            "name": "colinmollenhour/credis",
            "version": "v1.12.1",
            "source": {
                "type": "git",
                "url": "https://github.com/colinmollenhour/credis.git",
                "reference": "c27faa11724229986335c23f4b6d0f1d8d6547fb"
            },
            "dist": {
                "type": "zip",
                "url": "https://api.github.com/repos/colinmollenhour/credis/zipball/c27faa11724229986335c23f4b6d0f1d8d6547fb",
                "reference": "c27faa11724229986335c23f4b6d0f1d8d6547fb",
                "shasum": ""
            },
            "require": {
                "php": ">=5.4.0"
            },
            "type": "library",
            "autoload": {
                "classmap": [
                    "Client.php",
                    "Cluster.php",
                    "Sentinel.php",
                    "Module.php"
                ]
            },
            "notification-url": "https://packagist.org/downloads/",
            "license": [
                "MIT"
            ],
            "authors": [
                {
                    "name": "Colin Mollenhour",
                    "email": "colin@mollenhour.com"
                }
            ],
            "description": "Credis is a lightweight interface to the Redis key-value store which wraps the phpredis library when available for better performance.",
            "homepage": "https://github.com/colinmollenhour/credis",
            "support": {
                "issues": "https://github.com/colinmollenhour/credis/issues",
                "source": "https://github.com/colinmollenhour/credis/tree/v1.12.1"
            },
            "time": "2020-11-06T16:09:14+00:00"
        },
        {
            "name": "composer/package-versions-deprecated",
            "version": "1.11.99.1",
            "source": {
                "type": "git",
                "url": "https://github.com/composer/package-versions-deprecated.git",
                "reference": "7413f0b55a051e89485c5cb9f765fe24bb02a7b6"
            },
            "dist": {
                "type": "zip",
                "url": "https://api.github.com/repos/composer/package-versions-deprecated/zipball/7413f0b55a051e89485c5cb9f765fe24bb02a7b6",
                "reference": "7413f0b55a051e89485c5cb9f765fe24bb02a7b6",
                "shasum": ""
            },
            "require": {
                "composer-plugin-api": "^1.1.0 || ^2.0",
                "php": "^7 || ^8"
            },
            "replace": {
                "ocramius/package-versions": "1.11.99"
            },
            "require-dev": {
                "composer/composer": "^1.9.3 || ^2.0@dev",
                "ext-zip": "^1.13",
                "phpunit/phpunit": "^6.5 || ^7"
            },
            "type": "composer-plugin",
            "extra": {
                "class": "PackageVersions\\Installer",
                "branch-alias": {
                    "dev-master": "1.x-dev"
                }
            },
            "autoload": {
                "psr-4": {
                    "PackageVersions\\": "src/PackageVersions"
                }
            },
            "notification-url": "https://packagist.org/downloads/",
            "license": [
                "MIT"
            ],
            "authors": [
                {
                    "name": "Marco Pivetta",
                    "email": "ocramius@gmail.com"
                },
                {
                    "name": "Jordi Boggiano",
                    "email": "j.boggiano@seld.be"
                }
            ],
            "description": "Composer plugin that provides efficient querying for installed package versions (no runtime IO)",
            "support": {
                "issues": "https://github.com/composer/package-versions-deprecated/issues",
                "source": "https://github.com/composer/package-versions-deprecated/tree/1.11.99.1"
            },
            "funding": [
                {
                    "url": "https://packagist.com",
                    "type": "custom"
                },
                {
                    "url": "https://github.com/composer",
                    "type": "github"
                },
                {
                    "url": "https://tidelift.com/funding/github/packagist/composer/composer",
                    "type": "tidelift"
                }
            ],
            "time": "2020-11-11T10:22:58+00:00"
        },
        {
            "name": "container-interop/container-interop",
            "version": "1.2.0",
            "source": {
                "type": "git",
                "url": "https://github.com/container-interop/container-interop.git",
                "reference": "79cbf1341c22ec75643d841642dd5d6acd83bdb8"
            },
            "dist": {
                "type": "zip",
                "url": "https://api.github.com/repos/container-interop/container-interop/zipball/79cbf1341c22ec75643d841642dd5d6acd83bdb8",
                "reference": "79cbf1341c22ec75643d841642dd5d6acd83bdb8",
                "shasum": ""
            },
            "require": {
                "psr/container": "^1.0"
            },
            "type": "library",
            "autoload": {
                "psr-4": {
                    "Interop\\Container\\": "src/Interop/Container/"
                }
            },
            "notification-url": "https://packagist.org/downloads/",
            "license": [
                "MIT"
            ],
            "description": "Promoting the interoperability of container objects (DIC, SL, etc.)",
            "homepage": "https://github.com/container-interop/container-interop",
            "support": {
                "issues": "https://github.com/container-interop/container-interop/issues",
                "source": "https://github.com/container-interop/container-interop/tree/master"
            },
            "abandoned": "psr/container",
            "time": "2017-02-14T19:40:03+00:00"
        },
        {
            "name": "dasprid/enum",
            "version": "1.0.3",
            "source": {
                "type": "git",
                "url": "https://github.com/DASPRiD/Enum.git",
                "reference": "5abf82f213618696dda8e3bf6f64dd042d8542b2"
            },
            "dist": {
                "type": "zip",
                "url": "https://api.github.com/repos/DASPRiD/Enum/zipball/5abf82f213618696dda8e3bf6f64dd042d8542b2",
                "reference": "5abf82f213618696dda8e3bf6f64dd042d8542b2",
                "shasum": ""
            },
            "require-dev": {
                "phpunit/phpunit": "^7 | ^8 | ^9",
                "squizlabs/php_codesniffer": "^3.4"
            },
            "type": "library",
            "autoload": {
                "psr-4": {
                    "DASPRiD\\Enum\\": "src/"
                }
            },
            "notification-url": "https://packagist.org/downloads/",
            "license": [
                "BSD-2-Clause"
            ],
            "authors": [
                {
                    "name": "Ben Scholzen 'DASPRiD'",
                    "email": "mail@dasprids.de",
                    "homepage": "https://dasprids.de/",
                    "role": "Developer"
                }
            ],
            "description": "PHP 7.1 enum implementation",
            "keywords": [
                "enum",
                "map"
            ],
            "support": {
                "issues": "https://github.com/DASPRiD/Enum/issues",
                "source": "https://github.com/DASPRiD/Enum/tree/1.0.3"
            },
            "time": "2020-10-02T16:03:48+00:00"
        },
        {
            "name": "doctrine/annotations",
            "version": "1.13.2",
            "source": {
                "type": "git",
                "url": "https://github.com/doctrine/annotations.git",
                "reference": "5b668aef16090008790395c02c893b1ba13f7e08"
            },
            "dist": {
                "type": "zip",
                "url": "https://api.github.com/repos/doctrine/annotations/zipball/5b668aef16090008790395c02c893b1ba13f7e08",
                "reference": "5b668aef16090008790395c02c893b1ba13f7e08",
                "shasum": ""
            },
            "require": {
                "doctrine/lexer": "1.*",
                "ext-tokenizer": "*",
                "php": "^7.1 || ^8.0",
                "psr/cache": "^1 || ^2 || ^3"
            },
            "require-dev": {
                "doctrine/cache": "^1.11 || ^2.0",
                "doctrine/coding-standard": "^6.0 || ^8.1",
                "phpstan/phpstan": "^0.12.20",
                "phpunit/phpunit": "^7.5 || ^8.0 || ^9.1.5",
                "symfony/cache": "^4.4 || ^5.2"
            },
            "type": "library",
            "autoload": {
                "psr-4": {
                    "Doctrine\\Common\\Annotations\\": "lib/Doctrine/Common/Annotations"
                }
            },
            "notification-url": "https://packagist.org/downloads/",
            "license": [
                "MIT"
            ],
            "authors": [
                {
                    "name": "Guilherme Blanco",
                    "email": "guilhermeblanco@gmail.com"
                },
                {
                    "name": "Roman Borschel",
                    "email": "roman@code-factory.org"
                },
                {
                    "name": "Benjamin Eberlei",
                    "email": "kontakt@beberlei.de"
                },
                {
                    "name": "Jonathan Wage",
                    "email": "jonwage@gmail.com"
                },
                {
                    "name": "Johannes Schmitt",
                    "email": "schmittjoh@gmail.com"
                }
            ],
            "description": "Docblock Annotations Parser",
            "homepage": "https://www.doctrine-project.org/projects/annotations.html",
            "keywords": [
                "annotations",
                "docblock",
                "parser"
            ],
            "support": {
                "issues": "https://github.com/doctrine/annotations/issues",
                "source": "https://github.com/doctrine/annotations/tree/1.13.2"
            },
            "time": "2021-08-05T19:00:23+00:00"
        },
        {
            "name": "doctrine/cache",
            "version": "2.1.1",
            "source": {
                "type": "git",
                "url": "https://github.com/doctrine/cache.git",
                "reference": "331b4d5dbaeab3827976273e9356b3b453c300ce"
            },
            "dist": {
                "type": "zip",
                "url": "https://api.github.com/repos/doctrine/cache/zipball/331b4d5dbaeab3827976273e9356b3b453c300ce",
                "reference": "331b4d5dbaeab3827976273e9356b3b453c300ce",
                "shasum": ""
            },
            "require": {
                "php": "~7.1 || ^8.0"
            },
            "conflict": {
                "doctrine/common": ">2.2,<2.4"
            },
            "require-dev": {
                "alcaeus/mongo-php-adapter": "^1.1",
                "cache/integration-tests": "dev-master",
                "doctrine/coding-standard": "^8.0",
                "mongodb/mongodb": "^1.1",
                "phpunit/phpunit": "^7.0 || ^8.0 || ^9.0",
                "predis/predis": "~1.0",
                "psr/cache": "^1.0 || ^2.0 || ^3.0",
                "symfony/cache": "^4.4 || ^5.2 || ^6.0@dev",
                "symfony/var-exporter": "^4.4 || ^5.2 || ^6.0@dev"
            },
            "suggest": {
                "alcaeus/mongo-php-adapter": "Required to use legacy MongoDB driver"
            },
            "type": "library",
            "autoload": {
                "psr-4": {
                    "Doctrine\\Common\\Cache\\": "lib/Doctrine/Common/Cache"
                }
            },
            "notification-url": "https://packagist.org/downloads/",
            "license": [
                "MIT"
            ],
            "authors": [
                {
                    "name": "Guilherme Blanco",
                    "email": "guilhermeblanco@gmail.com"
                },
                {
                    "name": "Roman Borschel",
                    "email": "roman@code-factory.org"
                },
                {
                    "name": "Benjamin Eberlei",
                    "email": "kontakt@beberlei.de"
                },
                {
                    "name": "Jonathan Wage",
                    "email": "jonwage@gmail.com"
                },
                {
                    "name": "Johannes Schmitt",
                    "email": "schmittjoh@gmail.com"
                }
            ],
            "description": "PHP Doctrine Cache library is a popular cache implementation that supports many different drivers such as redis, memcache, apc, mongodb and others.",
            "homepage": "https://www.doctrine-project.org/projects/cache.html",
            "keywords": [
                "abstraction",
                "apcu",
                "cache",
                "caching",
                "couchdb",
                "memcached",
                "php",
                "redis",
                "xcache"
            ],
            "support": {
                "issues": "https://github.com/doctrine/cache/issues",
                "source": "https://github.com/doctrine/cache/tree/2.1.1"
            },
            "funding": [
                {
                    "url": "https://www.doctrine-project.org/sponsorship.html",
                    "type": "custom"
                },
                {
                    "url": "https://www.patreon.com/phpdoctrine",
                    "type": "patreon"
                },
                {
                    "url": "https://tidelift.com/funding/github/packagist/doctrine%2Fcache",
                    "type": "tidelift"
                }
            ],
            "time": "2021-07-17T14:49:29+00:00"
        },
        {
            "name": "doctrine/collections",
            "version": "1.6.8",
            "source": {
                "type": "git",
                "url": "https://github.com/doctrine/collections.git",
                "reference": "1958a744696c6bb3bb0d28db2611dc11610e78af"
            },
            "dist": {
                "type": "zip",
                "url": "https://api.github.com/repos/doctrine/collections/zipball/1958a744696c6bb3bb0d28db2611dc11610e78af",
                "reference": "1958a744696c6bb3bb0d28db2611dc11610e78af",
                "shasum": ""
            },
            "require": {
                "php": "^7.1.3 || ^8.0"
            },
            "require-dev": {
                "doctrine/coding-standard": "^9.0",
                "phpstan/phpstan": "^0.12",
                "phpunit/phpunit": "^7.5 || ^8.5 || ^9.1.5",
                "vimeo/psalm": "^4.2.1"
            },
            "type": "library",
            "autoload": {
                "psr-4": {
                    "Doctrine\\Common\\Collections\\": "lib/Doctrine/Common/Collections"
                }
            },
            "notification-url": "https://packagist.org/downloads/",
            "license": [
                "MIT"
            ],
            "authors": [
                {
                    "name": "Guilherme Blanco",
                    "email": "guilhermeblanco@gmail.com"
                },
                {
                    "name": "Roman Borschel",
                    "email": "roman@code-factory.org"
                },
                {
                    "name": "Benjamin Eberlei",
                    "email": "kontakt@beberlei.de"
                },
                {
                    "name": "Jonathan Wage",
                    "email": "jonwage@gmail.com"
                },
                {
                    "name": "Johannes Schmitt",
                    "email": "schmittjoh@gmail.com"
                }
            ],
            "description": "PHP Doctrine Collections library that adds additional functionality on top of PHP arrays.",
            "homepage": "https://www.doctrine-project.org/projects/collections.html",
            "keywords": [
                "array",
                "collections",
                "iterators",
                "php"
            ],
            "support": {
                "issues": "https://github.com/doctrine/collections/issues",
                "source": "https://github.com/doctrine/collections/tree/1.6.8"
            },
            "time": "2021-08-10T18:51:53+00:00"
        },
        {
            "name": "doctrine/deprecations",
            "version": "v0.5.3",
            "source": {
                "type": "git",
                "url": "https://github.com/doctrine/deprecations.git",
                "reference": "9504165960a1f83cc1480e2be1dd0a0478561314"
            },
            "dist": {
                "type": "zip",
                "url": "https://api.github.com/repos/doctrine/deprecations/zipball/9504165960a1f83cc1480e2be1dd0a0478561314",
                "reference": "9504165960a1f83cc1480e2be1dd0a0478561314",
                "shasum": ""
            },
            "require": {
                "php": "^7.1|^8.0"
            },
            "require-dev": {
                "doctrine/coding-standard": "^6.0|^7.0|^8.0",
                "phpunit/phpunit": "^7.0|^8.0|^9.0",
                "psr/log": "^1.0"
            },
            "suggest": {
                "psr/log": "Allows logging deprecations via PSR-3 logger implementation"
            },
            "type": "library",
            "autoload": {
                "psr-4": {
                    "Doctrine\\Deprecations\\": "lib/Doctrine/Deprecations"
                }
            },
            "notification-url": "https://packagist.org/downloads/",
            "license": [
                "MIT"
            ],
            "description": "A small layer on top of trigger_error(E_USER_DEPRECATED) or PSR-3 logging with options to disable all deprecations or selectively for packages.",
            "homepage": "https://www.doctrine-project.org/",
            "support": {
                "issues": "https://github.com/doctrine/deprecations/issues",
                "source": "https://github.com/doctrine/deprecations/tree/v0.5.3"
            },
            "time": "2021-03-21T12:59:47+00:00"
        },
        {
            "name": "doctrine/event-manager",
            "version": "1.1.1",
            "source": {
                "type": "git",
                "url": "https://github.com/doctrine/event-manager.git",
                "reference": "41370af6a30faa9dc0368c4a6814d596e81aba7f"
            },
            "dist": {
                "type": "zip",
                "url": "https://api.github.com/repos/doctrine/event-manager/zipball/41370af6a30faa9dc0368c4a6814d596e81aba7f",
                "reference": "41370af6a30faa9dc0368c4a6814d596e81aba7f",
                "shasum": ""
            },
            "require": {
                "php": "^7.1 || ^8.0"
            },
            "conflict": {
                "doctrine/common": "<2.9@dev"
            },
            "require-dev": {
                "doctrine/coding-standard": "^6.0",
                "phpunit/phpunit": "^7.0"
            },
            "type": "library",
            "extra": {
                "branch-alias": {
                    "dev-master": "1.0.x-dev"
                }
            },
            "autoload": {
                "psr-4": {
                    "Doctrine\\Common\\": "lib/Doctrine/Common"
                }
            },
            "notification-url": "https://packagist.org/downloads/",
            "license": [
                "MIT"
            ],
            "authors": [
                {
                    "name": "Guilherme Blanco",
                    "email": "guilhermeblanco@gmail.com"
                },
                {
                    "name": "Roman Borschel",
                    "email": "roman@code-factory.org"
                },
                {
                    "name": "Benjamin Eberlei",
                    "email": "kontakt@beberlei.de"
                },
                {
                    "name": "Jonathan Wage",
                    "email": "jonwage@gmail.com"
                },
                {
                    "name": "Johannes Schmitt",
                    "email": "schmittjoh@gmail.com"
                },
                {
                    "name": "Marco Pivetta",
                    "email": "ocramius@gmail.com"
                }
            ],
            "description": "The Doctrine Event Manager is a simple PHP event system that was built to be used with the various Doctrine projects.",
            "homepage": "https://www.doctrine-project.org/projects/event-manager.html",
            "keywords": [
                "event",
                "event dispatcher",
                "event manager",
                "event system",
                "events"
            ],
            "support": {
                "issues": "https://github.com/doctrine/event-manager/issues",
                "source": "https://github.com/doctrine/event-manager/tree/1.1.x"
            },
            "funding": [
                {
                    "url": "https://www.doctrine-project.org/sponsorship.html",
                    "type": "custom"
                },
                {
                    "url": "https://www.patreon.com/phpdoctrine",
                    "type": "patreon"
                },
                {
                    "url": "https://tidelift.com/funding/github/packagist/doctrine%2Fevent-manager",
                    "type": "tidelift"
                }
            ],
            "time": "2020-05-29T18:28:51+00:00"
        },
        {
            "name": "doctrine/lexer",
            "version": "1.2.1",
            "source": {
                "type": "git",
                "url": "https://github.com/doctrine/lexer.git",
                "reference": "e864bbf5904cb8f5bb334f99209b48018522f042"
            },
            "dist": {
                "type": "zip",
                "url": "https://api.github.com/repos/doctrine/lexer/zipball/e864bbf5904cb8f5bb334f99209b48018522f042",
                "reference": "e864bbf5904cb8f5bb334f99209b48018522f042",
                "shasum": ""
            },
            "require": {
                "php": "^7.2 || ^8.0"
            },
            "require-dev": {
                "doctrine/coding-standard": "^6.0",
                "phpstan/phpstan": "^0.11.8",
                "phpunit/phpunit": "^8.2"
            },
            "type": "library",
            "extra": {
                "branch-alias": {
                    "dev-master": "1.2.x-dev"
                }
            },
            "autoload": {
                "psr-4": {
                    "Doctrine\\Common\\Lexer\\": "lib/Doctrine/Common/Lexer"
                }
            },
            "notification-url": "https://packagist.org/downloads/",
            "license": [
                "MIT"
            ],
            "authors": [
                {
                    "name": "Guilherme Blanco",
                    "email": "guilhermeblanco@gmail.com"
                },
                {
                    "name": "Roman Borschel",
                    "email": "roman@code-factory.org"
                },
                {
                    "name": "Johannes Schmitt",
                    "email": "schmittjoh@gmail.com"
                }
            ],
            "description": "PHP Doctrine Lexer parser library that can be used in Top-Down, Recursive Descent Parsers.",
            "homepage": "https://www.doctrine-project.org/projects/lexer.html",
            "keywords": [
                "annotations",
                "docblock",
                "lexer",
                "parser",
                "php"
            ],
            "support": {
                "issues": "https://github.com/doctrine/lexer/issues",
                "source": "https://github.com/doctrine/lexer/tree/1.2.1"
            },
            "funding": [
                {
                    "url": "https://www.doctrine-project.org/sponsorship.html",
                    "type": "custom"
                },
                {
                    "url": "https://www.patreon.com/phpdoctrine",
                    "type": "patreon"
                },
                {
                    "url": "https://tidelift.com/funding/github/packagist/doctrine%2Flexer",
                    "type": "tidelift"
                }
            ],
            "time": "2020-05-25T17:44:05+00:00"
        },
        {
            "name": "doctrine/persistence",
            "version": "2.2.2",
            "source": {
                "type": "git",
                "url": "https://github.com/doctrine/persistence.git",
                "reference": "4ce4712e6dc84a156176a0fbbb11954a25c93103"
            },
            "dist": {
                "type": "zip",
                "url": "https://api.github.com/repos/doctrine/persistence/zipball/4ce4712e6dc84a156176a0fbbb11954a25c93103",
                "reference": "4ce4712e6dc84a156176a0fbbb11954a25c93103",
                "shasum": ""
            },
            "require": {
                "doctrine/annotations": "^1.0",
                "doctrine/cache": "^1.11 || ^2.0",
                "doctrine/collections": "^1.0",
                "doctrine/deprecations": "^0.5.3",
                "doctrine/event-manager": "^1.0",
                "php": "^7.1 || ^8.0",
                "psr/cache": "^1.0|^2.0|^3.0"
            },
            "conflict": {
                "doctrine/common": "<2.10@dev"
            },
            "require-dev": {
                "composer/package-versions-deprecated": "^1.11",
                "doctrine/coding-standard": "^6.0 || ^9.0",
                "doctrine/common": "^3.0",
                "phpstan/phpstan": "0.12.84",
                "phpunit/phpunit": "^7.5.20 || ^8.0 || ^9.0",
                "symfony/cache": "^4.4|^5.0",
                "vimeo/psalm": "4.7.0"
            },
            "type": "library",
            "autoload": {
                "psr-4": {
                    "Doctrine\\Common\\": "lib/Doctrine/Common",
                    "Doctrine\\Persistence\\": "lib/Doctrine/Persistence"
                }
            },
            "notification-url": "https://packagist.org/downloads/",
            "license": [
                "MIT"
            ],
            "authors": [
                {
                    "name": "Guilherme Blanco",
                    "email": "guilhermeblanco@gmail.com"
                },
                {
                    "name": "Roman Borschel",
                    "email": "roman@code-factory.org"
                },
                {
                    "name": "Benjamin Eberlei",
                    "email": "kontakt@beberlei.de"
                },
                {
                    "name": "Jonathan Wage",
                    "email": "jonwage@gmail.com"
                },
                {
                    "name": "Johannes Schmitt",
                    "email": "schmittjoh@gmail.com"
                },
                {
                    "name": "Marco Pivetta",
                    "email": "ocramius@gmail.com"
                }
            ],
            "description": "The Doctrine Persistence project is a set of shared interfaces and functionality that the different Doctrine object mappers share.",
            "homepage": "https://doctrine-project.org/projects/persistence.html",
            "keywords": [
                "mapper",
                "object",
                "odm",
                "orm",
                "persistence"
            ],
            "support": {
                "issues": "https://github.com/doctrine/persistence/issues",
                "source": "https://github.com/doctrine/persistence/tree/2.2.2"
            },
            "time": "2021-08-10T19:01:29+00:00"
        },
        {
            "name": "endroid/qr-code",
            "version": "4.1.4",
            "source": {
                "type": "git",
                "url": "https://github.com/endroid/qr-code.git",
                "reference": "f38ff0d968788aef0ddefb957062024b4ea521e1"
            },
            "dist": {
                "type": "zip",
                "url": "https://api.github.com/repos/endroid/qr-code/zipball/f38ff0d968788aef0ddefb957062024b4ea521e1",
                "reference": "f38ff0d968788aef0ddefb957062024b4ea521e1",
                "shasum": ""
            },
            "require": {
                "bacon/bacon-qr-code": "^2.0",
                "php": "^7.3||^8.0"
            },
            "require-dev": {
                "endroid/quality": "dev-master",
                "ext-gd": "*",
                "khanamiryan/qrcode-detector-decoder": "^1.0.4",
                "setasign/fpdf": "^1.8.2"
            },
            "suggest": {
                "ext-gd": "Enables you to write PNG images",
                "khanamiryan/qrcode-detector-decoder": "Enables you to use the image validator",
                "roave/security-advisories": "Makes sure package versions with known security issues are not installed",
                "setasign/fpdf": "Enables you to use the PDF writer"
            },
            "type": "library",
            "extra": {
                "branch-alias": {
                    "dev-master": "4.x-dev"
                }
            },
            "autoload": {
                "psr-4": {
                    "Endroid\\QrCode\\": "src/"
                }
            },
            "notification-url": "https://packagist.org/downloads/",
            "license": [
                "MIT"
            ],
            "authors": [
                {
                    "name": "Jeroen van den Enden",
                    "email": "info@endroid.nl"
                }
            ],
            "description": "Endroid QR Code",
            "homepage": "https://github.com/endroid/qr-code",
            "keywords": [
                "code",
                "endroid",
                "php",
                "qr",
                "qrcode"
            ],
            "support": {
                "issues": "https://github.com/endroid/qr-code/issues",
                "source": "https://github.com/endroid/qr-code/tree/4.1.4"
            },
            "funding": [
                {
                    "url": "https://github.com/endroid",
                    "type": "github"
                }
            ],
            "time": "2021-05-08T14:30:54+00:00"
        },
        {
            "name": "filp/whoops",
            "version": "2.14.0",
            "source": {
                "type": "git",
                "url": "https://github.com/filp/whoops.git",
                "reference": "fdf92f03e150ed84d5967a833ae93abffac0315b"
            },
            "dist": {
                "type": "zip",
                "url": "https://api.github.com/repos/filp/whoops/zipball/fdf92f03e150ed84d5967a833ae93abffac0315b",
                "reference": "fdf92f03e150ed84d5967a833ae93abffac0315b",
                "shasum": ""
            },
            "require": {
                "php": "^5.5.9 || ^7.0 || ^8.0",
                "psr/log": "^1.0.1"
            },
            "require-dev": {
                "mockery/mockery": "^0.9 || ^1.0",
                "phpunit/phpunit": "^4.8.36 || ^5.7.27 || ^6.5.14 || ^7.5.20 || ^8.5.8 || ^9.3.3",
                "symfony/var-dumper": "^2.6 || ^3.0 || ^4.0 || ^5.0"
            },
            "suggest": {
                "symfony/var-dumper": "Pretty print complex values better with var-dumper available",
                "whoops/soap": "Formats errors as SOAP responses"
            },
            "type": "library",
            "extra": {
                "branch-alias": {
                    "dev-master": "2.7-dev"
                }
            },
            "autoload": {
                "psr-4": {
                    "Whoops\\": "src/Whoops/"
                }
            },
            "notification-url": "https://packagist.org/downloads/",
            "license": [
                "MIT"
            ],
            "authors": [
                {
                    "name": "Filipe Dobreira",
                    "homepage": "https://github.com/filp",
                    "role": "Developer"
                }
            ],
            "description": "php error handling for cool kids",
            "homepage": "https://filp.github.io/whoops/",
            "keywords": [
                "error",
                "exception",
                "handling",
                "library",
                "throwable",
                "whoops"
            ],
            "support": {
                "issues": "https://github.com/filp/whoops/issues",
                "source": "https://github.com/filp/whoops/tree/2.14.0"
            },
            "funding": [
                {
                    "url": "https://github.com/denis-sokolov",
                    "type": "github"
                }
            ],
            "time": "2021-07-13T12:00:00+00:00"
        },
        {
            "name": "jasig/phpcas",
            "version": "1.3.9",
            "source": {
                "type": "git",
                "url": "https://github.com/apereo/phpCAS.git",
                "reference": "7325865c4cfb5005ed4e4c5cf01823be1726a2a0"
            },
            "dist": {
                "type": "zip",
                "url": "https://api.github.com/repos/apereo/phpCAS/zipball/7325865c4cfb5005ed4e4c5cf01823be1726a2a0",
                "reference": "7325865c4cfb5005ed4e4c5cf01823be1726a2a0",
                "shasum": ""
            },
            "require": {
                "ext-curl": "*",
                "php": ">=5.4.0",
                "psr/log": "^1.0.0"
            },
            "require-dev": {
                "monolog/monolog": "^1.0.0",
                "phpunit/phpunit": ">=4.8.35 <8"
            },
            "type": "library",
            "extra": {
                "branch-alias": {
                    "dev-master": "1.3.x-dev"
                }
            },
            "autoload": {
                "classmap": [
                    "source/"
                ]
            },
            "notification-url": "https://packagist.org/downloads/",
            "license": [
                "Apache-2.0"
            ],
            "authors": [
                {
                    "name": "Joachim Fritschi",
                    "homepage": "https://wiki.jasig.org/display/~fritschi"
                },
                {
                    "name": "Adam Franco",
                    "homepage": "https://wiki.jasig.org/display/~adamfranco"
                }
            ],
            "description": "Provides a simple API for authenticating users against a CAS server",
            "homepage": "https://wiki.jasig.org/display/CASC/phpCAS",
            "keywords": [
                "apereo",
                "cas",
                "jasig"
            ],
            "support": {
                "issues": "https://github.com/apereo/phpCAS/issues",
                "source": "https://github.com/apereo/phpCAS/tree/1.3.9"
            },
            "time": "2021-01-31T21:13:59+00:00"
        },
        {
            "name": "laminas/laminas-cache",
            "version": "2.13.0",
            "source": {
                "type": "git",
                "url": "https://github.com/laminas/laminas-cache.git",
                "reference": "566948e32f30881cb903ffbd0e3e20dac00cd83e"
            },
            "dist": {
                "type": "zip",
                "url": "https://api.github.com/repos/laminas/laminas-cache/zipball/566948e32f30881cb903ffbd0e3e20dac00cd83e",
                "reference": "566948e32f30881cb903ffbd0e3e20dac00cd83e",
                "shasum": ""
            },
            "require": {
                "laminas/laminas-cache-storage-adapter-apc": "^1.0",
                "laminas/laminas-cache-storage-adapter-apcu": "^1.0",
                "laminas/laminas-cache-storage-adapter-blackhole": "^1.0",
                "laminas/laminas-cache-storage-adapter-dba": "^1.0",
                "laminas/laminas-cache-storage-adapter-ext-mongodb": "^1.0",
                "laminas/laminas-cache-storage-adapter-filesystem": "^1.0",
                "laminas/laminas-cache-storage-adapter-memcache": "^1.0",
                "laminas/laminas-cache-storage-adapter-memcached": "^1.0",
                "laminas/laminas-cache-storage-adapter-memory": "^1.0",
                "laminas/laminas-cache-storage-adapter-mongodb": "^1.0",
                "laminas/laminas-cache-storage-adapter-redis": "^1.0",
                "laminas/laminas-cache-storage-adapter-session": "^1.0",
                "laminas/laminas-cache-storage-adapter-wincache": "^1.0",
                "laminas/laminas-cache-storage-adapter-xcache": "^1.0",
                "laminas/laminas-cache-storage-adapter-zend-server": "^1.0",
                "laminas/laminas-eventmanager": "^3.3",
                "laminas/laminas-servicemanager": "^3.6",
                "laminas/laminas-stdlib": "^3.3",
                "laminas/laminas-zendframework-bridge": "^1.0",
                "php": "^7.3 || ~8.0.0",
                "psr/cache": "^1.0",
                "psr/simple-cache": "^1.0"
            },
            "conflict": {
                "symfony/console": "<5.1"
            },
            "provide": {
                "psr/cache-implementation": "1.0",
                "psr/simple-cache-implementation": "1.0"
            },
            "replace": {
                "zendframework/zend-cache": "^2.9.0"
            },
            "require-dev": {
                "laminas/laminas-cli": "^1.0",
                "laminas/laminas-coding-standard": "~1.0.0",
                "laminas/laminas-config-aggregator": "^1.5",
                "laminas/laminas-feed": "^2.14",
                "laminas/laminas-serializer": "^2.6",
                "phpbench/phpbench": "^1.0.0-beta2",
                "phpspec/prophecy-phpunit": "^2.0",
                "phpunit/phpunit": "^9.5"
            },
            "suggest": {
                "laminas/laminas-cli": "The laminas-cli binary can be used to consume commands provided by this component",
                "laminas/laminas-serializer": "Laminas\\Serializer component"
            },
            "type": "library",
            "extra": {
                "laminas": {
                    "component": "Laminas\\Cache",
                    "config-provider": "Laminas\\Cache\\ConfigProvider"
                }
            },
            "autoload": {
                "files": [
                    "autoload/patternPluginManagerPolyfill.php"
                ],
                "psr-4": {
                    "Laminas\\Cache\\": "src/"
                }
            },
            "notification-url": "https://packagist.org/downloads/",
            "license": [
                "BSD-3-Clause"
            ],
            "description": "Caching implementation with a variety of storage options, as well as codified caching strategies for callbacks, classes, and output",
            "homepage": "https://laminas.dev",
            "keywords": [
                "cache",
                "laminas",
                "psr-16",
                "psr-6"
            ],
            "support": {
                "chat": "https://laminas.dev/chat",
                "docs": "https://docs.laminas.dev/laminas-cache/",
                "forum": "https://discourse.laminas.dev",
                "issues": "https://github.com/laminas/laminas-cache/issues",
                "rss": "https://github.com/laminas/laminas-cache/releases.atom",
                "source": "https://github.com/laminas/laminas-cache"
            },
            "funding": [
                {
                    "url": "https://funding.communitybridge.org/projects/laminas-project",
                    "type": "community_bridge"
                }
            ],
            "time": "2021-08-08T10:21:18+00:00"
        },
        {
            "name": "laminas/laminas-cache-storage-adapter-apc",
            "version": "1.0.1",
            "source": {
                "type": "git",
                "url": "https://github.com/laminas/laminas-cache-storage-adapter-apc.git",
                "reference": "8b375d994f6e67534f6ae6e995249e706faa30c1"
            },
            "dist": {
                "type": "zip",
                "url": "https://api.github.com/repos/laminas/laminas-cache-storage-adapter-apc/zipball/8b375d994f6e67534f6ae6e995249e706faa30c1",
                "reference": "8b375d994f6e67534f6ae6e995249e706faa30c1",
                "shasum": ""
            },
            "require": {
                "php": "^5.6 || ^7.0"
            },
            "conflict": {
                "laminas/laminas-cache": "<2.10"
            },
            "provide": {
                "laminas/laminas-cache-storage-implementation": "1.0"
            },
            "require-dev": {
                "laminas/laminas-cache": "^2.10",
                "laminas/laminas-cache-storage-adapter-test": "^1.0@dev",
                "laminas/laminas-coding-standard": "~1.0.0",
                "phpunit/phpunit": "^5.7.27 || ^6.5.8 || ^7.1.2"
            },
            "suggest": {
                "ext-apc": "APC or compatible extension, to use the APC storage adapter"
            },
            "type": "library",
            "autoload": {
                "psr-4": {
                    "Laminas\\Cache\\Storage\\Adapter\\": "src/"
                }
            },
            "notification-url": "https://packagist.org/downloads/",
            "license": [
                "BSD-3-Clause"
            ],
            "description": "Laminas cache adapter",
            "keywords": [
                "cache",
                "laminas"
            ],
            "support": {
                "docs": "https://docs.laminas.dev/laminas-cache-storage-adapter-apc/",
                "forum": "https://discourse.laminas.dev/",
                "issues": "https://github.com/laminas/laminas-cache-storage-adapter-apc/issues",
                "rss": "https://github.com/laminas/laminas-cache-storage-adapter-apc/releases.atom",
                "source": "https://github.com/laminas/laminas-cache-storage-adapter-apc"
            },
            "funding": [
                {
                    "url": "https://funding.communitybridge.org/projects/laminas-project",
                    "type": "community_bridge"
                }
            ],
            "abandoned": true,
            "time": "2020-10-12T16:04:12+00:00"
        },
        {
            "name": "laminas/laminas-cache-storage-adapter-apcu",
            "version": "1.1.0",
            "source": {
                "type": "git",
                "url": "https://github.com/laminas/laminas-cache-storage-adapter-apcu.git",
                "reference": "e182aab739d6b03992a9915cc3c7019391a94548"
            },
            "dist": {
                "type": "zip",
                "url": "https://api.github.com/repos/laminas/laminas-cache-storage-adapter-apcu/zipball/e182aab739d6b03992a9915cc3c7019391a94548",
                "reference": "e182aab739d6b03992a9915cc3c7019391a94548",
                "shasum": ""
            },
            "require": {
                "php": "^7.3 || ~8.0.0"
            },
            "conflict": {
                "laminas/laminas-cache": "<2.10"
            },
            "provide": {
                "laminas/laminas-cache-storage-implementation": "1.0"
            },
            "require-dev": {
                "ext-apcu": "*",
                "laminas/laminas-cache": "^2.10.1",
                "laminas/laminas-cache-storage-adapter-test": "^1.1.1",
                "laminas/laminas-coding-standard": "~1.0.0",
                "squizlabs/php_codesniffer": "^2.7"
            },
            "suggest": {
                "ext-apcu": "APCU >= 5.1.0, to use the APCu storage adapter"
            },
            "type": "library",
            "autoload": {
                "psr-4": {
                    "Laminas\\Cache\\Storage\\Adapter\\": "src/"
                }
            },
            "notification-url": "https://packagist.org/downloads/",
            "license": [
                "BSD-3-Clause"
            ],
            "description": "Laminas cache adapter for apcu",
            "keywords": [
                "cache",
                "laminas"
            ],
            "support": {
                "docs": "https://docs.laminas.dev/laminas-cache-storage-adapter-apcu/",
                "forum": "https://discourse.laminas.dev/",
                "issues": "https://github.com/laminas/laminas-cache-storage-adapter-apcu/issues",
                "rss": "https://github.com/laminas/laminas-cache-storage-adapter-apcu/releases.atom",
                "source": "https://github.com/laminas/laminas-cache-storage-adapter-apcu"
            },
            "funding": [
                {
                    "url": "https://funding.communitybridge.org/projects/laminas-project",
                    "type": "community_bridge"
                }
            ],
            "time": "2021-05-03T20:41:53+00:00"
        },
        {
            "name": "laminas/laminas-cache-storage-adapter-blackhole",
            "version": "1.2.1",
            "source": {
                "type": "git",
                "url": "https://github.com/laminas/laminas-cache-storage-adapter-blackhole.git",
                "reference": "4af1053efd81785a292c2a9442871c075700345a"
            },
            "dist": {
                "type": "zip",
                "url": "https://api.github.com/repos/laminas/laminas-cache-storage-adapter-blackhole/zipball/4af1053efd81785a292c2a9442871c075700345a",
                "reference": "4af1053efd81785a292c2a9442871c075700345a",
                "shasum": ""
            },
            "require": {
                "php": "^7.3 || ~8.0.0"
            },
            "conflict": {
                "laminas/laminas-cache": "<2.10"
            },
            "provide": {
                "laminas/laminas-cache-storage-implementation": "1.0"
            },
            "require-dev": {
                "laminas/laminas-cache": "^2.10.1",
                "laminas/laminas-cache-storage-adapter-test": "^1.1.1",
                "laminas/laminas-coding-standard": "^2.1.4",
                "squizlabs/php_codesniffer": "^3.5.8"
            },
            "type": "library",
            "autoload": {
                "psr-4": {
                    "Laminas\\Cache\\Storage\\Adapter\\": "src/"
                }
            },
            "notification-url": "https://packagist.org/downloads/",
            "license": [
                "BSD-3-Clause"
            ],
            "description": "Laminas cache adapter for blackhole",
            "keywords": [
                "cache",
                "laminas"
            ],
            "support": {
                "docs": "https://docs.laminas.dev/laminas-cache-storage-adapter-blackhole/",
                "forum": "https://discourse.laminas.dev/",
                "issues": "https://github.com/laminas/laminas-cache-storage-adapter-blackhole/issues",
                "rss": "https://github.com/laminas/laminas-cache-storage-adapter-blackhole/releases.atom",
                "source": "https://github.com/laminas/laminas-cache-storage-adapter-blackhole"
            },
            "funding": [
                {
                    "url": "https://funding.communitybridge.org/projects/laminas-project",
                    "type": "community_bridge"
                }
            ],
            "time": "2021-04-29T21:06:24+00:00"
        },
        {
            "name": "laminas/laminas-cache-storage-adapter-dba",
            "version": "1.0.1",
            "source": {
                "type": "git",
                "url": "https://github.com/laminas/laminas-cache-storage-adapter-dba.git",
                "reference": "ad968d3d8a0350af8e6717be58bb96e5a9e77f3b"
            },
            "dist": {
                "type": "zip",
                "url": "https://api.github.com/repos/laminas/laminas-cache-storage-adapter-dba/zipball/ad968d3d8a0350af8e6717be58bb96e5a9e77f3b",
                "reference": "ad968d3d8a0350af8e6717be58bb96e5a9e77f3b",
                "shasum": ""
            },
            "require": {
                "php": "^5.6 || ^7.0"
            },
            "conflict": {
                "laminas/laminas-cache": "<2.10"
            },
            "provide": {
                "laminas/laminas-cache-storage-implementation": "1.0"
            },
            "require-dev": {
                "laminas/laminas-cache": "^2.10",
                "laminas/laminas-cache-storage-adapter-test": "^1.0@dev",
                "laminas/laminas-coding-standard": "~1.0.0",
                "squizlabs/php_codesniffer": "^2.7"
            },
            "suggest": {
                "ext-dba": "DBA, to use the DBA storage adapter"
            },
            "type": "library",
            "autoload": {
                "psr-4": {
                    "Laminas\\Cache\\Storage\\Adapter\\": "src/"
                }
            },
            "notification-url": "https://packagist.org/downloads/",
            "license": [
                "BSD-3-Clause"
            ],
            "description": "Laminas cache adapter for dba",
            "keywords": [
                "cache",
                "laminas"
            ],
            "support": {
                "docs": "https://docs.laminas.dev/laminas-cache-storage-adapter-dba/",
                "forum": "https://discourse.laminas.dev/",
                "issues": "https://github.com/laminas/laminas-cache-storage-adapter-dba/issues",
                "rss": "https://github.com/laminas/laminas-cache-storage-adapter-dba/releases.atom",
                "source": "https://github.com/laminas/laminas-cache-storage-adapter-dba"
            },
            "funding": [
                {
                    "url": "https://funding.communitybridge.org/projects/laminas-project",
                    "type": "community_bridge"
                }
            ],
            "abandoned": true,
            "time": "2020-10-12T16:08:58+00:00"
        },
        {
            "name": "laminas/laminas-cache-storage-adapter-ext-mongodb",
            "version": "1.2.0",
            "source": {
                "type": "git",
                "url": "https://github.com/laminas/laminas-cache-storage-adapter-ext-mongodb.git",
                "reference": "72f68589cc8323fa688167a4720b795dd0907f4e"
            },
            "dist": {
                "type": "zip",
                "url": "https://api.github.com/repos/laminas/laminas-cache-storage-adapter-ext-mongodb/zipball/72f68589cc8323fa688167a4720b795dd0907f4e",
                "reference": "72f68589cc8323fa688167a4720b795dd0907f4e",
                "shasum": ""
            },
            "require": {
                "php": "^7.3 || ~8.0.0"
            },
            "conflict": {
                "laminas/laminas-cache": "<2.10",
                "mongodb/mongodb": "<1.8"
            },
            "provide": {
                "laminas/laminas-cache-storage-implementation": "1.0"
            },
            "require-dev": {
                "laminas/laminas-cache": "^2.10.3",
                "laminas/laminas-cache-storage-adapter-test": "^1.1.1",
                "laminas/laminas-coding-standard": "~2.2.0",
                "laminas/laminas-serializer": "^2.10.1",
                "mongodb/mongodb": "^1.8.0",
                "psalm/plugin-phpunit": "^0.16.1",
                "vimeo/psalm": "^4.9"
            },
            "suggest": {
                "mongodb/mongodb": "MongoDB, to use the ExtMongoDb storage adapter"
            },
            "type": "library",
            "autoload": {
                "psr-4": {
                    "Laminas\\Cache\\Storage\\Adapter\\": "src/"
                }
            },
            "notification-url": "https://packagist.org/downloads/",
            "license": [
                "BSD-3-Clause"
            ],
            "description": "Laminas cache adapter for ext-mongodb",
            "keywords": [
                "cache",
                "laminas"
            ],
            "support": {
                "docs": "https://docs.laminas.dev/laminas-cache-storage-adapter-ext-mongodb/",
                "forum": "https://discourse.laminas.dev/",
                "issues": "https://github.com/laminas/laminas-cache-storage-adapter-ext-mongodb/issues",
                "rss": "https://github.com/laminas/laminas-cache-storage-adapter-ext-mongodb/releases.atom",
                "source": "https://github.com/laminas/laminas-cache-storage-adapter-ext-mongodb"
            },
            "funding": [
                {
                    "url": "https://funding.communitybridge.org/projects/laminas-project",
                    "type": "community_bridge"
                }
            ],
            "time": "2021-08-10T18:17:48+00:00"
        },
        {
            "name": "laminas/laminas-cache-storage-adapter-filesystem",
            "version": "1.1.1",
            "source": {
                "type": "git",
                "url": "https://github.com/laminas/laminas-cache-storage-adapter-filesystem.git",
                "reference": "76fc488c3fa0ad442e4e70f807305c940d1bdcbc"
            },
            "dist": {
                "type": "zip",
                "url": "https://api.github.com/repos/laminas/laminas-cache-storage-adapter-filesystem/zipball/76fc488c3fa0ad442e4e70f807305c940d1bdcbc",
                "reference": "76fc488c3fa0ad442e4e70f807305c940d1bdcbc",
                "shasum": ""
            },
            "require": {
                "php": "^7.3 || ~8.0.0"
            },
            "conflict": {
                "laminas/laminas-cache": "<2.10"
            },
            "provide": {
                "laminas/laminas-cache-storage-implementation": "1.0"
            },
            "require-dev": {
                "laminas/laminas-cache": "^2.10",
                "laminas/laminas-cache-storage-adapter-test": "^1.1.1",
                "laminas/laminas-coding-standard": "~1.0.0",
                "laminas/laminas-serializer": "^2.10",
                "phpunit/phpunit": "^9.5",
                "squizlabs/php_codesniffer": "^2.7"
            },
            "type": "library",
            "autoload": {
                "psr-4": {
                    "Laminas\\Cache\\Storage\\Adapter\\": "src/"
                }
            },
            "notification-url": "https://packagist.org/downloads/",
            "license": [
                "BSD-3-Clause"
            ],
            "description": "Laminas cache adapter for filesystem",
            "keywords": [
                "cache",
                "laminas"
            ],
            "support": {
                "docs": "https://docs.laminas.dev/laminas-cache-storage-adapter-filesystem/",
                "forum": "https://discourse.laminas.dev/",
                "issues": "https://github.com/laminas/laminas-cache-storage-adapter-filesystem/issues",
                "rss": "https://github.com/laminas/laminas-cache-storage-adapter-filesystem/releases.atom",
                "source": "https://github.com/laminas/laminas-cache-storage-adapter-filesystem"
            },
            "funding": [
                {
                    "url": "https://funding.communitybridge.org/projects/laminas-project",
                    "type": "community_bridge"
                }
            ],
            "time": "2021-04-25T00:27:54+00:00"
        },
        {
            "name": "laminas/laminas-cache-storage-adapter-memcache",
            "version": "1.1.0",
            "source": {
                "type": "git",
                "url": "https://github.com/laminas/laminas-cache-storage-adapter-memcache.git",
                "reference": "1d2a74e300a0fd0b8d0e0cb4e379a173ccad0088"
            },
            "dist": {
                "type": "zip",
                "url": "https://api.github.com/repos/laminas/laminas-cache-storage-adapter-memcache/zipball/1d2a74e300a0fd0b8d0e0cb4e379a173ccad0088",
                "reference": "1d2a74e300a0fd0b8d0e0cb4e379a173ccad0088",
                "shasum": ""
            },
            "require": {
                "php": "^7.3 || ~8.0.0"
            },
            "conflict": {
                "laminas/laminas-cache": "<2.10"
            },
            "provide": {
                "laminas/laminas-cache-storage-implementation": "1.0"
            },
            "require-dev": {
                "laminas/laminas-cache": "^2.10.1",
                "laminas/laminas-cache-storage-adapter-test": "^1.1.1",
                "laminas/laminas-coding-standard": "^2.1.4",
                "laminas/laminas-serializer": "^2.10.1",
                "squizlabs/php_codesniffer": "^3.6.0"
            },
            "suggest": {
                "ext-memcache": "Memcache >= 2.0.0 to use the Memcache storage adapter"
            },
            "type": "library",
            "autoload": {
                "psr-4": {
                    "Laminas\\Cache\\Storage\\Adapter\\": "src/"
                }
            },
            "notification-url": "https://packagist.org/downloads/",
            "license": [
                "BSD-3-Clause"
            ],
            "description": "Laminas cache adapter for memcache",
            "keywords": [
                "cache",
                "laminas"
            ],
            "support": {
                "docs": "https://docs.laminas.dev/laminas-cache-storage-adapter-memcache/",
                "forum": "https://discourse.laminas.dev/",
                "issues": "https://github.com/laminas/laminas-cache-storage-adapter-memcache/issues",
                "rss": "https://github.com/laminas/laminas-cache-storage-adapter-memcache/releases.atom",
                "source": "https://github.com/laminas/laminas-cache-storage-adapter-memcache"
            },
            "funding": [
                {
                    "url": "https://funding.communitybridge.org/projects/laminas-project",
                    "type": "community_bridge"
                }
            ],
            "abandoned": true,
            "time": "2021-04-29T19:57:43+00:00"
        },
        {
            "name": "laminas/laminas-cache-storage-adapter-memcached",
            "version": "1.2.0",
            "source": {
                "type": "git",
                "url": "https://github.com/laminas/laminas-cache-storage-adapter-memcached.git",
                "reference": "d05f33e43a352b85c6d0208e9cfbf2a59f02ede3"
            },
            "dist": {
                "type": "zip",
                "url": "https://api.github.com/repos/laminas/laminas-cache-storage-adapter-memcached/zipball/d05f33e43a352b85c6d0208e9cfbf2a59f02ede3",
                "reference": "d05f33e43a352b85c6d0208e9cfbf2a59f02ede3",
                "shasum": ""
            },
            "require": {
                "php": "^7.3 || ~8.0.0"
            },
            "conflict": {
                "laminas/laminas-cache": "<2.10"
            },
            "provide": {
                "laminas/laminas-cache-storage-implementation": "1.0"
            },
            "require-dev": {
                "laminas/laminas-cache": "^2.10",
                "laminas/laminas-cache-storage-adapter-test": "^1.0.2",
                "laminas/laminas-coding-standard": "~2.2.0",
                "phpunit/phpunit": "^9.5.8"
            },
            "suggest": {
                "ext-memcached": "Memcached >= 1.0.0 to use the Memcached storage adapter"
            },
            "type": "library",
            "autoload": {
                "psr-4": {
                    "Laminas\\Cache\\Storage\\Adapter\\": "src/"
                }
            },
            "notification-url": "https://packagist.org/downloads/",
            "license": [
                "BSD-3-Clause"
            ],
            "description": "Laminas cache adapter for memcached",
            "keywords": [
                "cache",
                "laminas",
                "memcached"
            ],
            "support": {
                "docs": "https://docs.laminas.dev/laminas-cache-storage-adapter-memcached/",
                "forum": "https://discourse.laminas.dev/",
                "issues": "https://github.com/laminas/laminas-cache-storage-adapter-memcached/issues",
                "rss": "https://github.com/laminas/laminas-cache-storage-adapter-memcached/releases.atom",
                "source": "https://github.com/laminas/laminas-cache-storage-adapter-memcached"
            },
            "funding": [
                {
                    "url": "https://funding.communitybridge.org/projects/laminas-project",
                    "type": "community_bridge"
                }
            ],
            "time": "2021-08-08T14:51:12+00:00"
        },
        {
            "name": "laminas/laminas-cache-storage-adapter-memory",
            "version": "1.1.0",
            "source": {
                "type": "git",
                "url": "https://github.com/laminas/laminas-cache-storage-adapter-memory.git",
                "reference": "02c7a4a1118bbd47d1c0f0bfe1e8b140af79d2bd"
            },
            "dist": {
                "type": "zip",
                "url": "https://api.github.com/repos/laminas/laminas-cache-storage-adapter-memory/zipball/02c7a4a1118bbd47d1c0f0bfe1e8b140af79d2bd",
                "reference": "02c7a4a1118bbd47d1c0f0bfe1e8b140af79d2bd",
                "shasum": ""
            },
            "require": {
                "php": "^7.3 || ~8.0.0"
            },
            "conflict": {
                "laminas/laminas-cache": "<2.10"
            },
            "provide": {
                "laminas/laminas-cache-storage-implementation": "1.0"
            },
            "require-dev": {
                "laminas/laminas-cache": "^2.10.1",
                "laminas/laminas-cache-storage-adapter-test": "^1.1.1",
                "laminas/laminas-coding-standard": "^2.1.4",
                "squizlabs/php_codesniffer": "^3.5.8"
            },
            "type": "library",
            "autoload": {
                "psr-4": {
                    "Laminas\\Cache\\Storage\\Adapter\\": "src/"
                }
            },
            "notification-url": "https://packagist.org/downloads/",
            "license": [
                "BSD-3-Clause"
            ],
            "description": "Laminas cache adapter for memory",
            "keywords": [
                "cache",
                "laminas"
            ],
            "support": {
                "docs": "https://docs.laminas.dev/laminas-cache-storage-adapter-memory/",
                "forum": "https://discourse.laminas.dev/",
                "issues": "https://github.com/laminas/laminas-cache-storage-adapter-memory/issues",
                "rss": "https://github.com/laminas/laminas-cache-storage-adapter-memory/releases.atom",
                "source": "https://github.com/laminas/laminas-cache-storage-adapter-memory"
            },
            "funding": [
                {
                    "url": "https://funding.communitybridge.org/projects/laminas-project",
                    "type": "community_bridge"
                }
            ],
            "time": "2021-04-28T17:27:13+00:00"
        },
        {
            "name": "laminas/laminas-cache-storage-adapter-mongodb",
            "version": "1.0.1",
            "source": {
                "type": "git",
                "url": "https://github.com/laminas/laminas-cache-storage-adapter-mongodb.git",
                "reference": "ef4aa396b55533b8eb3e1d4126c39a78a22e49a6"
            },
            "dist": {
                "type": "zip",
                "url": "https://api.github.com/repos/laminas/laminas-cache-storage-adapter-mongodb/zipball/ef4aa396b55533b8eb3e1d4126c39a78a22e49a6",
                "reference": "ef4aa396b55533b8eb3e1d4126c39a78a22e49a6",
                "shasum": ""
            },
            "require": {
                "php": "^5.6 || ^7.0"
            },
            "conflict": {
                "laminas/laminas-cache": "<2.10"
            },
            "provide": {
                "laminas/laminas-cache-storage-implementation": "1.0"
            },
            "require-dev": {
                "laminas/laminas-cache": "^2.10",
                "laminas/laminas-cache-storage-adapter-test": "^1.0@dev",
                "laminas/laminas-coding-standard": "~1.0.0",
                "squizlabs/php_codesniffer": "^2.7"
            },
            "type": "library",
            "autoload": {
                "psr-4": {
                    "Laminas\\Cache\\Storage\\Adapter\\": "src/"
                }
            },
            "notification-url": "https://packagist.org/downloads/",
            "license": [
                "BSD-3-Clause"
            ],
            "description": "Laminas cache adapter for mongodb",
            "keywords": [
                "cache",
                "laminas"
            ],
            "support": {
                "docs": "https://docs.laminas.dev/laminas-cache-storage-adapter-mongodb/",
                "forum": "https://discourse.laminas.dev/",
                "issues": "https://github.com/laminas/laminas-cache-storage-adapter-mongodb/issues",
                "rss": "https://github.com/laminas/laminas-cache-storage-adapter-mongodb/releases.atom",
                "source": "https://github.com/laminas/laminas-cache-storage-adapter-mongodb"
            },
            "funding": [
                {
                    "url": "https://funding.communitybridge.org/projects/laminas-project",
                    "type": "community_bridge"
                }
            ],
            "abandoned": true,
            "time": "2020-10-12T16:19:10+00:00"
        },
        {
            "name": "laminas/laminas-cache-storage-adapter-redis",
            "version": "1.2.0",
            "source": {
                "type": "git",
                "url": "https://github.com/laminas/laminas-cache-storage-adapter-redis.git",
                "reference": "de8a63d4a0ef1ccead401eb7fb6d75b57fa3f9ee"
            },
            "dist": {
                "type": "zip",
                "url": "https://api.github.com/repos/laminas/laminas-cache-storage-adapter-redis/zipball/de8a63d4a0ef1ccead401eb7fb6d75b57fa3f9ee",
                "reference": "de8a63d4a0ef1ccead401eb7fb6d75b57fa3f9ee",
                "shasum": ""
            },
            "require": {
                "php": "^7.3 || ~8.0.0"
            },
            "conflict": {
                "laminas/laminas-cache": "<2.10",
                "phpunit/phpunit": "<6.1.0"
            },
            "provide": {
                "laminas/laminas-cache-storage-implementation": "1.0"
            },
            "require-dev": {
                "composer-runtime-api": "^2",
                "ext-posix": "*",
                "ext-redis": "*",
                "laminas/laminas-cache": "^2.10",
                "laminas/laminas-cache-storage-adapter-test": "^1.1",
                "laminas/laminas-coding-standard": "^2.1",
                "laminas/laminas-serializer": "^2.10",
                "psalm/plugin-phpunit": "^0.15.1",
                "vimeo/psalm": "^4.7"
            },
            "type": "library",
            "autoload": {
                "psr-4": {
                    "Laminas\\Cache\\Storage\\Adapter\\": "src/"
                }
            },
            "notification-url": "https://packagist.org/downloads/",
            "license": [
                "BSD-3-Clause"
            ],
            "description": "Laminas cache adapter for redis",
            "keywords": [
                "cache",
                "laminas"
            ],
            "support": {
                "docs": "https://docs.laminas.dev/laminas-cache-storage-adapter-redis/",
                "forum": "https://discourse.laminas.dev/",
                "issues": "https://github.com/laminas/laminas-cache-storage-adapter-redis/issues",
                "rss": "https://github.com/laminas/laminas-cache-storage-adapter-redis/releases.atom",
                "source": "https://github.com/laminas/laminas-cache-storage-adapter-redis"
            },
            "funding": [
                {
                    "url": "https://funding.communitybridge.org/projects/laminas-project",
                    "type": "community_bridge"
                }
            ],
            "time": "2021-06-03T16:14:07+00:00"
        },
        {
            "name": "laminas/laminas-cache-storage-adapter-session",
            "version": "1.1.0",
            "source": {
                "type": "git",
                "url": "https://github.com/laminas/laminas-cache-storage-adapter-session.git",
                "reference": "74a275056cfca2300eb9a67cd1d917f7066b4113"
            },
            "dist": {
                "type": "zip",
                "url": "https://api.github.com/repos/laminas/laminas-cache-storage-adapter-session/zipball/74a275056cfca2300eb9a67cd1d917f7066b4113",
                "reference": "74a275056cfca2300eb9a67cd1d917f7066b4113",
                "shasum": ""
            },
            "require": {
                "php": "^7.3 || ~8.0.0"
            },
            "conflict": {
                "laminas/laminas-cache": "<2.10"
            },
            "provide": {
                "laminas/laminas-cache-storage-implementation": "1.0"
            },
            "require-dev": {
                "laminas/laminas-cache": "^2.10",
                "laminas/laminas-cache-storage-adapter-test": "^1.1",
                "laminas/laminas-coding-standard": "^2.1",
                "laminas/laminas-session": "^2.7.4"
            },
            "suggest": {
                "laminas/laminas-session": "Laminas\\Session component"
            },
            "type": "library",
            "autoload": {
                "psr-4": {
                    "Laminas\\Cache\\Storage\\Adapter\\": "src/"
                }
            },
            "notification-url": "https://packagist.org/downloads/",
            "license": [
                "BSD-3-Clause"
            ],
            "description": "Laminas cache adapter for session",
            "keywords": [
                "cache",
                "laminas"
            ],
            "support": {
                "docs": "https://docs.laminas.dev/laminas-cache-storage-adapter-session/",
                "forum": "https://discourse.laminas.dev/",
                "issues": "https://github.com/laminas/laminas-cache-storage-adapter-session/issues",
                "rss": "https://github.com/laminas/laminas-cache-storage-adapter-session/releases.atom",
                "source": "https://github.com/laminas/laminas-cache-storage-adapter-session"
            },
            "funding": [
                {
                    "url": "https://funding.communitybridge.org/projects/laminas-project",
                    "type": "community_bridge"
                }
            ],
            "time": "2021-05-02T13:52:36+00:00"
        },
        {
            "name": "laminas/laminas-cache-storage-adapter-wincache",
            "version": "1.0.1",
            "source": {
                "type": "git",
                "url": "https://github.com/laminas/laminas-cache-storage-adapter-wincache.git",
                "reference": "0f54599c5d9aff11b01adadd2742097f923170ba"
            },
            "dist": {
                "type": "zip",
                "url": "https://api.github.com/repos/laminas/laminas-cache-storage-adapter-wincache/zipball/0f54599c5d9aff11b01adadd2742097f923170ba",
                "reference": "0f54599c5d9aff11b01adadd2742097f923170ba",
                "shasum": ""
            },
            "require": {
                "php": "^5.6 || ^7.0"
            },
            "conflict": {
                "laminas/laminas-cache": "<2.10"
            },
            "provide": {
                "laminas/laminas-cache-storage-implementation": "1.0"
            },
            "require-dev": {
                "laminas/laminas-cache": "^2.10",
                "laminas/laminas-cache-storage-adapter-test": "^1.0@dev",
                "laminas/laminas-coding-standard": "~1.0.0",
                "squizlabs/php_codesniffer": "^2.7"
            },
            "suggest": {
                "ext-wincache": "WinCache, to use the WinCache storage adapter"
            },
            "type": "library",
            "autoload": {
                "psr-4": {
                    "Laminas\\Cache\\Storage\\Adapter\\": "src/"
                }
            },
            "notification-url": "https://packagist.org/downloads/",
            "license": [
                "BSD-3-Clause"
            ],
            "description": "Laminas cache adapter for wincache",
            "keywords": [
                "cache",
                "laminas"
            ],
            "support": {
                "docs": "https://docs.laminas.dev/laminas-cache-storage-adapter-wincache/",
                "forum": "https://discourse.laminas.dev/",
                "issues": "https://github.com/laminas/laminas-cache-storage-adapter-wincache/issues",
                "rss": "https://github.com/laminas/laminas-cache-storage-adapter-wincache/releases.atom",
                "source": "https://github.com/laminas/laminas-cache-storage-adapter-wincache"
            },
            "funding": [
                {
                    "url": "https://funding.communitybridge.org/projects/laminas-project",
                    "type": "community_bridge"
                }
            ],
            "abandoned": true,
            "time": "2020-10-12T16:22:49+00:00"
        },
        {
            "name": "laminas/laminas-cache-storage-adapter-xcache",
            "version": "1.0.1",
            "source": {
                "type": "git",
                "url": "https://github.com/laminas/laminas-cache-storage-adapter-xcache.git",
                "reference": "24049557aa796ec7527bcc8032ed68346232b219"
            },
            "dist": {
                "type": "zip",
                "url": "https://api.github.com/repos/laminas/laminas-cache-storage-adapter-xcache/zipball/24049557aa796ec7527bcc8032ed68346232b219",
                "reference": "24049557aa796ec7527bcc8032ed68346232b219",
                "shasum": ""
            },
            "require": {
                "php": "^5.6 || ^7.0"
            },
            "conflict": {
                "laminas/laminas-cache": "<2.10"
            },
            "provide": {
                "laminas/laminas-cache-storage-implementation": "1.0"
            },
            "require-dev": {
                "laminas/laminas-cache": "^2.10",
                "laminas/laminas-cache-storage-adapter-test": "^1.0@dev",
                "laminas/laminas-coding-standard": "~1.0.0",
                "laminas/laminas-serializer": "^2.9",
                "squizlabs/php_codesniffer": "^2.7"
            },
            "suggest": {
                "ext-xcache": "XCache, to use the XCache storage adapter"
            },
            "type": "library",
            "autoload": {
                "psr-4": {
                    "Laminas\\Cache\\Storage\\Adapter\\": "src/"
                }
            },
            "notification-url": "https://packagist.org/downloads/",
            "license": [
                "BSD-3-Clause"
            ],
            "description": "Laminas cache adapter for xcache",
            "keywords": [
                "cache",
                "laminas"
            ],
            "support": {
                "docs": "https://docs.laminas.dev/laminas-cache-storage-adapter-xcache/",
                "forum": "https://discourse.laminas.dev/",
                "issues": "https://github.com/laminas/laminas-cache-storage-adapter-xcache/issues",
                "rss": "https://github.com/laminas/laminas-cache-storage-adapter-xcache/releases.atom",
                "source": "https://github.com/laminas/laminas-cache-storage-adapter-xcache"
            },
            "funding": [
                {
                    "url": "https://funding.communitybridge.org/projects/laminas-project",
                    "type": "community_bridge"
                }
            ],
            "abandoned": true,
            "time": "2020-10-12T16:23:46+00:00"
        },
        {
            "name": "laminas/laminas-cache-storage-adapter-zend-server",
            "version": "1.0.1",
            "source": {
                "type": "git",
                "url": "https://github.com/laminas/laminas-cache-storage-adapter-zend-server.git",
                "reference": "8d0b0d219a048a92472d89a5e527990f3ea2decc"
            },
            "dist": {
                "type": "zip",
                "url": "https://api.github.com/repos/laminas/laminas-cache-storage-adapter-zend-server/zipball/8d0b0d219a048a92472d89a5e527990f3ea2decc",
                "reference": "8d0b0d219a048a92472d89a5e527990f3ea2decc",
                "shasum": ""
            },
            "require": {
                "php": "^5.6 || ^7.0"
            },
            "conflict": {
                "laminas/laminas-cache": "<2.10"
            },
            "provide": {
                "laminas/laminas-cache-storage-implementation": "1.0"
            },
            "require-dev": {
                "laminas/laminas-cache": "^2.10",
                "laminas/laminas-cache-storage-adapter-test": "^1.0@dev",
                "laminas/laminas-coding-standard": "~1.0.0",
                "squizlabs/php_codesniffer": "^2.7"
            },
            "type": "library",
            "autoload": {
                "psr-4": {
                    "Laminas\\Cache\\Storage\\Adapter\\": "src/"
                }
            },
            "notification-url": "https://packagist.org/downloads/",
            "license": [
                "BSD-3-Clause"
            ],
            "description": "Laminas cache adapter for zend-server",
            "keywords": [
                "cache",
                "laminas"
            ],
            "support": {
                "docs": "https://docs.laminas.dev/laminas-cache-storage-adapter-zend-server/",
                "forum": "https://discourse.laminas.dev/",
                "issues": "https://github.com/laminas/laminas-cache-storage-adapter-zend-server/issues",
                "rss": "https://github.com/laminas/laminas-cache-storage-adapter-zend-server/releases.atom",
                "source": "https://github.com/laminas/laminas-cache-storage-adapter-zend-server"
            },
            "funding": [
                {
                    "url": "https://funding.communitybridge.org/projects/laminas-project",
                    "type": "community_bridge"
                }
            ],
            "time": "2020-10-12T16:24:25+00:00"
        },
        {
            "name": "laminas/laminas-captcha",
            "version": "2.10.0",
            "source": {
                "type": "git",
                "url": "https://github.com/laminas/laminas-captcha.git",
                "reference": "9a0134e434cd792934ecca42cb66f316be7bba50"
            },
            "dist": {
                "type": "zip",
                "url": "https://api.github.com/repos/laminas/laminas-captcha/zipball/9a0134e434cd792934ecca42cb66f316be7bba50",
                "reference": "9a0134e434cd792934ecca42cb66f316be7bba50",
                "shasum": ""
            },
            "require": {
                "laminas/laminas-math": "^2.7 || ^3.0",
                "laminas/laminas-stdlib": "^3.3",
                "laminas/laminas-zendframework-bridge": "^1.1",
                "php": "^7.3 || ~8.0.0"
            },
            "replace": {
                "zendframework/zend-captcha": "^2.9.0"
            },
            "require-dev": {
                "laminas/laminas-coding-standard": "~2.1.4",
                "laminas/laminas-recaptcha": "^3.0",
                "laminas/laminas-session": "^2.10",
                "laminas/laminas-text": "^2.8",
                "laminas/laminas-validator": "^2.14",
                "phpunit/phpunit": "^9.4.3",
                "psalm/plugin-phpunit": "^0.15.1",
                "vimeo/psalm": "^4.6"
            },
            "suggest": {
                "laminas/laminas-i18n-resources": "Translations of captcha messages",
                "laminas/laminas-recaptcha": "Laminas\\ReCaptcha component",
                "laminas/laminas-session": "Laminas\\Session component",
                "laminas/laminas-text": "Laminas\\Text component",
                "laminas/laminas-validator": "Laminas\\Validator component"
            },
            "type": "library",
            "autoload": {
                "psr-4": {
                    "Laminas\\Captcha\\": "src/"
                }
            },
            "notification-url": "https://packagist.org/downloads/",
            "license": [
                "BSD-3-Clause"
            ],
            "description": "Generate and validate CAPTCHAs using Figlets, images, ReCaptcha, and more",
            "homepage": "https://laminas.dev",
            "keywords": [
                "captcha",
                "laminas"
            ],
            "support": {
                "chat": "https://laminas.dev/chat",
                "docs": "https://docs.laminas.dev/laminas-captcha/",
                "forum": "https://discourse.laminas.dev",
                "issues": "https://github.com/laminas/laminas-captcha/issues",
                "rss": "https://github.com/laminas/laminas-captcha/releases.atom",
                "source": "https://github.com/laminas/laminas-captcha"
            },
            "funding": [
                {
                    "url": "https://funding.communitybridge.org/projects/laminas-project",
                    "type": "community_bridge"
                }
            ],
            "time": "2021-03-17T16:42:11+00:00"
        },
        {
            "name": "laminas/laminas-code",
            "version": "3.5.1",
            "source": {
                "type": "git",
                "url": "https://github.com/laminas/laminas-code.git",
                "reference": "b549b70c0bb6e935d497f84f750c82653326ac77"
            },
            "dist": {
                "type": "zip",
                "url": "https://api.github.com/repos/laminas/laminas-code/zipball/b549b70c0bb6e935d497f84f750c82653326ac77",
                "reference": "b549b70c0bb6e935d497f84f750c82653326ac77",
                "shasum": ""
            },
            "require": {
                "laminas/laminas-eventmanager": "^3.3",
                "laminas/laminas-zendframework-bridge": "^1.1",
                "php": "^7.3 || ~8.0.0"
            },
            "conflict": {
                "phpspec/prophecy": "<1.9.0"
            },
            "replace": {
                "zendframework/zend-code": "^3.4.1"
            },
            "require-dev": {
                "doctrine/annotations": "^1.10.4",
                "ext-phar": "*",
                "laminas/laminas-coding-standard": "^1.0.0",
                "laminas/laminas-stdlib": "^3.3.0",
                "phpunit/phpunit": "^9.4.2"
            },
            "suggest": {
                "doctrine/annotations": "Doctrine\\Common\\Annotations >=1.0 for annotation features",
                "laminas/laminas-stdlib": "Laminas\\Stdlib component"
            },
            "type": "library",
            "autoload": {
                "psr-4": {
                    "Laminas\\Code\\": "src/"
                }
            },
            "notification-url": "https://packagist.org/downloads/",
            "license": [
                "BSD-3-Clause"
            ],
            "description": "Extensions to the PHP Reflection API, static code scanning, and code generation",
            "homepage": "https://laminas.dev",
            "keywords": [
                "code",
                "laminas"
            ],
            "support": {
                "chat": "https://laminas.dev/chat",
                "docs": "https://docs.laminas.dev/laminas-code/",
                "forum": "https://discourse.laminas.dev",
                "issues": "https://github.com/laminas/laminas-code/issues",
                "rss": "https://github.com/laminas/laminas-code/releases.atom",
                "source": "https://github.com/laminas/laminas-code"
            },
            "funding": [
                {
                    "url": "https://funding.communitybridge.org/projects/laminas-project",
                    "type": "community_bridge"
                }
            ],
            "time": "2020-11-30T20:16:31+00:00"
        },
        {
            "name": "laminas/laminas-config",
            "version": "3.5.0",
            "source": {
                "type": "git",
                "url": "https://github.com/laminas/laminas-config.git",
                "reference": "f91cd6fe79e82cbbcaa36485108a04e8ef1e679b"
            },
            "dist": {
                "type": "zip",
                "url": "https://api.github.com/repos/laminas/laminas-config/zipball/f91cd6fe79e82cbbcaa36485108a04e8ef1e679b",
                "reference": "f91cd6fe79e82cbbcaa36485108a04e8ef1e679b",
                "shasum": ""
            },
            "require": {
                "ext-json": "*",
                "laminas/laminas-stdlib": "^2.7.7 || ^3.1",
                "laminas/laminas-zendframework-bridge": "^1.0",
                "php": "^7.3 || ~8.0.0",
                "psr/container": "^1.0"
            },
            "conflict": {
                "container-interop/container-interop": "<1.2.0"
            },
            "replace": {
                "zendframework/zend-config": "^3.3.0"
            },
            "require-dev": {
                "laminas/laminas-coding-standard": "~1.0.0",
                "laminas/laminas-filter": "^2.7.2",
                "laminas/laminas-i18n": "^2.10.3",
                "laminas/laminas-servicemanager": "^3.4.1",
                "malukenho/docheader": "^0.1.6",
                "phpunit/phpunit": "^8.5.8"
            },
            "suggest": {
                "laminas/laminas-filter": "^2.7.2; install if you want to use the Filter processor",
                "laminas/laminas-i18n": "^2.7.4; install if you want to use the Translator processor",
                "laminas/laminas-servicemanager": "^2.7.8 || ^3.3; if you need an extensible plugin manager for use with the Config Factory"
            },
            "type": "library",
            "autoload": {
                "psr-4": {
                    "Laminas\\Config\\": "src/"
                }
            },
            "notification-url": "https://packagist.org/downloads/",
            "license": [
                "BSD-3-Clause"
            ],
            "description": "provides a nested object property based user interface for accessing this configuration data within application code",
            "homepage": "https://laminas.dev",
            "keywords": [
                "config",
                "laminas"
            ],
            "support": {
                "chat": "https://laminas.dev/chat",
                "docs": "https://docs.laminas.dev/laminas-config/",
                "forum": "https://discourse.laminas.dev",
                "issues": "https://github.com/laminas/laminas-config/issues",
                "rss": "https://github.com/laminas/laminas-config/releases.atom",
                "source": "https://github.com/laminas/laminas-config"
            },
            "funding": [
                {
                    "url": "https://funding.communitybridge.org/projects/laminas-project",
                    "type": "community_bridge"
                }
            ],
            "time": "2021-02-11T15:06:51+00:00"
        },
        {
            "name": "laminas/laminas-crypt",
            "version": "3.4.0",
            "source": {
                "type": "git",
                "url": "https://github.com/laminas/laminas-crypt.git",
                "reference": "a058eeb2fe57824b958ac56753faff790a649e18"
            },
            "dist": {
                "type": "zip",
                "url": "https://api.github.com/repos/laminas/laminas-crypt/zipball/a058eeb2fe57824b958ac56753faff790a649e18",
                "reference": "a058eeb2fe57824b958ac56753faff790a649e18",
                "shasum": ""
            },
            "require": {
                "container-interop/container-interop": "^1.2",
                "ext-mbstring": "*",
                "laminas/laminas-math": "^3.0",
                "laminas/laminas-stdlib": "^2.7.7 || ^3.1",
                "laminas/laminas-zendframework-bridge": "^1.0",
                "php": "^7.3 || ~8.0.0"
            },
            "replace": {
                "zendframework/zend-crypt": "^3.3.1"
            },
            "require-dev": {
                "laminas/laminas-coding-standard": "~1.0.0",
                "phpunit/phpunit": "^9.3"
            },
            "suggest": {
                "ext-openssl": "Required for most features of Laminas\\Crypt"
            },
            "type": "library",
            "autoload": {
                "psr-4": {
                    "Laminas\\Crypt\\": "src/"
                }
            },
            "notification-url": "https://packagist.org/downloads/",
            "license": [
                "BSD-3-Clause"
            ],
            "description": "Strong cryptography tools and password hashing",
            "homepage": "https://laminas.dev",
            "keywords": [
                "crypt",
                "laminas"
            ],
            "support": {
                "chat": "https://laminas.dev/chat",
                "docs": "https://docs.laminas.dev/laminas-crypt/",
                "forum": "https://discourse.laminas.dev",
                "issues": "https://github.com/laminas/laminas-crypt/issues",
                "rss": "https://github.com/laminas/laminas-crypt/releases.atom",
                "source": "https://github.com/laminas/laminas-crypt"
            },
            "funding": [
                {
                    "url": "https://funding.communitybridge.org/projects/laminas-project",
                    "type": "community_bridge"
                }
            ],
            "time": "2021-02-11T19:40:03+00:00"
        },
        {
            "name": "laminas/laminas-db",
            "version": "2.12.0",
            "source": {
                "type": "git",
                "url": "https://github.com/laminas/laminas-db.git",
                "reference": "80cbba4e749f9eb7d8036172acb9ad41e8b6923f"
            },
            "dist": {
                "type": "zip",
                "url": "https://api.github.com/repos/laminas/laminas-db/zipball/80cbba4e749f9eb7d8036172acb9ad41e8b6923f",
                "reference": "80cbba4e749f9eb7d8036172acb9ad41e8b6923f",
                "shasum": ""
            },
            "require": {
                "laminas/laminas-stdlib": "^3.3",
                "laminas/laminas-zendframework-bridge": "^1.0",
                "php": "^7.3 || ~8.0.0"
            },
            "replace": {
                "zendframework/zend-db": "^2.11.0"
            },
            "require-dev": {
                "laminas/laminas-coding-standard": "~1.0.0",
                "laminas/laminas-eventmanager": "^3.3",
                "laminas/laminas-hydrator": "^3.2 || ^4.0",
                "laminas/laminas-servicemanager": "^3.3",
                "phpspec/prophecy-phpunit": "^2.0",
                "phpunit/phpunit": "^9.3"
            },
            "suggest": {
                "laminas/laminas-eventmanager": "Laminas\\EventManager component",
                "laminas/laminas-hydrator": "(^3.2 || ^4.0) Laminas\\Hydrator component for using HydratingResultSets",
                "laminas/laminas-servicemanager": "Laminas\\ServiceManager component"
            },
            "type": "library",
            "extra": {
                "laminas": {
                    "component": "Laminas\\Db",
                    "config-provider": "Laminas\\Db\\ConfigProvider"
                }
            },
            "autoload": {
                "psr-4": {
                    "Laminas\\Db\\": "src/"
                }
            },
            "notification-url": "https://packagist.org/downloads/",
            "license": [
                "BSD-3-Clause"
            ],
            "description": "Database abstraction layer, SQL abstraction, result set abstraction, and RowDataGateway and TableDataGateway implementations",
            "homepage": "https://laminas.dev",
            "keywords": [
                "db",
                "laminas"
            ],
            "support": {
                "chat": "https://laminas.dev/chat",
                "docs": "https://docs.laminas.dev/laminas-db/",
                "forum": "https://discourse.laminas.dev",
                "issues": "https://github.com/laminas/laminas-db/issues",
                "rss": "https://github.com/laminas/laminas-db/releases.atom",
                "source": "https://github.com/laminas/laminas-db"
            },
            "funding": [
                {
                    "url": "https://funding.communitybridge.org/projects/laminas-project",
                    "type": "community_bridge"
                }
            ],
            "time": "2021-02-22T22:27:56+00:00"
        },
        {
            "name": "laminas/laminas-dom",
            "version": "2.8.0",
            "source": {
                "type": "git",
                "url": "https://github.com/laminas/laminas-dom.git",
                "reference": "7e85e8d7d2980c716944b8bb8e4a83c0a0dbe91b"
            },
            "dist": {
                "type": "zip",
                "url": "https://api.github.com/repos/laminas/laminas-dom/zipball/7e85e8d7d2980c716944b8bb8e4a83c0a0dbe91b",
                "reference": "7e85e8d7d2980c716944b8bb8e4a83c0a0dbe91b",
                "shasum": ""
            },
            "require": {
                "ext-dom": "*",
                "ext-libxml": "*",
                "laminas/laminas-zendframework-bridge": "^1.1",
                "php": "^7.3 || ~8.0.0"
            },
            "replace": {
                "zendframework/zend-dom": "^2.7.2"
            },
            "require-dev": {
                "laminas/laminas-coding-standard": "^2.1.4",
                "phpunit/phpunit": "^9.4.3"
            },
            "type": "library",
            "extra": {
                "branch-alias": {
                    "dev-master": "2.7.x-dev",
                    "dev-develop": "2.8.x-dev"
                }
            },
            "autoload": {
                "psr-4": {
                    "Laminas\\Dom\\": "src/"
                }
            },
            "notification-url": "https://packagist.org/downloads/",
            "license": [
                "BSD-3-Clause"
            ],
            "description": "provides tools for working with DOM documents and structures",
            "homepage": "https://laminas.dev",
            "keywords": [
                "dom",
                "laminas"
            ],
            "support": {
                "chat": "https://laminas.dev/chat",
                "docs": "https://docs.laminas.dev/laminas-dom/",
                "forum": "https://discourse.laminas.dev",
                "issues": "https://github.com/laminas/laminas-dom/issues",
                "rss": "https://github.com/laminas/laminas-dom/releases.atom",
                "source": "https://github.com/laminas/laminas-dom"
            },
            "funding": [
                {
                    "url": "https://funding.communitybridge.org/projects/laminas-project",
                    "type": "community_bridge"
                }
            ],
            "time": "2021-01-11T14:54:37+00:00"
        },
        {
            "name": "laminas/laminas-escaper",
            "version": "2.7.0",
            "source": {
                "type": "git",
                "url": "https://github.com/laminas/laminas-escaper.git",
                "reference": "5e04bc5ae5990b17159d79d331055e2c645e5cc5"
            },
            "dist": {
                "type": "zip",
                "url": "https://api.github.com/repos/laminas/laminas-escaper/zipball/5e04bc5ae5990b17159d79d331055e2c645e5cc5",
                "reference": "5e04bc5ae5990b17159d79d331055e2c645e5cc5",
                "shasum": ""
            },
            "require": {
                "laminas/laminas-zendframework-bridge": "^1.0",
                "php": "^7.3 || ~8.0.0"
            },
            "replace": {
                "zendframework/zend-escaper": "^2.6.1"
            },
            "require-dev": {
                "laminas/laminas-coding-standard": "~1.0.0",
                "phpunit/phpunit": "^9.3",
                "psalm/plugin-phpunit": "^0.12.2",
                "vimeo/psalm": "^3.16"
            },
            "suggest": {
                "ext-iconv": "*",
                "ext-mbstring": "*"
            },
            "type": "library",
            "autoload": {
                "psr-4": {
                    "Laminas\\Escaper\\": "src/"
                }
            },
            "notification-url": "https://packagist.org/downloads/",
            "license": [
                "BSD-3-Clause"
            ],
            "description": "Securely and safely escape HTML, HTML attributes, JavaScript, CSS, and URLs",
            "homepage": "https://laminas.dev",
            "keywords": [
                "escaper",
                "laminas"
            ],
            "support": {
                "chat": "https://laminas.dev/chat",
                "docs": "https://docs.laminas.dev/laminas-escaper/",
                "forum": "https://discourse.laminas.dev",
                "issues": "https://github.com/laminas/laminas-escaper/issues",
                "rss": "https://github.com/laminas/laminas-escaper/releases.atom",
                "source": "https://github.com/laminas/laminas-escaper"
            },
            "funding": [
                {
                    "url": "https://funding.communitybridge.org/projects/laminas-project",
                    "type": "community_bridge"
                }
            ],
            "time": "2020-11-17T21:26:43+00:00"
        },
        {
            "name": "laminas/laminas-eventmanager",
            "version": "3.3.1",
            "source": {
                "type": "git",
                "url": "https://github.com/laminas/laminas-eventmanager.git",
                "reference": "966c859b67867b179fde1eff0cd38df51472ce4a"
            },
            "dist": {
                "type": "zip",
                "url": "https://api.github.com/repos/laminas/laminas-eventmanager/zipball/966c859b67867b179fde1eff0cd38df51472ce4a",
                "reference": "966c859b67867b179fde1eff0cd38df51472ce4a",
                "shasum": ""
            },
            "require": {
                "laminas/laminas-zendframework-bridge": "^1.0",
                "php": "^7.3 || ^8.0"
            },
            "replace": {
                "zendframework/zend-eventmanager": "^3.2.1"
            },
            "require-dev": {
                "container-interop/container-interop": "^1.1",
                "laminas/laminas-coding-standard": "~1.0.0",
                "laminas/laminas-stdlib": "^2.7.3 || ^3.0",
                "phpbench/phpbench": "^0.17.1",
                "phpunit/phpunit": "^8.5.8"
            },
            "suggest": {
                "container-interop/container-interop": "^1.1, to use the lazy listeners feature",
                "laminas/laminas-stdlib": "^2.7.3 || ^3.0, to use the FilterChain feature"
            },
            "type": "library",
            "autoload": {
                "psr-4": {
                    "Laminas\\EventManager\\": "src/"
                }
            },
            "notification-url": "https://packagist.org/downloads/",
            "license": [
                "BSD-3-Clause"
            ],
            "description": "Trigger and listen to events within a PHP application",
            "homepage": "https://laminas.dev",
            "keywords": [
                "event",
                "eventmanager",
                "events",
                "laminas"
            ],
            "support": {
                "chat": "https://laminas.dev/chat",
                "docs": "https://docs.laminas.dev/laminas-eventmanager/",
                "forum": "https://discourse.laminas.dev",
                "issues": "https://github.com/laminas/laminas-eventmanager/issues",
                "rss": "https://github.com/laminas/laminas-eventmanager/releases.atom",
                "source": "https://github.com/laminas/laminas-eventmanager"
            },
            "funding": [
                {
                    "url": "https://funding.communitybridge.org/projects/laminas-project",
                    "type": "community_bridge"
                }
            ],
            "time": "2021-03-08T15:24:29+00:00"
        },
        {
            "name": "laminas/laminas-feed",
            "version": "2.14.1",
            "source": {
                "type": "git",
                "url": "https://github.com/laminas/laminas-feed.git",
                "reference": "463fdae515fba30633906098c258d3b2c733c15c"
            },
            "dist": {
                "type": "zip",
                "url": "https://api.github.com/repos/laminas/laminas-feed/zipball/463fdae515fba30633906098c258d3b2c733c15c",
                "reference": "463fdae515fba30633906098c258d3b2c733c15c",
                "shasum": ""
            },
            "require": {
                "ext-dom": "*",
                "ext-libxml": "*",
                "laminas/laminas-escaper": "^2.5.2",
                "laminas/laminas-stdlib": "^3.2.1",
                "laminas/laminas-zendframework-bridge": "^1.0",
                "php": "^7.3 || ~8.0.0"
            },
            "conflict": {
                "laminas/laminas-servicemanager": "<3.3"
            },
            "replace": {
                "zendframework/zend-feed": "^2.12.0"
            },
            "require-dev": {
                "laminas/laminas-cache": "^2.7.2",
                "laminas/laminas-coding-standard": "~1.0.0",
                "laminas/laminas-db": "^2.8.2",
                "laminas/laminas-http": "^2.7",
                "laminas/laminas-servicemanager": "^3.3",
                "laminas/laminas-validator": "^2.10.1",
                "phpunit/phpunit": "^9.3",
                "psalm/plugin-phpunit": "^0.13.0",
                "psr/http-message": "^1.0.1",
                "vimeo/psalm": "^4.1"
            },
            "suggest": {
                "laminas/laminas-cache": "Laminas\\Cache component, for optionally caching feeds between requests",
                "laminas/laminas-db": "Laminas\\Db component, for use with PubSubHubbub",
                "laminas/laminas-http": "Laminas\\Http for PubSubHubbub, and optionally for use with Laminas\\Feed\\Reader",
                "laminas/laminas-servicemanager": "Laminas\\ServiceManager component, for easily extending ExtensionManager implementations",
                "laminas/laminas-validator": "Laminas\\Validator component, for validating email addresses used in Atom feeds and entries when using the Writer subcomponent",
                "psr/http-message": "PSR-7 ^1.0.1, if you wish to use Laminas\\Feed\\Reader\\Http\\Psr7ResponseDecorator"
            },
            "type": "library",
            "autoload": {
                "psr-4": {
                    "Laminas\\Feed\\": "src/"
                }
            },
            "notification-url": "https://packagist.org/downloads/",
            "license": [
                "BSD-3-Clause"
            ],
            "description": "provides functionality for consuming RSS and Atom feeds",
            "homepage": "https://laminas.dev",
            "keywords": [
                "feed",
                "laminas"
            ],
            "support": {
                "chat": "https://laminas.dev/chat",
                "docs": "https://docs.laminas.dev/laminas-feed/",
                "forum": "https://discourse.laminas.dev",
                "issues": "https://github.com/laminas/laminas-feed/issues",
                "rss": "https://github.com/laminas/laminas-feed/releases.atom",
                "source": "https://github.com/laminas/laminas-feed"
            },
            "funding": [
                {
                    "url": "https://funding.communitybridge.org/projects/laminas-project",
                    "type": "community_bridge"
                }
            ],
            "time": "2021-04-01T19:26:09+00:00"
        },
        {
            "name": "laminas/laminas-filter",
            "version": "2.11.0",
            "source": {
                "type": "git",
                "url": "https://github.com/laminas/laminas-filter.git",
                "reference": "dd295a15f5c13d0c13d69ca0107190b1f2083d91"
            },
            "dist": {
                "type": "zip",
                "url": "https://api.github.com/repos/laminas/laminas-filter/zipball/dd295a15f5c13d0c13d69ca0107190b1f2083d91",
                "reference": "dd295a15f5c13d0c13d69ca0107190b1f2083d91",
                "shasum": ""
            },
            "require": {
                "laminas/laminas-stdlib": "^3.3",
                "laminas/laminas-zendframework-bridge": "^1.0",
                "php": "^7.3 || ~8.0.0"
            },
            "conflict": {
                "laminas/laminas-validator": "<2.10.1"
            },
            "replace": {
                "zendframework/zend-filter": "^2.9.2"
            },
            "require-dev": {
                "laminas/laminas-coding-standard": "~1.0.0",
                "laminas/laminas-crypt": "^3.2.1",
                "laminas/laminas-servicemanager": "^3.3",
                "laminas/laminas-uri": "^2.6",
                "pear/archive_tar": "^1.4.3",
                "phpspec/prophecy-phpunit": "^2.0",
                "phpunit/phpunit": "^9.3",
                "psalm/plugin-phpunit": "^0.15.1",
                "psr/http-factory": "^1.0",
                "vimeo/psalm": "^4.6"
            },
            "suggest": {
                "laminas/laminas-crypt": "Laminas\\Crypt component, for encryption filters",
                "laminas/laminas-i18n": "Laminas\\I18n component for filters depending on i18n functionality",
                "laminas/laminas-servicemanager": "Laminas\\ServiceManager component, for using the filter chain functionality",
                "laminas/laminas-uri": "Laminas\\Uri component, for the UriNormalize filter",
                "psr/http-factory-implementation": "psr/http-factory-implementation, for creating file upload instances when consuming PSR-7 in file upload filters"
            },
            "type": "library",
            "extra": {
                "laminas": {
                    "component": "Laminas\\Filter",
                    "config-provider": "Laminas\\Filter\\ConfigProvider"
                }
            },
            "autoload": {
                "psr-4": {
                    "Laminas\\Filter\\": "src/"
                }
            },
            "notification-url": "https://packagist.org/downloads/",
            "license": [
                "BSD-3-Clause"
            ],
            "description": "Programmatically filter and normalize data and files",
            "homepage": "https://laminas.dev",
            "keywords": [
                "filter",
                "laminas"
            ],
            "support": {
                "chat": "https://laminas.dev/chat",
                "docs": "https://docs.laminas.dev/laminas-filter/",
                "forum": "https://discourse.laminas.dev",
                "issues": "https://github.com/laminas/laminas-filter/issues",
                "rss": "https://github.com/laminas/laminas-filter/releases.atom",
                "source": "https://github.com/laminas/laminas-filter"
            },
            "funding": [
                {
                    "url": "https://funding.communitybridge.org/projects/laminas-project",
                    "type": "community_bridge"
                }
            ],
            "time": "2021-03-16T14:37:02+00:00"
        },
        {
            "name": "laminas/laminas-form",
            "version": "2.16.3",
            "source": {
                "type": "git",
                "url": "https://github.com/laminas/laminas-form.git",
                "reference": "76fe85b3f126183fe965d60e32e2bf6c7c108d61"
            },
            "dist": {
                "type": "zip",
                "url": "https://api.github.com/repos/laminas/laminas-form/zipball/76fe85b3f126183fe965d60e32e2bf6c7c108d61",
                "reference": "76fe85b3f126183fe965d60e32e2bf6c7c108d61",
                "shasum": ""
            },
            "require": {
                "laminas/laminas-hydrator": "^3.2 || ^4.0",
                "laminas/laminas-inputfilter": "^2.10",
                "laminas/laminas-stdlib": "^3.3",
                "laminas/laminas-zendframework-bridge": "^1.1",
                "php": "^7.3 || ~8.0.0"
            },
            "conflict": {
                "laminas/laminas-code": "<3.5.0 || >=4.0.0"
            },
            "replace": {
                "zendframework/zend-form": "^2.14.3"
            },
            "require-dev": {
                "doctrine/annotations": "^1.10.4",
                "laminas/laminas-cache": "^2.9.0",
                "laminas/laminas-captcha": "^2.9.0",
                "laminas/laminas-code": "^3.5.0",
                "laminas/laminas-coding-standard": "^1.0.0",
                "laminas/laminas-escaper": "^2.6.1",
                "laminas/laminas-eventmanager": "^3.3.0",
                "laminas/laminas-filter": "^2.9.4",
                "laminas/laminas-i18n": "^2.10.3",
                "laminas/laminas-recaptcha": "^3.2.0",
                "laminas/laminas-servicemanager": "^3.4.1",
                "laminas/laminas-session": "^2.9.3",
                "laminas/laminas-text": "^2.7.1",
                "laminas/laminas-validator": "^2.13.4",
                "laminas/laminas-view": "^2.11.4",
                "phpspec/prophecy-phpunit": "^2.0",
                "phpunit/phpunit": "^9.4.2"
            },
            "suggest": {
                "laminas/laminas-captcha": "^2.9, required for using CAPTCHA form elements",
                "laminas/laminas-code": "^3.5, required to use laminas-form annotations support",
                "laminas/laminas-eventmanager": "^3.3, reuired for laminas-form annotations support",
                "laminas/laminas-i18n": "^2.10, required when using laminas-form view helpers",
                "laminas/laminas-recaptcha": "^3.2, in order to use the ReCaptcha form element",
                "laminas/laminas-servicemanager": "^3.4.1, required to use the form factories or provide services",
                "laminas/laminas-view": "^2.11.4, required for using the laminas-form view helpers"
            },
            "type": "library",
            "extra": {
                "laminas": {
                    "component": "Laminas\\Form",
                    "config-provider": "Laminas\\Form\\ConfigProvider"
                }
            },
            "autoload": {
                "psr-4": {
                    "Laminas\\Form\\": "src/"
                }
            },
            "notification-url": "https://packagist.org/downloads/",
            "license": [
                "BSD-3-Clause"
            ],
            "description": "Validate and display simple and complex forms, casting forms to business objects and vice versa",
            "homepage": "https://laminas.dev",
            "keywords": [
                "form",
                "laminas"
            ],
            "support": {
                "chat": "https://laminas.dev/chat",
                "docs": "https://docs.laminas.dev/laminas-form/",
                "forum": "https://discourse.laminas.dev",
                "issues": "https://github.com/laminas/laminas-form/issues",
                "rss": "https://github.com/laminas/laminas-form/releases.atom",
                "source": "https://github.com/laminas/laminas-form"
            },
            "funding": [
                {
                    "url": "https://funding.communitybridge.org/projects/laminas-project",
                    "type": "community_bridge"
                }
            ],
            "time": "2021-04-07T06:22:41+00:00"
        },
        {
            "name": "laminas/laminas-http",
            "version": "2.14.3",
            "source": {
                "type": "git",
                "url": "https://github.com/laminas/laminas-http.git",
                "reference": "bfaab8093e382274efed7fdc3ceb15f09ba352bb"
            },
            "dist": {
                "type": "zip",
                "url": "https://api.github.com/repos/laminas/laminas-http/zipball/bfaab8093e382274efed7fdc3ceb15f09ba352bb",
                "reference": "bfaab8093e382274efed7fdc3ceb15f09ba352bb",
                "shasum": ""
            },
            "require": {
                "laminas/laminas-loader": "^2.5.1",
                "laminas/laminas-stdlib": "^3.2.1",
                "laminas/laminas-uri": "^2.5.2",
                "laminas/laminas-validator": "^2.10.1",
                "laminas/laminas-zendframework-bridge": "^1.0",
                "php": "^7.3 || ~8.0.0"
            },
            "replace": {
                "zendframework/zend-http": "^2.11.2"
            },
            "require-dev": {
                "laminas/laminas-coding-standard": "~1.0.0",
                "laminas/laminas-config": "^3.1 || ^2.6",
                "phpunit/phpunit": "^9.3"
            },
            "suggest": {
                "paragonie/certainty": "For automated management of cacert.pem"
            },
            "type": "library",
            "autoload": {
                "psr-4": {
                    "Laminas\\Http\\": "src/"
                }
            },
            "notification-url": "https://packagist.org/downloads/",
            "license": [
                "BSD-3-Clause"
            ],
            "description": "Provides an easy interface for performing Hyper-Text Transfer Protocol (HTTP) requests",
            "homepage": "https://laminas.dev",
            "keywords": [
                "http",
                "http client",
                "laminas"
            ],
            "support": {
                "chat": "https://laminas.dev/chat",
                "docs": "https://docs.laminas.dev/laminas-http/",
                "forum": "https://discourse.laminas.dev",
                "issues": "https://github.com/laminas/laminas-http/issues",
                "rss": "https://github.com/laminas/laminas-http/releases.atom",
                "source": "https://github.com/laminas/laminas-http"
            },
            "funding": [
                {
                    "url": "https://funding.communitybridge.org/projects/laminas-project",
                    "type": "community_bridge"
                }
            ],
            "time": "2021-02-18T21:58:11+00:00"
        },
        {
            "name": "laminas/laminas-hydrator",
            "version": "4.2.2",
            "source": {
                "type": "git",
                "url": "https://github.com/laminas/laminas-hydrator.git",
                "reference": "ed5d9cacc551a37b552cb44e1bbf315512612248"
            },
            "dist": {
                "type": "zip",
                "url": "https://api.github.com/repos/laminas/laminas-hydrator/zipball/ed5d9cacc551a37b552cb44e1bbf315512612248",
                "reference": "ed5d9cacc551a37b552cb44e1bbf315512612248",
                "shasum": ""
            },
            "require": {
                "laminas/laminas-stdlib": "^3.3",
                "laminas/laminas-zendframework-bridge": "^1.0",
                "php": "^7.3 || ~8.0.0",
                "webmozart/assert": "^1.10"
            },
            "replace": {
                "zendframework/zend-hydrator": "^3.0.2"
            },
            "require-dev": {
                "laminas/laminas-coding-standard": "~2.3.0",
                "laminas/laminas-eventmanager": "^3.2.1",
                "laminas/laminas-modulemanager": "^2.8",
                "laminas/laminas-serializer": "^2.9",
                "laminas/laminas-servicemanager": "^3.3.2",
                "phpunit/phpunit": "~9.3.0",
                "psalm/plugin-phpunit": "^0.16.1",
                "vimeo/psalm": "^4.8.1"
            },
            "suggest": {
                "laminas/laminas-eventmanager": "^3.2, to support aggregate hydrator usage",
                "laminas/laminas-serializer": "^2.9, to use the SerializableStrategy",
                "laminas/laminas-servicemanager": "^3.3, to support hydrator plugin manager usage"
            },
            "type": "library",
            "extra": {
                "laminas": {
                    "component": "Laminas\\Hydrator",
                    "config-provider": "Laminas\\Hydrator\\ConfigProvider"
                }
            },
            "autoload": {
                "psr-4": {
                    "Laminas\\Hydrator\\": "src/"
                }
            },
            "notification-url": "https://packagist.org/downloads/",
            "license": [
                "BSD-3-Clause"
            ],
            "description": "Serialize objects to arrays, and vice versa",
            "homepage": "https://laminas.dev",
            "keywords": [
                "hydrator",
                "laminas"
            ],
            "support": {
                "chat": "https://laminas.dev/chat",
                "docs": "https://docs.laminas.dev/laminas-hydrator/",
                "forum": "https://discourse.laminas.dev",
                "issues": "https://github.com/laminas/laminas-hydrator/issues",
                "rss": "https://github.com/laminas/laminas-hydrator/releases.atom",
                "source": "https://github.com/laminas/laminas-hydrator"
            },
            "funding": [
                {
                    "url": "https://funding.communitybridge.org/projects/laminas-project",
                    "type": "community_bridge"
                }
            ],
            "time": "2021-08-02T15:28:57+00:00"
        },
        {
            "name": "laminas/laminas-i18n",
            "version": "2.11.1",
            "source": {
                "type": "git",
                "url": "https://github.com/laminas/laminas-i18n.git",
                "reference": "5e85a8facc5534e856cc7f5b4326533eede84b8a"
            },
            "dist": {
                "type": "zip",
                "url": "https://api.github.com/repos/laminas/laminas-i18n/zipball/5e85a8facc5534e856cc7f5b4326533eede84b8a",
                "reference": "5e85a8facc5534e856cc7f5b4326533eede84b8a",
                "shasum": ""
            },
            "require": {
                "ext-intl": "*",
                "laminas/laminas-stdlib": "^2.7 || ^3.0",
                "laminas/laminas-zendframework-bridge": "^1.0",
                "php": "^7.3 || ~8.0.0"
            },
            "conflict": {
                "phpspec/prophecy": "<1.9.0"
            },
            "replace": {
                "zendframework/zend-i18n": "^2.10.1"
            },
            "require-dev": {
                "laminas/laminas-cache": "^2.6.1",
                "laminas/laminas-coding-standard": "~1.0.0",
                "laminas/laminas-config": "^2.6",
                "laminas/laminas-eventmanager": "^2.6.2 || ^3.0",
                "laminas/laminas-filter": "^2.6.1",
                "laminas/laminas-servicemanager": "^3.2.1",
                "laminas/laminas-validator": "^2.6",
                "laminas/laminas-view": "^2.6.3",
                "phpunit/phpunit": "^9.3"
            },
            "suggest": {
                "laminas/laminas-cache": "Laminas\\Cache component",
                "laminas/laminas-config": "Laminas\\Config component",
                "laminas/laminas-eventmanager": "You should install this package to use the events in the translator",
                "laminas/laminas-filter": "You should install this package to use the provided filters",
                "laminas/laminas-i18n-resources": "Translation resources",
                "laminas/laminas-servicemanager": "Laminas\\ServiceManager component",
                "laminas/laminas-validator": "You should install this package to use the provided validators",
                "laminas/laminas-view": "You should install this package to use the provided view helpers"
            },
            "type": "library",
            "extra": {
                "laminas": {
                    "component": "Laminas\\I18n",
                    "config-provider": "Laminas\\I18n\\ConfigProvider"
                }
            },
            "autoload": {
                "psr-4": {
                    "Laminas\\I18n\\": "src/"
                }
            },
            "notification-url": "https://packagist.org/downloads/",
            "license": [
                "BSD-3-Clause"
            ],
            "description": "Provide translations for your application, and filter and validate internationalized values",
            "homepage": "https://laminas.dev",
            "keywords": [
                "i18n",
                "laminas"
            ],
            "support": {
                "chat": "https://laminas.dev/chat",
                "docs": "https://docs.laminas.dev/laminas-i18n/",
                "forum": "https://discourse.laminas.dev",
                "issues": "https://github.com/laminas/laminas-i18n/issues",
                "rss": "https://github.com/laminas/laminas-i18n/releases.atom",
                "source": "https://github.com/laminas/laminas-i18n"
            },
            "funding": [
                {
                    "url": "https://funding.communitybridge.org/projects/laminas-project",
                    "type": "community_bridge"
                }
            ],
            "time": "2021-04-07T21:10:50+00:00"
        },
        {
            "name": "laminas/laminas-inputfilter",
            "version": "2.12.0",
            "source": {
                "type": "git",
                "url": "https://github.com/laminas/laminas-inputfilter.git",
                "reference": "b6ab28b425e626b12488fec243e02d36d8dffeff"
            },
            "dist": {
                "type": "zip",
                "url": "https://api.github.com/repos/laminas/laminas-inputfilter/zipball/b6ab28b425e626b12488fec243e02d36d8dffeff",
                "reference": "b6ab28b425e626b12488fec243e02d36d8dffeff",
                "shasum": ""
            },
            "require": {
                "laminas/laminas-filter": "^2.9.1",
                "laminas/laminas-servicemanager": "^3.3.1",
                "laminas/laminas-stdlib": "^3.0",
                "laminas/laminas-validator": "^2.11",
                "laminas/laminas-zendframework-bridge": "^1.0",
                "php": "^7.3 || ~8.0.0"
            },
            "replace": {
                "zendframework/zend-inputfilter": "^2.10.1"
            },
            "require-dev": {
                "laminas/laminas-coding-standard": "~1.0.0",
                "laminas/laminas-db": "^2.12",
                "phpspec/prophecy-phpunit": "^2.0",
                "phpunit/phpunit": "^9.4.2",
                "psalm/plugin-phpunit": "^0.15.1",
                "psr/http-message": "^1.0",
                "vimeo/psalm": "^4.6"
            },
            "suggest": {
                "psr/http-message-implementation": "PSR-7 is required if you wish to validate PSR-7 UploadedFileInterface payloads"
            },
            "type": "library",
            "extra": {
                "laminas": {
                    "component": "Laminas\\InputFilter",
                    "config-provider": "Laminas\\InputFilter\\ConfigProvider"
                }
            },
            "autoload": {
                "psr-4": {
                    "Laminas\\InputFilter\\": "src/"
                }
            },
            "notification-url": "https://packagist.org/downloads/",
            "license": [
                "BSD-3-Clause"
            ],
            "description": "Normalize and validate input sets from the web, APIs, the CLI, and more, including files",
            "homepage": "https://laminas.dev",
            "keywords": [
                "inputfilter",
                "laminas"
            ],
            "support": {
                "chat": "https://laminas.dev/chat",
                "docs": "https://docs.laminas.dev/laminas-inputfilter/",
                "forum": "https://discourse.laminas.dev",
                "issues": "https://github.com/laminas/laminas-inputfilter/issues",
                "rss": "https://github.com/laminas/laminas-inputfilter/releases.atom",
                "source": "https://github.com/laminas/laminas-inputfilter"
            },
            "funding": [
                {
                    "url": "https://funding.communitybridge.org/projects/laminas-project",
                    "type": "community_bridge"
                }
            ],
            "time": "2021-03-16T14:17:17+00:00"
        },
        {
            "name": "laminas/laminas-json",
            "version": "3.2.0",
            "source": {
                "type": "git",
                "url": "https://github.com/laminas/laminas-json.git",
                "reference": "1e3b64d3b21dac0511e628ae8debc81002d14e3c"
            },
            "dist": {
                "type": "zip",
                "url": "https://api.github.com/repos/laminas/laminas-json/zipball/1e3b64d3b21dac0511e628ae8debc81002d14e3c",
                "reference": "1e3b64d3b21dac0511e628ae8debc81002d14e3c",
                "shasum": ""
            },
            "require": {
                "laminas/laminas-zendframework-bridge": "^1.0",
                "php": "^7.3 || ~8.0.0"
            },
            "replace": {
                "zendframework/zend-json": "^3.1.2"
            },
            "require-dev": {
                "laminas/laminas-coding-standard": "~1.0.0",
                "laminas/laminas-stdlib": "^2.7.7 || ^3.1",
                "phpunit/phpunit": "^9.3"
            },
            "suggest": {
                "laminas/laminas-json-server": "For implementing JSON-RPC servers",
                "laminas/laminas-xml2json": "For converting XML documents to JSON"
            },
            "type": "library",
            "autoload": {
                "psr-4": {
                    "Laminas\\Json\\": "src/"
                }
            },
            "notification-url": "https://packagist.org/downloads/",
            "license": [
                "BSD-3-Clause"
            ],
            "description": "provides convenience methods for serializing native PHP to JSON and decoding JSON to native PHP",
            "homepage": "https://laminas.dev",
            "keywords": [
                "json",
                "laminas"
            ],
            "support": {
                "chat": "https://laminas.dev/chat",
                "docs": "https://docs.laminas.dev/laminas-json/",
                "forum": "https://discourse.laminas.dev",
                "issues": "https://github.com/laminas/laminas-json/issues",
                "rss": "https://github.com/laminas/laminas-json/releases.atom",
                "source": "https://github.com/laminas/laminas-json"
            },
            "funding": [
                {
                    "url": "https://funding.communitybridge.org/projects/laminas-project",
                    "type": "community_bridge"
                }
            ],
            "time": "2021-02-12T15:38:10+00:00"
        },
        {
            "name": "laminas/laminas-loader",
            "version": "2.7.0",
            "source": {
                "type": "git",
                "url": "https://github.com/laminas/laminas-loader.git",
                "reference": "bcf8a566cb9925a2e7cc41a16db09235ec9fb616"
            },
            "dist": {
                "type": "zip",
                "url": "https://api.github.com/repos/laminas/laminas-loader/zipball/bcf8a566cb9925a2e7cc41a16db09235ec9fb616",
                "reference": "bcf8a566cb9925a2e7cc41a16db09235ec9fb616",
                "shasum": ""
            },
            "require": {
                "laminas/laminas-zendframework-bridge": "^1.0",
                "php": "^7.3 || ~8.0.0"
            },
            "replace": {
                "zendframework/zend-loader": "^2.6.1"
            },
            "require-dev": {
                "laminas/laminas-coding-standard": "~1.0.0",
                "phpunit/phpunit": "^9.3"
            },
            "type": "library",
            "autoload": {
                "psr-4": {
                    "Laminas\\Loader\\": "src/"
                }
            },
            "notification-url": "https://packagist.org/downloads/",
            "license": [
                "BSD-3-Clause"
            ],
            "description": "Autoloading and plugin loading strategies",
            "homepage": "https://laminas.dev",
            "keywords": [
                "laminas",
                "loader"
            ],
            "support": {
                "chat": "https://laminas.dev/chat",
                "docs": "https://docs.laminas.dev/laminas-loader/",
                "forum": "https://discourse.laminas.dev",
                "issues": "https://github.com/laminas/laminas-loader/issues",
                "rss": "https://github.com/laminas/laminas-loader/releases.atom",
                "source": "https://github.com/laminas/laminas-loader"
            },
            "funding": [
                {
                    "url": "https://funding.communitybridge.org/projects/laminas-project",
                    "type": "community_bridge"
                }
            ],
            "time": "2021-02-12T16:08:18+00:00"
        },
        {
            "name": "laminas/laminas-log",
            "version": "2.13.1",
            "source": {
                "type": "git",
                "url": "https://github.com/laminas/laminas-log.git",
                "reference": "6ac20830d4f324b4662fc454fcc1954436bfced3"
            },
            "dist": {
                "type": "zip",
                "url": "https://api.github.com/repos/laminas/laminas-log/zipball/6ac20830d4f324b4662fc454fcc1954436bfced3",
                "reference": "6ac20830d4f324b4662fc454fcc1954436bfced3",
                "shasum": ""
            },
            "require": {
                "laminas/laminas-servicemanager": "^3.3.0",
                "laminas/laminas-stdlib": "^3.0",
                "laminas/laminas-zendframework-bridge": "^1.0",
                "php": "^7.3 || ~8.0.0",
                "psr/log": "^1.1.2"
            },
            "provide": {
                "psr/log-implementation": "1.0.0"
            },
            "replace": {
                "zendframework/zend-log": "^2.12.0"
            },
            "require-dev": {
                "laminas/laminas-coding-standard": "~1.0.0",
                "laminas/laminas-db": "^2.6",
                "laminas/laminas-escaper": "^2.5",
                "laminas/laminas-filter": "^2.5",
                "laminas/laminas-mail": "^2.6.1",
                "laminas/laminas-validator": "^2.10.1",
                "mikey179/vfsstream": "^1.6.7",
                "phpspec/prophecy-phpunit": "^2.0",
                "phpunit/phpunit": "^9.4.1"
            },
            "suggest": {
                "ext-mongo": "mongo extension to use Mongo writer",
                "ext-mongodb": "mongodb extension to use MongoDB writer",
                "laminas/laminas-db": "Laminas\\Db component to use the database log writer",
                "laminas/laminas-escaper": "Laminas\\Escaper component, for use in the XML log formatter",
                "laminas/laminas-mail": "Laminas\\Mail component to use the email log writer",
                "laminas/laminas-validator": "Laminas\\Validator component to block invalid log messages"
            },
            "type": "library",
            "extra": {
                "laminas": {
                    "component": "Laminas\\Log",
                    "config-provider": "Laminas\\Log\\ConfigProvider"
                }
            },
            "autoload": {
                "psr-4": {
                    "Laminas\\Log\\": "src/"
                }
            },
            "notification-url": "https://packagist.org/downloads/",
            "license": [
                "BSD-3-Clause"
            ],
            "description": "Robust, composite logger with filtering, formatting, and PSR-3 support",
            "homepage": "https://laminas.dev",
            "keywords": [
                "laminas",
                "log",
                "logging"
            ],
            "support": {
                "chat": "https://laminas.dev/chat",
                "docs": "https://docs.laminas.dev/laminas-log/",
                "forum": "https://discourse.laminas.dev",
                "issues": "https://github.com/laminas/laminas-log/issues",
                "rss": "https://github.com/laminas/laminas-log/releases.atom",
                "source": "https://github.com/laminas/laminas-log"
            },
            "funding": [
                {
                    "url": "https://funding.communitybridge.org/projects/laminas-project",
                    "type": "community_bridge"
                }
            ],
            "time": "2021-02-12T16:46:26+00:00"
        },
        {
            "name": "laminas/laminas-mail",
            "version": "2.14.0",
            "source": {
                "type": "git",
                "url": "https://github.com/laminas/laminas-mail.git",
                "reference": "542686aebf480c6902ad7f08b52498e94818bc0a"
            },
            "dist": {
                "type": "zip",
                "url": "https://api.github.com/repos/laminas/laminas-mail/zipball/542686aebf480c6902ad7f08b52498e94818bc0a",
                "reference": "542686aebf480c6902ad7f08b52498e94818bc0a",
                "shasum": ""
            },
            "require": {
                "ext-iconv": "*",
                "laminas/laminas-loader": "^2.5",
                "laminas/laminas-mime": "^2.5",
                "laminas/laminas-stdlib": "^2.7 || ^3.0",
                "laminas/laminas-validator": "^2.10.2",
                "laminas/laminas-zendframework-bridge": "^1.0",
                "php": "^7.3 || ~8.0.0",
                "symfony/polyfill-mbstring": "^1.12.0",
                "true/punycode": "^2.1"
            },
            "replace": {
                "zendframework/zend-mail": "^2.10.0"
            },
            "require-dev": {
                "laminas/laminas-coding-standard": "~1.0.0",
                "laminas/laminas-config": "^3.4",
                "laminas/laminas-crypt": "^2.6 || ^3.0",
                "laminas/laminas-servicemanager": "^3.2.1",
                "phpunit/phpunit": "^9.3"
            },
            "suggest": {
                "laminas/laminas-crypt": "Crammd5 support in SMTP Auth",
                "laminas/laminas-servicemanager": "^2.7.10 || ^3.3.1 when using SMTP to deliver messages"
            },
            "type": "library",
            "extra": {
                "laminas": {
                    "component": "Laminas\\Mail",
                    "config-provider": "Laminas\\Mail\\ConfigProvider"
                }
            },
            "autoload": {
                "psr-4": {
                    "Laminas\\Mail\\": "src/"
                }
            },
            "notification-url": "https://packagist.org/downloads/",
            "license": [
                "BSD-3-Clause"
            ],
            "description": "Provides generalized functionality to compose and send both text and MIME-compliant multipart e-mail messages",
            "homepage": "https://laminas.dev",
            "keywords": [
                "laminas",
                "mail"
            ],
            "support": {
                "chat": "https://laminas.dev/chat",
                "docs": "https://docs.laminas.dev/laminas-mail/",
                "forum": "https://discourse.laminas.dev",
                "issues": "https://github.com/laminas/laminas-mail/issues",
                "rss": "https://github.com/laminas/laminas-mail/releases.atom",
                "source": "https://github.com/laminas/laminas-mail"
            },
            "funding": [
                {
                    "url": "https://funding.communitybridge.org/projects/laminas-project",
                    "type": "community_bridge"
                }
            ],
            "time": "2021-03-17T12:41:50+00:00"
        },
        {
            "name": "laminas/laminas-math",
            "version": "3.3.2",
            "source": {
                "type": "git",
                "url": "https://github.com/laminas/laminas-math.git",
                "reference": "188456530923a449470963837c25560f1fdd8a60"
            },
            "dist": {
                "type": "zip",
                "url": "https://api.github.com/repos/laminas/laminas-math/zipball/188456530923a449470963837c25560f1fdd8a60",
                "reference": "188456530923a449470963837c25560f1fdd8a60",
                "shasum": ""
            },
            "require": {
                "ext-mbstring": "*",
                "laminas/laminas-zendframework-bridge": "^1.0",
                "php": "^7.3 || ~8.0.0"
            },
            "replace": {
                "zendframework/zend-math": "^3.2.0"
            },
            "require-dev": {
                "laminas/laminas-coding-standard": "~1.0.0",
                "phpunit/phpunit": "^9.3"
            },
            "suggest": {
                "ext-bcmath": "If using the bcmath functionality",
                "ext-gmp": "If using the gmp functionality"
            },
            "type": "library",
            "extra": {
                "branch-alias": {
                    "dev-master": "3.2.x-dev",
                    "dev-develop": "3.3.x-dev"
                }
            },
            "autoload": {
                "psr-4": {
                    "Laminas\\Math\\": "src/"
                }
            },
            "notification-url": "https://packagist.org/downloads/",
            "license": [
                "BSD-3-Clause"
            ],
            "description": "Create cryptographically secure pseudo-random numbers, and manage big integers",
            "homepage": "https://laminas.dev",
            "keywords": [
                "laminas",
                "math"
            ],
            "support": {
                "chat": "https://laminas.dev/chat",
                "docs": "https://docs.laminas.dev/laminas-math/",
                "forum": "https://discourse.laminas.dev",
                "issues": "https://github.com/laminas/laminas-math/issues",
                "rss": "https://github.com/laminas/laminas-math/releases.atom",
                "source": "https://github.com/laminas/laminas-math"
            },
            "funding": [
                {
                    "url": "https://funding.communitybridge.org/projects/laminas-project",
                    "type": "community_bridge"
                }
            ],
            "time": "2021-02-16T15:46:01+00:00"
        },
        {
            "name": "laminas/laminas-mime",
            "version": "2.8.0",
            "source": {
                "type": "git",
                "url": "https://github.com/laminas/laminas-mime.git",
                "reference": "9a59704f33106427a384d0ae421f96043174093a"
            },
            "dist": {
                "type": "zip",
                "url": "https://api.github.com/repos/laminas/laminas-mime/zipball/9a59704f33106427a384d0ae421f96043174093a",
                "reference": "9a59704f33106427a384d0ae421f96043174093a",
                "shasum": ""
            },
            "require": {
                "laminas/laminas-stdlib": "^2.7 || ^3.0",
                "laminas/laminas-zendframework-bridge": "^1.0",
                "php": "^7.3 || ~8.0.0"
            },
            "replace": {
                "zendframework/zend-mime": "^2.7.2"
            },
            "require-dev": {
                "laminas/laminas-coding-standard": "~1.0.0",
                "laminas/laminas-mail": "^2.6",
                "phpunit/phpunit": "^9.3"
            },
            "suggest": {
                "laminas/laminas-mail": "Laminas\\Mail component"
            },
            "type": "library",
            "autoload": {
                "psr-4": {
                    "Laminas\\Mime\\": "src/"
                }
            },
            "notification-url": "https://packagist.org/downloads/",
            "license": [
                "BSD-3-Clause"
            ],
            "description": "Create and parse MIME messages and parts",
            "homepage": "https://laminas.dev",
            "keywords": [
                "laminas",
                "mime"
            ],
            "support": {
                "chat": "https://laminas.dev/chat",
                "docs": "https://docs.laminas.dev/laminas-mime/",
                "forum": "https://discourse.laminas.dev",
                "issues": "https://github.com/laminas/laminas-mime/issues",
                "rss": "https://github.com/laminas/laminas-mime/releases.atom",
                "source": "https://github.com/laminas/laminas-mime"
            },
            "funding": [
                {
                    "url": "https://funding.communitybridge.org/projects/laminas-project",
                    "type": "community_bridge"
                }
            ],
            "time": "2021-02-16T17:40:06+00:00"
        },
        {
            "name": "laminas/laminas-modulemanager",
            "version": "2.10.2",
            "source": {
                "type": "git",
                "url": "https://github.com/laminas/laminas-modulemanager.git",
                "reference": "2068e0b300e87e139112016a6025be341ceaaf33"
            },
            "dist": {
                "type": "zip",
                "url": "https://api.github.com/repos/laminas/laminas-modulemanager/zipball/2068e0b300e87e139112016a6025be341ceaaf33",
                "reference": "2068e0b300e87e139112016a6025be341ceaaf33",
                "shasum": ""
            },
            "require": {
                "brick/varexporter": "^0.3.2",
                "laminas/laminas-config": "^3.4",
                "laminas/laminas-eventmanager": "^3.3",
                "laminas/laminas-stdlib": "^3.3",
                "laminas/laminas-zendframework-bridge": "^1.1",
                "php": "^7.3 || ^8.0",
                "webimpress/safe-writer": "^1.0.2 || ^2.1"
            },
            "replace": {
                "zendframework/zend-modulemanager": "^2.8.4"
            },
            "require-dev": {
                "laminas/laminas-coding-standard": "~1.0.0",
                "laminas/laminas-console": "^2.8",
                "laminas/laminas-di": "^2.6.1",
                "laminas/laminas-loader": "^2.6.1",
                "laminas/laminas-mvc": "^3.1.1",
                "laminas/laminas-servicemanager": "^3.4.1",
                "phpunit/phpunit": "^9.3.7"
            },
            "suggest": {
                "laminas/laminas-console": "Laminas\\Console component",
                "laminas/laminas-loader": "Laminas\\Loader component if you are not using Composer autoloading for your modules",
                "laminas/laminas-mvc": "Laminas\\Mvc component",
                "laminas/laminas-servicemanager": "Laminas\\ServiceManager component"
            },
            "type": "library",
            "autoload": {
                "psr-4": {
                    "Laminas\\ModuleManager\\": "src/"
                }
            },
            "notification-url": "https://packagist.org/downloads/",
            "license": [
                "BSD-3-Clause"
            ],
            "description": "Modular application system for laminas-mvc applications",
            "homepage": "https://laminas.dev",
            "keywords": [
                "laminas",
                "modulemanager"
            ],
            "support": {
                "chat": "https://laminas.dev/chat",
                "docs": "https://docs.laminas.dev/laminas-modulemanager/",
                "forum": "https://discourse.laminas.dev",
                "issues": "https://github.com/laminas/laminas-modulemanager/issues",
                "rss": "https://github.com/laminas/laminas-modulemanager/releases.atom",
                "source": "https://github.com/laminas/laminas-modulemanager"
            },
            "funding": [
                {
                    "url": "https://funding.communitybridge.org/projects/laminas-project",
                    "type": "community_bridge"
                }
            ],
            "time": "2021-04-13T20:11:28+00:00"
        },
        {
            "name": "laminas/laminas-mvc",
            "version": "3.2.0",
            "source": {
                "type": "git",
                "url": "https://github.com/laminas/laminas-mvc.git",
                "reference": "88da7200cf8f5a970c35d91717a5c4db94981e5e"
            },
            "dist": {
                "type": "zip",
                "url": "https://api.github.com/repos/laminas/laminas-mvc/zipball/88da7200cf8f5a970c35d91717a5c4db94981e5e",
                "reference": "88da7200cf8f5a970c35d91717a5c4db94981e5e",
                "shasum": ""
            },
            "require": {
                "container-interop/container-interop": "^1.2",
                "laminas/laminas-eventmanager": "^3.2",
                "laminas/laminas-http": "^2.7",
                "laminas/laminas-modulemanager": "^2.8",
                "laminas/laminas-router": "^3.0.2",
                "laminas/laminas-servicemanager": "^3.3",
                "laminas/laminas-stdlib": "^3.2.1",
                "laminas/laminas-view": "^2.11.3",
                "laminas/laminas-zendframework-bridge": "^1.0",
                "php": "^7.3 || ~8.0.0"
            },
            "replace": {
                "zendframework/zend-mvc": "^3.1.1"
            },
            "require-dev": {
                "http-interop/http-middleware": "^0.4.1",
                "laminas/laminas-coding-standard": "^1.0.0",
                "laminas/laminas-json": "^2.6.1 || ^3.0",
                "laminas/laminas-psr7bridge": "^1.0",
                "laminas/laminas-stratigility": ">=2.0.1 <2.2",
                "phpspec/prophecy-phpunit": "^2.0",
                "phpunit/phpunit": "^9.4.2"
            },
            "suggest": {
                "laminas/laminas-json": "(^2.6.1 || ^3.0) To auto-deserialize JSON body content in AbstractRestfulController extensions, when json_decode is unavailable",
                "laminas/laminas-log": "^2.9.1  To provide log functionality via LogFilterManager, LogFormatterManager, and LogProcessorManager",
                "laminas/laminas-mvc-console": "laminas-mvc-console provides the ability to expose laminas-mvc as a console application",
                "laminas/laminas-mvc-i18n": "laminas-mvc-i18n provides integration with laminas-i18n, including a translation bridge and translatable route segments",
                "laminas/laminas-mvc-middleware": "To dispatch middleware in your laminas-mvc application",
                "laminas/laminas-mvc-plugin-fileprg": "To provide Post/Redirect/Get functionality around forms that container file uploads",
                "laminas/laminas-mvc-plugin-flashmessenger": "To provide flash messaging capabilities between requests",
                "laminas/laminas-mvc-plugin-identity": "To access the authenticated identity (per laminas-authentication) in controllers",
                "laminas/laminas-mvc-plugin-prg": "To provide Post/Redirect/Get functionality within controllers",
                "laminas/laminas-paginator": "^2.7 To provide pagination functionality via PaginatorPluginManager",
                "laminas/laminas-servicemanager-di": "laminas-servicemanager-di provides utilities for integrating laminas-di and laminas-servicemanager in your laminas-mvc application"
            },
            "type": "library",
            "autoload": {
                "psr-4": {
                    "Laminas\\Mvc\\": "src/"
                }
            },
            "notification-url": "https://packagist.org/downloads/",
            "license": [
                "BSD-3-Clause"
            ],
            "description": "Laminas's event-driven MVC layer, including MVC Applications, Controllers, and Plugins",
            "homepage": "https://laminas.dev",
            "keywords": [
                "laminas",
                "mvc"
            ],
            "support": {
                "chat": "https://laminas.dev/chat",
                "docs": "https://docs.laminas.dev/laminas-mvc/",
                "forum": "https://discourse.laminas.dev",
                "issues": "https://github.com/laminas/laminas-mvc/issues",
                "rss": "https://github.com/laminas/laminas-mvc/releases.atom",
                "source": "https://github.com/laminas/laminas-mvc"
            },
            "funding": [
                {
                    "url": "https://funding.communitybridge.org/projects/laminas-project",
                    "type": "community_bridge"
                }
            ],
            "time": "2020-12-14T21:54:40+00:00"
        },
        {
            "name": "laminas/laminas-mvc-i18n",
            "version": "1.2.0",
            "source": {
                "type": "git",
                "url": "https://github.com/laminas/laminas-mvc-i18n.git",
                "reference": "7ece491a02000a6c4ea2c4457fead3d12efc6eba"
            },
            "dist": {
                "type": "zip",
                "url": "https://api.github.com/repos/laminas/laminas-mvc-i18n/zipball/7ece491a02000a6c4ea2c4457fead3d12efc6eba",
                "reference": "7ece491a02000a6c4ea2c4457fead3d12efc6eba",
                "shasum": ""
            },
            "require": {
                "container-interop/container-interop": "^1.1",
                "laminas/laminas-i18n": "^2.11",
                "laminas/laminas-router": "^3.0",
                "laminas/laminas-servicemanager": "^3.6",
                "laminas/laminas-stdlib": "^3.3",
                "laminas/laminas-validator": "^2.14",
                "laminas/laminas-zendframework-bridge": "^1.2",
                "php": "^7.3 || ~8.0.0"
            },
            "conflict": {
                "laminas/laminas-mvc": "<3.0.0",
                "phpspec/prophecy": "<1.8.0"
            },
            "replace": {
                "zendframework/zend-mvc-i18n": "^1.1.1"
            },
            "require-dev": {
                "laminas/laminas-coding-standard": "~1.0.0",
                "phpspec/prophecy-phpunit": "^2.0",
                "phpunit/phpunit": "^9.5",
                "psalm/plugin-phpunit": "^0.15.1",
                "vimeo/psalm": "^4.7"
            },
            "suggest": {
                "laminas/laminas-cache": "To enable caching of translation strings"
            },
            "type": "library",
            "extra": {
                "laminas": {
                    "component": "Laminas\\Mvc\\I18n",
                    "config-provider": "Laminas\\Mvc\\I18n\\ConfigProvider"
                }
            },
            "autoload": {
                "psr-4": {
                    "Laminas\\Mvc\\I18n\\": "src/"
                }
            },
            "notification-url": "https://packagist.org/downloads/",
            "license": [
                "BSD-3-Clause"
            ],
            "description": "Integration between laminas-mvc and laminas-i18n",
            "homepage": "https://laminas.dev",
            "keywords": [
                "i18n",
                "laminas",
                "mvc"
            ],
            "support": {
                "chat": "https://laminas.dev/chat",
                "docs": "https://docs.laminas.dev/laminas-mvc-i18n/",
                "forum": "https://discourse.laminas.dev",
                "issues": "https://github.com/laminas/laminas-mvc-i18n/issues",
                "rss": "https://github.com/laminas/laminas-mvc-i18n/releases.atom",
                "source": "https://github.com/laminas/laminas-mvc-i18n"
            },
            "funding": [
                {
                    "url": "https://funding.communitybridge.org/projects/laminas-project",
                    "type": "community_bridge"
                }
            ],
            "time": "2021-04-02T15:49:43+00:00"
        },
        {
            "name": "laminas/laminas-mvc-plugin-flashmessenger",
            "version": "1.3.0",
            "source": {
                "type": "git",
                "url": "https://github.com/laminas/laminas-mvc-plugin-flashmessenger.git",
                "reference": "f7569d05dfd774a2c84328792ee716e2d8b1e33e"
            },
            "dist": {
                "type": "zip",
                "url": "https://api.github.com/repos/laminas/laminas-mvc-plugin-flashmessenger/zipball/f7569d05dfd774a2c84328792ee716e2d8b1e33e",
                "reference": "f7569d05dfd774a2c84328792ee716e2d8b1e33e",
                "shasum": ""
            },
            "require": {
                "laminas/laminas-mvc": "^3.0",
                "laminas/laminas-session": "^2.8.5",
                "laminas/laminas-stdlib": "^3.2.1",
                "laminas/laminas-view": "^2.12",
                "laminas/laminas-zendframework-bridge": "^1.0",
                "php": "^7.3 || ~8.0.0"
            },
            "conflict": {
                "laminas/laminas-mvc": "<3.0.0"
            },
            "replace": {
                "zendframework/zend-mvc-plugin-flashmessenger": "^1.2.0"
            },
            "require-dev": {
                "laminas/laminas-coding-standard": "~1.0.0",
                "laminas/laminas-i18n": "^2.8",
                "phpunit/phpunit": "^9.3"
            },
            "type": "library",
            "extra": {
                "laminas": {
                    "component": "Laminas\\Mvc\\Plugin\\FlashMessenger"
                }
            },
            "autoload": {
                "psr-4": {
                    "Laminas\\Mvc\\Plugin\\FlashMessenger\\": "src/"
                }
            },
            "notification-url": "https://packagist.org/downloads/",
            "license": [
                "BSD-3-Clause"
            ],
            "description": "Plugin for creating and exposing flash messages via laminas-mvc controllers",
            "homepage": "https://laminas.dev",
            "keywords": [
                "laminas",
                "mvc"
            ],
            "support": {
                "chat": "https://laminas.dev/chat",
                "docs": "https://docs.laminas.dev/laminas-mvc-plugin-flashmessenger/",
                "forum": "https://discourse.laminas.dev",
                "issues": "https://github.com/laminas/laminas-mvc-plugin-flashmessenger/issues",
                "rss": "https://github.com/laminas/laminas-mvc-plugin-flashmessenger/releases.atom",
                "source": "https://github.com/laminas/laminas-mvc-plugin-flashmessenger"
            },
            "funding": [
                {
                    "url": "https://funding.communitybridge.org/projects/laminas-project",
                    "type": "community_bridge"
                }
            ],
            "time": "2021-04-13T16:30:26+00:00"
        },
        {
            "name": "laminas/laminas-paginator",
            "version": "2.10.0",
            "source": {
                "type": "git",
                "url": "https://github.com/laminas/laminas-paginator.git",
                "reference": "14ce4a397e6329954389cc40aa635caa9573f695"
            },
            "dist": {
                "type": "zip",
                "url": "https://api.github.com/repos/laminas/laminas-paginator/zipball/14ce4a397e6329954389cc40aa635caa9573f695",
                "reference": "14ce4a397e6329954389cc40aa635caa9573f695",
                "shasum": ""
            },
            "require": {
                "ext-json": "*",
                "laminas/laminas-stdlib": "^3.2.1",
                "laminas/laminas-zendframework-bridge": "^1.0.4",
                "php": "^7.3 || ~8.0.0"
            },
            "replace": {
                "zendframework/zend-paginator": "^2.8.2"
            },
            "require-dev": {
                "laminas/laminas-cache": "^2.9.0",
                "laminas/laminas-coding-standard": "~2.1.4",
                "laminas/laminas-config": "^2.6.0",
                "laminas/laminas-filter": "^2.9.4",
                "laminas/laminas-servicemanager": "^3.4.1",
                "laminas/laminas-view": "^2.11.4",
                "phpunit/phpunit": "^9.3",
                "psalm/plugin-phpunit": "^0.15.1",
                "vimeo/psalm": "^4.6"
            },
            "suggest": {
                "laminas/laminas-cache": "Laminas\\Cache component to support cache features",
                "laminas/laminas-filter": "Laminas\\Filter component",
                "laminas/laminas-paginator-adapter-laminasdb": "Provides pagination adapters for Select statements and TableGateway instances",
                "laminas/laminas-servicemanager": "Laminas\\ServiceManager component",
                "laminas/laminas-view": "Laminas\\View component"
            },
            "type": "library",
            "extra": {
                "laminas": {
                    "component": "Laminas\\Paginator",
                    "config-provider": "Laminas\\Paginator\\ConfigProvider"
                }
            },
            "autoload": {
                "psr-4": {
                    "Laminas\\Paginator\\": "src/"
                }
            },
            "notification-url": "https://packagist.org/downloads/",
            "license": [
                "BSD-3-Clause"
            ],
            "description": "Paginate collections of data from arbitrary sources",
            "homepage": "https://laminas.dev",
            "keywords": [
                "laminas",
                "paginator"
            ],
            "support": {
                "chat": "https://laminas.dev/chat",
                "docs": "https://docs.laminas.dev/laminas-paginator/",
                "forum": "https://discourse.laminas.dev",
                "issues": "https://github.com/laminas/laminas-paginator/issues",
                "rss": "https://github.com/laminas/laminas-paginator/releases.atom",
                "source": "https://github.com/laminas/laminas-paginator"
            },
            "funding": [
                {
                    "url": "https://funding.communitybridge.org/projects/laminas-project",
                    "type": "community_bridge"
                }
            ],
            "time": "2021-02-25T21:39:49+00:00"
        },
        {
            "name": "laminas/laminas-paginator-adapter-laminasdb",
            "version": "1.0.0",
            "source": {
                "type": "git",
                "url": "https://github.com/laminas/laminas-paginator-adapter-laminasdb.git",
                "reference": "567bf94a4b878fcff76552dd7aa6e40c22ace466"
            },
            "dist": {
                "type": "zip",
                "url": "https://api.github.com/repos/laminas/laminas-paginator-adapter-laminasdb/zipball/567bf94a4b878fcff76552dd7aa6e40c22ace466",
                "reference": "567bf94a4b878fcff76552dd7aa6e40c22ace466",
                "shasum": ""
            },
            "require": {
                "laminas/laminas-db": "^2.12",
                "laminas/laminas-paginator": "^2.10",
                "php": "^7.3 || ~8.0.0"
            },
            "require-dev": {
                "laminas/laminas-coding-standard": "~2.1.4",
                "phpunit/phpunit": "^9.3",
                "psalm/plugin-phpunit": "^0.15.1",
                "vimeo/psalm": "^4.6"
            },
            "type": "library",
            "extra": {
                "laminas": {
                    "component": "Laminas\\Paginator\\Adapter\\LaminasDb",
                    "config-provider": "Laminas\\Paginator\\Adapter\\LaminasDb\\ConfigProvider"
                }
            },
            "autoload": {
                "psr-4": {
                    "Laminas\\Paginator\\Adapter\\LaminasDb\\": "src//"
                }
            },
            "notification-url": "https://packagist.org/downloads/",
            "license": [
                "BSD-3-Clause"
            ],
            "description": "laminas-db adapters for laminas-paginator",
            "keywords": [
                "db",
                "laminas",
                "pagination"
            ],
            "support": {
                "docs": "https://docs.laminas.dev/laminas-laminas-paginator-adapter-db/",
                "forum": "https://discourse.laminas.dev/",
                "issues": "https://github.com/laminas/laminas-laminas-paginator-adapter-db/issues",
                "rss": "https://github.com/laminas/laminas-laminas-paginator-adapter-db/releases.atom",
                "source": "https://github.com/laminas/laminas-laminas-paginator-adapter-db"
            },
            "funding": [
                {
                    "url": "https://funding.communitybridge.org/projects/laminas-project",
                    "type": "community_bridge"
                }
            ],
            "time": "2021-02-25T23:06:06+00:00"
        },
        {
            "name": "laminas/laminas-recaptcha",
            "version": "3.3.0",
            "source": {
                "type": "git",
                "url": "https://github.com/laminas/laminas-recaptcha.git",
                "reference": "3275b19ee8a58007e508b2ea3fd2160582abdb73"
            },
            "dist": {
                "type": "zip",
                "url": "https://api.github.com/repos/laminas/laminas-recaptcha/zipball/3275b19ee8a58007e508b2ea3fd2160582abdb73",
                "reference": "3275b19ee8a58007e508b2ea3fd2160582abdb73",
                "shasum": ""
            },
            "require": {
                "ext-json": "*",
                "laminas/laminas-http": "^2.14",
                "laminas/laminas-json": "^3.2",
                "laminas/laminas-stdlib": "^3.3",
                "laminas/laminas-zendframework-bridge": "^1.1",
                "php": "^7.3 || ~8.0.0"
            },
            "replace": {
                "zendframework/zendservice-recaptcha": "^3.2.0"
            },
            "require-dev": {
                "laminas/laminas-coding-standard": "~2.1.4",
                "laminas/laminas-config": "^3.4",
                "laminas/laminas-validator": "^2.14",
                "phpunit/phpunit": "^9.4.3"
            },
            "suggest": {
                "laminas/laminas-validator": "~2.0, if using ReCaptcha's Mailhide API"
            },
            "type": "library",
            "autoload": {
                "psr-4": {
                    "Laminas\\ReCaptcha\\": "src/"
                }
            },
            "notification-url": "https://packagist.org/downloads/",
            "license": [
                "BSD-3-Clause"
            ],
            "description": "OOP wrapper for the ReCaptcha web service",
            "homepage": "https://laminas.dev",
            "keywords": [
                "laminas",
                "recaptcha"
            ],
            "support": {
                "chat": "https://laminas.dev/chat",
                "docs": "https://docs.laminas.dev/laminas-recaptcha/",
                "forum": "https://discourse.laminas.dev",
                "issues": "https://github.com/laminas/laminas-recaptcha/issues",
                "rss": "https://github.com/laminas/laminas-recaptcha/releases.atom",
                "source": "https://github.com/laminas/laminas-recaptcha"
            },
            "funding": [
                {
                    "url": "https://funding.communitybridge.org/projects/laminas-project",
                    "type": "community_bridge"
                }
            ],
            "time": "2021-04-19T15:56:33+00:00"
        },
        {
            "name": "laminas/laminas-router",
            "version": "3.4.5",
            "source": {
                "type": "git",
                "url": "https://github.com/laminas/laminas-router.git",
                "reference": "aaf2eb364eedeb5c4d5b9ee14cd2938d0f7e89b7"
            },
            "dist": {
                "type": "zip",
                "url": "https://api.github.com/repos/laminas/laminas-router/zipball/aaf2eb364eedeb5c4d5b9ee14cd2938d0f7e89b7",
                "reference": "aaf2eb364eedeb5c4d5b9ee14cd2938d0f7e89b7",
                "shasum": ""
            },
            "require": {
                "container-interop/container-interop": "^1.2",
                "laminas/laminas-http": "^2.8.1",
                "laminas/laminas-servicemanager": "^2.7.8 || ^3.3",
                "laminas/laminas-stdlib": "^3.3",
                "laminas/laminas-zendframework-bridge": "^1.0",
                "php": "^7.3 || ~8.0.0"
            },
            "replace": {
                "zendframework/zend-router": "^3.3.0"
            },
            "require-dev": {
                "laminas/laminas-coding-standard": "~1.0.0",
                "laminas/laminas-i18n": "^2.7.4",
                "phpunit/phpunit": "^9.4"
            },
            "suggest": {
                "laminas/laminas-i18n": "^2.7.4, if defining translatable HTTP path segments"
            },
            "type": "library",
            "extra": {
                "laminas": {
                    "component": "Laminas\\Router",
                    "config-provider": "Laminas\\Router\\ConfigProvider"
                }
            },
            "autoload": {
                "psr-4": {
                    "Laminas\\Router\\": "src/"
                }
            },
            "notification-url": "https://packagist.org/downloads/",
            "license": [
                "BSD-3-Clause"
            ],
            "description": "Flexible routing system for HTTP and console applications",
            "homepage": "https://laminas.dev",
            "keywords": [
                "laminas",
                "routing"
            ],
            "support": {
                "chat": "https://laminas.dev/chat",
                "docs": "https://docs.laminas.dev/laminas-router/",
                "forum": "https://discourse.laminas.dev",
                "issues": "https://github.com/laminas/laminas-router/issues",
                "rss": "https://github.com/laminas/laminas-router/releases.atom",
                "source": "https://github.com/laminas/laminas-router"
            },
            "funding": [
                {
                    "url": "https://funding.communitybridge.org/projects/laminas-project",
                    "type": "community_bridge"
                }
            ],
            "time": "2021-04-19T16:06:00+00:00"
        },
        {
            "name": "laminas/laminas-serializer",
            "version": "2.10.1",
            "source": {
                "type": "git",
                "url": "https://github.com/laminas/laminas-serializer.git",
                "reference": "254cf6a17b46d98808c0810939268f63538dcc0c"
            },
            "dist": {
                "type": "zip",
                "url": "https://api.github.com/repos/laminas/laminas-serializer/zipball/254cf6a17b46d98808c0810939268f63538dcc0c",
                "reference": "254cf6a17b46d98808c0810939268f63538dcc0c",
                "shasum": ""
            },
            "require": {
                "laminas/laminas-json": "^3.1",
                "laminas/laminas-stdlib": "^3.2",
                "laminas/laminas-zendframework-bridge": "^1.0",
                "php": "^7.3 || ~8.0.0"
            },
            "replace": {
                "zendframework/zend-serializer": "^2.9.1"
            },
            "require-dev": {
                "laminas/laminas-coding-standard": "~1.0.0",
                "laminas/laminas-math": "^3.3",
                "laminas/laminas-servicemanager": "^3.6",
                "phpunit/phpunit": "^9.3"
            },
            "suggest": {
                "laminas/laminas-math": "(^3.3) To support Python Pickle serialization",
                "laminas/laminas-servicemanager": "(^3.6) To support plugin manager support"
            },
            "type": "library",
            "extra": {
                "laminas": {
                    "component": "Laminas\\Serializer",
                    "config-provider": "Laminas\\Serializer\\ConfigProvider"
                }
            },
            "autoload": {
                "psr-4": {
                    "Laminas\\Serializer\\": "src/"
                }
            },
            "notification-url": "https://packagist.org/downloads/",
            "license": [
                "BSD-3-Clause"
            ],
            "description": "Serialize and deserialize PHP structures to a variety of representations",
            "homepage": "https://laminas.dev",
            "keywords": [
                "laminas",
                "serializer"
            ],
            "support": {
                "chat": "https://laminas.dev/chat",
                "docs": "https://docs.laminas.dev/laminas-serializer/",
                "forum": "https://discourse.laminas.dev",
                "issues": "https://github.com/laminas/laminas-serializer/issues",
                "rss": "https://github.com/laminas/laminas-serializer/releases.atom",
                "source": "https://github.com/laminas/laminas-serializer"
            },
            "funding": [
                {
                    "url": "https://funding.communitybridge.org/projects/laminas-project",
                    "type": "community_bridge"
                }
            ],
            "time": "2021-02-18T14:21:13+00:00"
        },
        {
            "name": "laminas/laminas-server",
            "version": "2.10.0",
            "source": {
                "type": "git",
                "url": "https://github.com/laminas/laminas-server.git",
                "reference": "e1fd6853223feed7a00555144d661e0a914124cd"
            },
            "dist": {
                "type": "zip",
                "url": "https://api.github.com/repos/laminas/laminas-server/zipball/e1fd6853223feed7a00555144d661e0a914124cd",
                "reference": "e1fd6853223feed7a00555144d661e0a914124cd",
                "shasum": ""
            },
            "require": {
                "laminas/laminas-code": "^3.5.1 || ^4.0.0",
                "laminas/laminas-stdlib": "^3.3.1",
                "laminas/laminas-zendframework-bridge": "^1.2.0",
                "php": "^7.3 || ~8.0.0"
            },
            "replace": {
                "zendframework/zend-server": "^2.8.1"
            },
            "require-dev": {
                "laminas/laminas-coding-standard": "~1.0.0",
                "phpunit/phpunit": "^9.5.4",
                "psalm/plugin-phpunit": "^0.15.1",
                "vimeo/psalm": "^4.6.4"
            },
            "type": "library",
            "autoload": {
                "psr-4": {
                    "Laminas\\Server\\": "src/"
                }
            },
            "notification-url": "https://packagist.org/downloads/",
            "license": [
                "BSD-3-Clause"
            ],
            "description": "Create Reflection-based RPC servers",
            "homepage": "https://laminas.dev",
            "keywords": [
                "laminas",
                "server"
            ],
            "support": {
                "chat": "https://laminas.dev/chat",
                "docs": "https://docs.laminas.dev/laminas-server/",
                "forum": "https://discourse.laminas.dev",
                "issues": "https://github.com/laminas/laminas-server/issues",
                "rss": "https://github.com/laminas/laminas-server/releases.atom",
                "source": "https://github.com/laminas/laminas-server"
            },
            "funding": [
                {
                    "url": "https://funding.communitybridge.org/projects/laminas-project",
                    "type": "community_bridge"
                }
            ],
            "time": "2021-04-16T11:56:04+00:00"
        },
        {
            "name": "laminas/laminas-servicemanager",
            "version": "3.6.4",
            "source": {
                "type": "git",
                "url": "https://github.com/laminas/laminas-servicemanager.git",
                "reference": "b1445e1a7077c21b0fad0974a1b7a11b9dbe0828"
            },
            "dist": {
                "type": "zip",
                "url": "https://api.github.com/repos/laminas/laminas-servicemanager/zipball/b1445e1a7077c21b0fad0974a1b7a11b9dbe0828",
                "reference": "b1445e1a7077c21b0fad0974a1b7a11b9dbe0828",
                "shasum": ""
            },
            "require": {
                "container-interop/container-interop": "^1.2",
                "laminas/laminas-stdlib": "^3.2.1",
                "laminas/laminas-zendframework-bridge": "^1.0",
                "php": "^7.3 || ~8.0.0",
                "psr/container": "^1.0"
            },
            "conflict": {
                "laminas/laminas-code": "<3.3.1",
                "zendframework/zend-code": "<3.3.1"
            },
            "provide": {
                "container-interop/container-interop-implementation": "^1.2",
                "psr/container-implementation": "^1.0"
            },
            "replace": {
                "zendframework/zend-servicemanager": "^3.4.0"
            },
            "require-dev": {
                "composer/package-versions-deprecated": "^1.0",
                "laminas/laminas-coding-standard": "~1.0.0",
                "laminas/laminas-container-config-test": "^0.3",
                "laminas/laminas-dependency-plugin": "^2.1",
                "mikey179/vfsstream": "^1.6.8",
                "ocramius/proxy-manager": "^2.2.3",
                "phpbench/phpbench": "^1.0.0-alpha3",
                "phpspec/prophecy-phpunit": "^2.0",
                "phpunit/phpunit": "^9.4"
            },
            "suggest": {
                "ocramius/proxy-manager": "ProxyManager ^2.1.1 to handle lazy initialization of services"
            },
            "bin": [
                "bin/generate-deps-for-config-factory",
                "bin/generate-factory-for-class"
            ],
            "type": "library",
            "autoload": {
                "psr-4": {
                    "Laminas\\ServiceManager\\": "src/"
                }
            },
            "notification-url": "https://packagist.org/downloads/",
            "license": [
                "BSD-3-Clause"
            ],
            "description": "Factory-Driven Dependency Injection Container",
            "homepage": "https://laminas.dev",
            "keywords": [
                "PSR-11",
                "dependency-injection",
                "di",
                "dic",
                "laminas",
                "service-manager",
                "servicemanager"
            ],
            "support": {
                "chat": "https://laminas.dev/chat",
                "docs": "https://docs.laminas.dev/laminas-servicemanager/",
                "forum": "https://discourse.laminas.dev",
                "issues": "https://github.com/laminas/laminas-servicemanager/issues",
                "rss": "https://github.com/laminas/laminas-servicemanager/releases.atom",
                "source": "https://github.com/laminas/laminas-servicemanager"
            },
            "funding": [
                {
                    "url": "https://funding.communitybridge.org/projects/laminas-project",
                    "type": "community_bridge"
                }
            ],
            "time": "2021-02-03T08:44:41+00:00"
        },
        {
            "name": "laminas/laminas-session",
            "version": "2.11.0",
            "source": {
                "type": "git",
                "url": "https://github.com/laminas/laminas-session.git",
                "reference": "c4e19f1a3bc6f7ecf6f25f79b32717a544236922"
            },
            "dist": {
                "type": "zip",
                "url": "https://api.github.com/repos/laminas/laminas-session/zipball/c4e19f1a3bc6f7ecf6f25f79b32717a544236922",
                "reference": "c4e19f1a3bc6f7ecf6f25f79b32717a544236922",
                "shasum": ""
            },
            "require": {
                "laminas/laminas-eventmanager": "^3.0",
                "laminas/laminas-stdlib": "^3.2.1",
                "laminas/laminas-zendframework-bridge": "^1.0",
                "php": "^7.3 || ~8.0.0"
            },
            "replace": {
                "zendframework/zend-session": "^2.9.1"
            },
            "require-dev": {
                "container-interop/container-interop": "^1.1",
                "laminas/laminas-cache": "^2.6.1",
                "laminas/laminas-coding-standard": "~2.2.1",
                "laminas/laminas-db": "^2.7",
                "laminas/laminas-http": "^2.5.4",
                "laminas/laminas-servicemanager": "^3.0.3",
                "laminas/laminas-validator": "^2.6",
                "mongodb/mongodb": "^1.0.1",
                "php-mock/php-mock-phpunit": "^1.1.2 || ^2.0",
                "phpspec/prophecy-phpunit": "^2.0",
                "phpunit/phpunit": "^9.3"
            },
            "suggest": {
                "laminas/laminas-cache": "Laminas\\Cache component",
                "laminas/laminas-db": "Laminas\\Db component",
                "laminas/laminas-http": "Laminas\\Http component",
                "laminas/laminas-servicemanager": "Laminas\\ServiceManager component",
                "laminas/laminas-validator": "Laminas\\Validator component",
                "mongodb/mongodb": "If you want to use the MongoDB session save handler"
            },
            "type": "library",
            "extra": {
                "laminas": {
                    "component": "Laminas\\Session",
                    "config-provider": "Laminas\\Session\\ConfigProvider"
                }
            },
            "autoload": {
                "psr-4": {
                    "Laminas\\Session\\": "src/"
                }
            },
            "notification-url": "https://packagist.org/downloads/",
            "license": [
                "BSD-3-Clause"
            ],
            "description": "Object-oriented interface to PHP sessions and storage",
            "homepage": "https://laminas.dev",
            "keywords": [
                "laminas",
                "session"
            ],
            "support": {
                "chat": "https://laminas.dev/chat",
                "docs": "https://docs.laminas.dev/laminas-session/",
                "forum": "https://discourse.laminas.dev",
                "issues": "https://github.com/laminas/laminas-session/issues",
                "rss": "https://github.com/laminas/laminas-session/releases.atom",
                "source": "https://github.com/laminas/laminas-session"
            },
            "funding": [
                {
                    "url": "https://funding.communitybridge.org/projects/laminas-project",
                    "type": "community_bridge"
                }
            ],
            "time": "2021-06-30T15:33:53+00:00"
        },
        {
            "name": "laminas/laminas-soap",
            "version": "2.9.0",
            "source": {
                "type": "git",
                "url": "https://github.com/laminas/laminas-soap.git",
                "reference": "11672a79e9074fd8e4e7aedd75849902e7b45e23"
            },
            "dist": {
                "type": "zip",
                "url": "https://api.github.com/repos/laminas/laminas-soap/zipball/11672a79e9074fd8e4e7aedd75849902e7b45e23",
                "reference": "11672a79e9074fd8e4e7aedd75849902e7b45e23",
                "shasum": ""
            },
            "require": {
                "ext-dom": "*",
                "ext-soap": "*",
                "laminas/laminas-server": "^2.9",
                "laminas/laminas-stdlib": "^3.3",
                "laminas/laminas-uri": "^2.8",
                "laminas/laminas-zendframework-bridge": "^1.1.0",
                "php": "^7.3 || ~8.0.0"
            },
            "replace": {
                "zendframework/zend-soap": "^2.8.0"
            },
            "require-dev": {
                "laminas/laminas-coding-standard": "~1.0.0",
                "laminas/laminas-config": "^3.4",
                "laminas/laminas-http": "^2.14",
                "phpspec/prophecy-phpunit": "^2.0.1",
                "phpunit/phpunit": "^9.4.3"
            },
            "suggest": {
                "ext-curl": "Curl is required when .NET compatibility is required",
                "laminas/laminas-http": "Laminas\\Http component"
            },
            "type": "library",
            "autoload": {
                "psr-4": {
                    "Laminas\\Soap\\": "src/"
                }
            },
            "notification-url": "https://packagist.org/downloads/",
            "license": [
                "BSD-3-Clause"
            ],
            "homepage": "https://laminas.dev",
            "keywords": [
                "laminas",
                "soap"
            ],
            "support": {
                "chat": "https://laminas.dev/chat",
                "docs": "https://docs.laminas.dev/laminas-soap/",
                "forum": "https://discourse.laminas.dev",
                "issues": "https://github.com/laminas/laminas-soap/issues",
                "rss": "https://github.com/laminas/laminas-soap/releases.atom",
                "source": "https://github.com/laminas/laminas-soap"
            },
            "funding": [
                {
                    "url": "https://funding.communitybridge.org/projects/laminas-project",
                    "type": "community_bridge"
                }
            ],
            "time": "2021-02-17T18:59:03+00:00"
        },
        {
            "name": "laminas/laminas-stdlib",
            "version": "3.3.1",
            "source": {
                "type": "git",
                "url": "https://github.com/laminas/laminas-stdlib.git",
                "reference": "d81c7ffe602ed0e6ecb18691019111c0f4bf1efe"
            },
            "dist": {
                "type": "zip",
                "url": "https://api.github.com/repos/laminas/laminas-stdlib/zipball/d81c7ffe602ed0e6ecb18691019111c0f4bf1efe",
                "reference": "d81c7ffe602ed0e6ecb18691019111c0f4bf1efe",
                "shasum": ""
            },
            "require": {
                "laminas/laminas-zendframework-bridge": "^1.0",
                "php": "^7.3 || ^8.0"
            },
            "replace": {
                "zendframework/zend-stdlib": "^3.2.1"
            },
            "require-dev": {
                "laminas/laminas-coding-standard": "~1.0.0",
                "phpbench/phpbench": "^0.17.1",
                "phpunit/phpunit": "~9.3.7"
            },
            "type": "library",
            "autoload": {
                "psr-4": {
                    "Laminas\\Stdlib\\": "src/"
                }
            },
            "notification-url": "https://packagist.org/downloads/",
            "license": [
                "BSD-3-Clause"
            ],
            "description": "SPL extensions, array utilities, error handlers, and more",
            "homepage": "https://laminas.dev",
            "keywords": [
                "laminas",
                "stdlib"
            ],
            "support": {
                "chat": "https://laminas.dev/chat",
                "docs": "https://docs.laminas.dev/laminas-stdlib/",
                "forum": "https://discourse.laminas.dev",
                "issues": "https://github.com/laminas/laminas-stdlib/issues",
                "rss": "https://github.com/laminas/laminas-stdlib/releases.atom",
                "source": "https://github.com/laminas/laminas-stdlib"
            },
            "funding": [
                {
                    "url": "https://funding.communitybridge.org/projects/laminas-project",
                    "type": "community_bridge"
                }
            ],
            "time": "2020-11-19T20:18:59+00:00"
        },
        {
            "name": "laminas/laminas-text",
            "version": "2.8.1",
            "source": {
                "type": "git",
                "url": "https://github.com/laminas/laminas-text.git",
                "reference": "d696fa1fb3880b9b8f02c08be58685013b421608"
            },
            "dist": {
                "type": "zip",
                "url": "https://api.github.com/repos/laminas/laminas-text/zipball/d696fa1fb3880b9b8f02c08be58685013b421608",
                "reference": "d696fa1fb3880b9b8f02c08be58685013b421608",
                "shasum": ""
            },
            "require": {
                "laminas/laminas-servicemanager": "^3.4",
                "laminas/laminas-stdlib": "^3.1",
                "laminas/laminas-zendframework-bridge": "^1.0",
                "php": "^7.3 || ~8.0.0"
            },
            "replace": {
                "zendframework/zend-text": "^2.7.1"
            },
            "require-dev": {
                "laminas/laminas-coding-standard": "~1.0.0",
                "laminas/laminas-config": "^3.4",
                "phpunit/phpunit": "^9.3"
            },
            "type": "library",
            "autoload": {
                "psr-4": {
                    "Laminas\\Text\\": "src/"
                }
            },
            "notification-url": "https://packagist.org/downloads/",
            "license": [
                "BSD-3-Clause"
            ],
            "description": "Create FIGlets and text-based tables",
            "homepage": "https://laminas.dev",
            "keywords": [
                "laminas",
                "text"
            ],
            "support": {
                "chat": "https://laminas.dev/chat",
                "docs": "https://docs.laminas.dev/laminas-text/",
                "forum": "https://discourse.laminas.dev",
                "issues": "https://github.com/laminas/laminas-text/issues",
                "rss": "https://github.com/laminas/laminas-text/releases.atom",
                "source": "https://github.com/laminas/laminas-text"
            },
            "funding": [
                {
                    "url": "https://funding.communitybridge.org/projects/laminas-project",
                    "type": "community_bridge"
                }
            ],
            "time": "2021-02-17T21:24:58+00:00"
        },
        {
            "name": "laminas/laminas-uri",
            "version": "2.8.1",
            "source": {
                "type": "git",
                "url": "https://github.com/laminas/laminas-uri.git",
                "reference": "79bd4c614c8cf9a6ba715a49fca8061e84933d87"
            },
            "dist": {
                "type": "zip",
                "url": "https://api.github.com/repos/laminas/laminas-uri/zipball/79bd4c614c8cf9a6ba715a49fca8061e84933d87",
                "reference": "79bd4c614c8cf9a6ba715a49fca8061e84933d87",
                "shasum": ""
            },
            "require": {
                "laminas/laminas-escaper": "^2.5",
                "laminas/laminas-validator": "^2.10",
                "laminas/laminas-zendframework-bridge": "^1.0",
                "php": "^7.3 || ~8.0.0"
            },
            "replace": {
                "zendframework/zend-uri": "^2.7.1"
            },
            "require-dev": {
                "laminas/laminas-coding-standard": "^2.1",
                "phpunit/phpunit": "^9.3"
            },
            "type": "library",
            "autoload": {
                "psr-4": {
                    "Laminas\\Uri\\": "src/"
                }
            },
            "notification-url": "https://packagist.org/downloads/",
            "license": [
                "BSD-3-Clause"
            ],
            "description": "A component that aids in manipulating and validating » Uniform Resource Identifiers (URIs)",
            "homepage": "https://laminas.dev",
            "keywords": [
                "laminas",
                "uri"
            ],
            "support": {
                "chat": "https://laminas.dev/chat",
                "docs": "https://docs.laminas.dev/laminas-uri/",
                "forum": "https://discourse.laminas.dev",
                "issues": "https://github.com/laminas/laminas-uri/issues",
                "rss": "https://github.com/laminas/laminas-uri/releases.atom",
                "source": "https://github.com/laminas/laminas-uri"
            },
            "funding": [
                {
                    "url": "https://funding.communitybridge.org/projects/laminas-project",
                    "type": "community_bridge"
                }
            ],
            "time": "2021-02-17T21:53:05+00:00"
        },
        {
            "name": "laminas/laminas-validator",
            "version": "2.14.4",
            "source": {
                "type": "git",
                "url": "https://github.com/laminas/laminas-validator.git",
                "reference": "e370c4695db1c81e6dfad38d8c4dbdb37b23d776"
            },
            "dist": {
                "type": "zip",
                "url": "https://api.github.com/repos/laminas/laminas-validator/zipball/e370c4695db1c81e6dfad38d8c4dbdb37b23d776",
                "reference": "e370c4695db1c81e6dfad38d8c4dbdb37b23d776",
                "shasum": ""
            },
            "require": {
                "container-interop/container-interop": "^1.1",
                "laminas/laminas-stdlib": "^3.3",
                "laminas/laminas-zendframework-bridge": "^1.0",
                "php": "^7.3 || ~8.0.0"
            },
            "replace": {
                "zendframework/zend-validator": "^2.13.0"
            },
            "require-dev": {
                "laminas/laminas-cache": "^2.6.1",
                "laminas/laminas-coding-standard": "~1.0.0",
                "laminas/laminas-config": "^2.6",
                "laminas/laminas-db": "^2.7",
                "laminas/laminas-filter": "^2.6",
                "laminas/laminas-http": "^2.14.2",
                "laminas/laminas-i18n": "^2.6",
                "laminas/laminas-math": "^2.6",
                "laminas/laminas-servicemanager": "^2.7.11 || ^3.0.3",
                "laminas/laminas-session": "^2.8",
                "laminas/laminas-uri": "^2.7",
                "phpspec/prophecy-phpunit": "^2.0",
                "phpunit/phpunit": "^9.3",
                "psalm/plugin-phpunit": "^0.15.0",
                "psr/http-client": "^1.0",
                "psr/http-factory": "^1.0",
                "psr/http-message": "^1.0",
                "vimeo/psalm": "^4.3"
            },
            "suggest": {
                "laminas/laminas-db": "Laminas\\Db component, required by the (No)RecordExists validator",
                "laminas/laminas-filter": "Laminas\\Filter component, required by the Digits validator",
                "laminas/laminas-i18n": "Laminas\\I18n component to allow translation of validation error messages",
                "laminas/laminas-i18n-resources": "Translations of validator messages",
                "laminas/laminas-math": "Laminas\\Math component, required by the Csrf validator",
                "laminas/laminas-servicemanager": "Laminas\\ServiceManager component to allow using the ValidatorPluginManager and validator chains",
                "laminas/laminas-session": "Laminas\\Session component, ^2.8; required by the Csrf validator",
                "laminas/laminas-uri": "Laminas\\Uri component, required by the Uri and Sitemap\\Loc validators",
                "psr/http-message": "psr/http-message, required when validating PSR-7 UploadedFileInterface instances via the Upload and UploadFile validators"
            },
            "type": "library",
            "extra": {
                "laminas": {
                    "component": "Laminas\\Validator",
                    "config-provider": "Laminas\\Validator\\ConfigProvider"
                }
            },
            "autoload": {
                "psr-4": {
                    "Laminas\\Validator\\": "src/"
                }
            },
            "notification-url": "https://packagist.org/downloads/",
            "license": [
                "BSD-3-Clause"
            ],
            "description": "Validation classes for a wide range of domains, and the ability to chain validators to create complex validation criteria",
            "homepage": "https://laminas.dev",
            "keywords": [
                "laminas",
                "validator"
            ],
            "support": {
                "chat": "https://laminas.dev/chat",
                "docs": "https://docs.laminas.dev/laminas-validator/",
                "forum": "https://discourse.laminas.dev",
                "issues": "https://github.com/laminas/laminas-validator/issues",
                "rss": "https://github.com/laminas/laminas-validator/releases.atom",
                "source": "https://github.com/laminas/laminas-validator"
            },
            "funding": [
                {
                    "url": "https://funding.communitybridge.org/projects/laminas-project",
                    "type": "community_bridge"
                }
            ],
            "time": "2021-01-24T20:45:49+00:00"
        },
        {
            "name": "laminas/laminas-view",
            "version": "2.12.0",
            "source": {
                "type": "git",
                "url": "https://github.com/laminas/laminas-view.git",
                "reference": "3ef103da6887809f08ecf52f42c31a76c9bf08b1"
            },
            "dist": {
                "type": "zip",
                "url": "https://api.github.com/repos/laminas/laminas-view/zipball/3ef103da6887809f08ecf52f42c31a76c9bf08b1",
                "reference": "3ef103da6887809f08ecf52f42c31a76c9bf08b1",
                "shasum": ""
            },
            "require": {
                "laminas/laminas-eventmanager": "^3.0",
                "laminas/laminas-json": "^2.6.1 || ^3.0",
                "laminas/laminas-loader": "^2.5",
                "laminas/laminas-stdlib": "^3.2.1",
                "laminas/laminas-zendframework-bridge": "^1.0",
                "php": "^7.3 || ~8.0.0"
            },
            "conflict": {
                "laminas/laminas-servicemanager": "<3.3"
            },
            "replace": {
                "zendframework/zend-view": "^2.11.4"
            },
            "require-dev": {
                "laminas/laminas-authentication": "^2.5",
                "laminas/laminas-cache": "^2.6.1",
                "laminas/laminas-coding-standard": "~1.0.0",
                "laminas/laminas-config": "^2.6",
                "laminas/laminas-console": "^2.6",
                "laminas/laminas-escaper": "^2.5",
                "laminas/laminas-feed": "^2.7",
                "laminas/laminas-filter": "^2.6.1",
                "laminas/laminas-http": "^2.5.4",
                "laminas/laminas-i18n": "^2.6",
                "laminas/laminas-log": "^2.7",
                "laminas/laminas-modulemanager": "^2.7.1",
                "laminas/laminas-mvc": "^2.7.14 || ^3.0",
                "laminas/laminas-navigation": "^2.5",
                "laminas/laminas-paginator": "^2.5",
                "laminas/laminas-permissions-acl": "^2.6",
                "laminas/laminas-router": "^3.0.1",
                "laminas/laminas-serializer": "^2.6.1",
                "laminas/laminas-servicemanager": "^3.3",
                "laminas/laminas-session": "^2.8.1",
                "laminas/laminas-uri": "^2.5",
                "phpspec/prophecy": "^1.12",
                "phpspec/prophecy-phpunit": "^2.0",
                "phpunit/phpunit": "^9.3"
            },
            "suggest": {
                "laminas/laminas-authentication": "Laminas\\Authentication component",
                "laminas/laminas-escaper": "Laminas\\Escaper component",
                "laminas/laminas-feed": "Laminas\\Feed component",
                "laminas/laminas-filter": "Laminas\\Filter component",
                "laminas/laminas-http": "Laminas\\Http component",
                "laminas/laminas-i18n": "Laminas\\I18n component",
                "laminas/laminas-mvc": "Laminas\\Mvc component",
                "laminas/laminas-mvc-plugin-flashmessenger": "laminas-mvc-plugin-flashmessenger component, if you want to use the FlashMessenger view helper with laminas-mvc versions 3 and up",
                "laminas/laminas-navigation": "Laminas\\Navigation component",
                "laminas/laminas-paginator": "Laminas\\Paginator component",
                "laminas/laminas-permissions-acl": "Laminas\\Permissions\\Acl component",
                "laminas/laminas-servicemanager": "Laminas\\ServiceManager component",
                "laminas/laminas-uri": "Laminas\\Uri component"
            },
            "bin": [
                "bin/templatemap_generator.php"
            ],
            "type": "library",
            "autoload": {
                "psr-4": {
                    "Laminas\\View\\": "src/"
                }
            },
            "notification-url": "https://packagist.org/downloads/",
            "license": [
                "BSD-3-Clause"
            ],
            "description": "Flexible view layer supporting and providing multiple view layers, helpers, and more",
            "homepage": "https://laminas.dev",
            "keywords": [
                "laminas",
                "view"
            ],
            "support": {
                "chat": "https://laminas.dev/chat",
                "docs": "https://docs.laminas.dev/laminas-view/",
                "forum": "https://discourse.laminas.dev",
                "issues": "https://github.com/laminas/laminas-view/issues",
                "rss": "https://github.com/laminas/laminas-view/releases.atom",
                "source": "https://github.com/laminas/laminas-view"
            },
            "funding": [
                {
                    "url": "https://funding.communitybridge.org/projects/laminas-project",
                    "type": "community_bridge"
                }
            ],
            "time": "2021-01-01T14:07:41+00:00"
        },
        {
            "name": "laminas/laminas-zendframework-bridge",
            "version": "1.3.0",
            "source": {
                "type": "git",
                "url": "https://github.com/laminas/laminas-zendframework-bridge.git",
                "reference": "13af2502d9bb6f7d33be2de4b51fb68c6cdb476e"
            },
            "dist": {
                "type": "zip",
                "url": "https://api.github.com/repos/laminas/laminas-zendframework-bridge/zipball/13af2502d9bb6f7d33be2de4b51fb68c6cdb476e",
                "reference": "13af2502d9bb6f7d33be2de4b51fb68c6cdb476e",
                "shasum": ""
            },
            "require": {
                "php": "^7.3 || ^8.0"
            },
            "require-dev": {
                "phpunit/phpunit": "^5.7 || ^6.5 || ^7.5 || ^8.1 || ^9.3",
                "psalm/plugin-phpunit": "^0.15.1",
                "squizlabs/php_codesniffer": "^3.5",
                "vimeo/psalm": "^4.6"
            },
            "type": "library",
            "extra": {
                "laminas": {
                    "module": "Laminas\\ZendFrameworkBridge"
                }
            },
            "autoload": {
                "files": [
                    "src/autoload.php"
                ],
                "psr-4": {
                    "Laminas\\ZendFrameworkBridge\\": "src//"
                }
            },
            "notification-url": "https://packagist.org/downloads/",
            "license": [
                "BSD-3-Clause"
            ],
            "description": "Alias legacy ZF class names to Laminas Project equivalents.",
            "keywords": [
                "ZendFramework",
                "autoloading",
                "laminas",
                "zf"
            ],
            "support": {
                "forum": "https://discourse.laminas.dev/",
                "issues": "https://github.com/laminas/laminas-zendframework-bridge/issues",
                "rss": "https://github.com/laminas/laminas-zendframework-bridge/releases.atom",
                "source": "https://github.com/laminas/laminas-zendframework-bridge"
            },
            "funding": [
                {
                    "url": "https://funding.communitybridge.org/projects/laminas-project",
                    "type": "community_bridge"
                }
            ],
            "time": "2021-06-24T12:49:22+00:00"
        },
        {
            "name": "league/commonmark",
            "version": "1.6.5",
            "source": {
                "type": "git",
                "url": "https://github.com/thephpleague/commonmark.git",
                "reference": "44ffd8d3c4a9133e4bd0548622b09c55af39db5f"
            },
            "dist": {
                "type": "zip",
                "url": "https://api.github.com/repos/thephpleague/commonmark/zipball/44ffd8d3c4a9133e4bd0548622b09c55af39db5f",
                "reference": "44ffd8d3c4a9133e4bd0548622b09c55af39db5f",
                "shasum": ""
            },
            "require": {
                "ext-mbstring": "*",
                "php": "^7.1 || ^8.0"
            },
            "conflict": {
                "scrutinizer/ocular": "1.7.*"
            },
            "require-dev": {
                "cebe/markdown": "~1.0",
                "commonmark/commonmark.js": "0.29.2",
                "erusev/parsedown": "~1.0",
                "ext-json": "*",
                "github/gfm": "0.29.0",
                "michelf/php-markdown": "~1.4",
                "mikehaertl/php-shellcommand": "^1.4",
                "phpstan/phpstan": "^0.12.90",
                "phpunit/phpunit": "^7.5 || ^8.5 || ^9.2",
                "scrutinizer/ocular": "^1.5",
                "symfony/finder": "^4.2"
            },
            "bin": [
                "bin/commonmark"
            ],
            "type": "library",
            "autoload": {
                "psr-4": {
                    "League\\CommonMark\\": "src"
                }
            },
            "notification-url": "https://packagist.org/downloads/",
            "license": [
                "BSD-3-Clause"
            ],
            "authors": [
                {
                    "name": "Colin O'Dell",
                    "email": "colinodell@gmail.com",
                    "homepage": "https://www.colinodell.com",
                    "role": "Lead Developer"
                }
            ],
            "description": "Highly-extensible PHP Markdown parser which fully supports the CommonMark spec and Github-Flavored Markdown (GFM)",
            "homepage": "https://commonmark.thephpleague.com",
            "keywords": [
                "commonmark",
                "flavored",
                "gfm",
                "github",
                "github-flavored",
                "markdown",
                "md",
                "parser"
            ],
            "support": {
                "docs": "https://commonmark.thephpleague.com/",
                "issues": "https://github.com/thephpleague/commonmark/issues",
                "rss": "https://github.com/thephpleague/commonmark/releases.atom",
                "source": "https://github.com/thephpleague/commonmark"
            },
            "funding": [
                {
                    "url": "https://enjoy.gitstore.app/repositories/thephpleague/commonmark",
                    "type": "custom"
                },
                {
                    "url": "https://www.colinodell.com/sponsor",
                    "type": "custom"
                },
                {
                    "url": "https://www.paypal.me/colinpodell/10.00",
                    "type": "custom"
                },
                {
                    "url": "https://github.com/colinodell",
                    "type": "github"
                },
                {
                    "url": "https://www.patreon.com/colinodell",
                    "type": "patreon"
                },
                {
                    "url": "https://tidelift.com/funding/github/packagist/league/commonmark",
                    "type": "tidelift"
                }
            ],
            "time": "2021-06-26T11:57:13+00:00"
        },
        {
            "name": "lm-commons/lmc-rbac-mvc",
            "version": "v3.2.0",
            "source": {
                "type": "git",
                "url": "https://github.com/LM-Commons/LmcRbacMvc.git",
                "reference": "f06a7e289fd559e92b7cbff9b532112fee1b0baf"
            },
            "dist": {
                "type": "zip",
                "url": "https://api.github.com/repos/LM-Commons/LmcRbacMvc/zipball/f06a7e289fd559e92b7cbff9b532112fee1b0baf",
                "reference": "f06a7e289fd559e92b7cbff9b532112fee1b0baf",
                "shasum": ""
            },
            "require": {
                "doctrine/persistence": "^2.1",
                "laminas/laminas-config": "^3.1",
                "laminas/laminas-eventmanager": "^3.0",
                "laminas/laminas-mvc": "^3.0",
                "laminas/laminas-servicemanager": "^3.0.3",
                "php": "~7.2",
                "zfr/rbac": "~1.2"
            },
            "replace": {
                "laminas-commons/lmc-rbac-mvc": "3.0.1"
            },
            "require-dev": {
                "doctrine/doctrine-orm-module": "^3.1",
                "laminas/laminas-authentication": "~2.2",
                "laminas/laminas-developer-tools": "~1.1",
                "laminas/laminas-http": "~2.2",
                "laminas/laminas-i18n": "~2.7.3",
                "laminas/laminas-log": "~2.2",
                "laminas/laminas-serializer": "~2.2",
                "laminas/laminas-view": "~2.11.3",
                "php-coveralls/php-coveralls": "^2.2",
                "phpunit/phpunit": "9.5.2",
                "squizlabs/php_codesniffer": "3.5.5"
            },
            "suggest": {
                "doctrine/doctrine-module": "if you want to use Doctrine role provider",
                "laminas/laminas-developer-tools": "if you want to show information about the roles"
            },
            "type": "library",
            "autoload": {
                "psr-4": {
                    "LmcRbacMvc\\": "src"
                }
            },
            "notification-url": "https://packagist.org/downloads/",
            "license": [
                "MIT"
            ],
            "authors": [
                {
                    "name": "Kyle Spraggs",
                    "email": "theman@spiffyjr.me",
                    "homepage": "http://www.spiffyjr.me/"
                },
                {
                    "name": "Michaël Gallego",
                    "email": "mic.gallego@gmail.com",
                    "homepage": "http://www.michaelgallego.fr"
                },
                {
                    "name": "Jean-Marie Leroux",
                    "email": "jmleroux.pro@gmail.com"
                }
            ],
            "description": "Laminas Framework MVC Module that provides a layer of features of Laminas\\Permissions\\Rbac",
            "homepage": "http://www.github.com/Laminas-Commons/LmcRbacMvc",
            "keywords": [
                "laminas",
                "module",
                "permissions",
                "rbac"
            ],
            "support": {
                "issues": "https://github.com/LM-Commons/LmcRbacMvc/issues",
                "source": "https://github.com/LM-Commons/LmcRbacMvc/tree/v3.2.0"
            },
            "time": "2021-02-06T18:57:17+00:00"
        },
        {
            "name": "matthiasmullie/minify",
            "version": "1.3.66",
            "source": {
                "type": "git",
                "url": "https://github.com/matthiasmullie/minify.git",
                "reference": "45fd3b0f1dfa2c965857c6d4a470bea52adc31a6"
            },
            "dist": {
                "type": "zip",
                "url": "https://api.github.com/repos/matthiasmullie/minify/zipball/45fd3b0f1dfa2c965857c6d4a470bea52adc31a6",
                "reference": "45fd3b0f1dfa2c965857c6d4a470bea52adc31a6",
                "shasum": ""
            },
            "require": {
                "ext-pcre": "*",
                "matthiasmullie/path-converter": "~1.1",
                "php": ">=5.3.0"
            },
            "require-dev": {
                "friendsofphp/php-cs-fixer": "~2.0",
                "matthiasmullie/scrapbook": "dev-master",
                "phpunit/phpunit": ">=4.8"
            },
            "suggest": {
                "psr/cache-implementation": "Cache implementation to use with Minify::cache"
            },
            "bin": [
                "bin/minifycss",
                "bin/minifyjs"
            ],
            "type": "library",
            "autoload": {
                "psr-4": {
                    "MatthiasMullie\\Minify\\": "src/"
                }
            },
            "notification-url": "https://packagist.org/downloads/",
            "license": [
                "MIT"
            ],
            "authors": [
                {
                    "name": "Matthias Mullie",
                    "email": "minify@mullie.eu",
                    "homepage": "http://www.mullie.eu",
                    "role": "Developer"
                }
            ],
            "description": "CSS & JavaScript minifier, in PHP. Removes whitespace, strips comments, combines files (incl. @import statements and small assets in CSS files), and optimizes/shortens a few common programming patterns.",
            "homepage": "http://www.minifier.org",
            "keywords": [
                "JS",
                "css",
                "javascript",
                "minifier",
                "minify"
            ],
            "support": {
                "issues": "https://github.com/matthiasmullie/minify/issues",
                "source": "https://github.com/matthiasmullie/minify/tree/1.3.66"
            },
            "funding": [
                {
                    "url": "https://github.com/[user1",
                    "type": "github"
                },
                {
                    "url": "https://github.com/matthiasmullie] # Replace with up to 4 GitHub Sponsors-enabled usernames e.g.",
                    "type": "github"
                },
                {
                    "url": "https://github.com/user2",
                    "type": "github"
                }
            ],
            "time": "2021-01-06T15:18:10+00:00"
        },
        {
            "name": "matthiasmullie/path-converter",
            "version": "1.1.3",
            "source": {
                "type": "git",
                "url": "https://github.com/matthiasmullie/path-converter.git",
                "reference": "e7d13b2c7e2f2268e1424aaed02085518afa02d9"
            },
            "dist": {
                "type": "zip",
                "url": "https://api.github.com/repos/matthiasmullie/path-converter/zipball/e7d13b2c7e2f2268e1424aaed02085518afa02d9",
                "reference": "e7d13b2c7e2f2268e1424aaed02085518afa02d9",
                "shasum": ""
            },
            "require": {
                "ext-pcre": "*",
                "php": ">=5.3.0"
            },
            "require-dev": {
                "phpunit/phpunit": "~4.8"
            },
            "type": "library",
            "autoload": {
                "psr-4": {
                    "MatthiasMullie\\PathConverter\\": "src/"
                }
            },
            "notification-url": "https://packagist.org/downloads/",
            "license": [
                "MIT"
            ],
            "authors": [
                {
                    "name": "Matthias Mullie",
                    "email": "pathconverter@mullie.eu",
                    "homepage": "http://www.mullie.eu",
                    "role": "Developer"
                }
            ],
            "description": "Relative path converter",
            "homepage": "http://github.com/matthiasmullie/path-converter",
            "keywords": [
                "converter",
                "path",
                "paths",
                "relative"
            ],
            "support": {
                "issues": "https://github.com/matthiasmullie/path-converter/issues",
                "source": "https://github.com/matthiasmullie/path-converter/tree/1.1.3"
            },
            "time": "2019-02-05T23:41:09+00:00"
        },
        {
            "name": "misd/linkify",
            "version": "v1.1.4",
            "source": {
                "type": "git",
                "url": "https://github.com/misd-service-development/php-linkify.git",
                "reference": "3481b148806a23b4001712de645247a1a4dcc10a"
            },
            "dist": {
                "type": "zip",
                "url": "https://api.github.com/repos/misd-service-development/php-linkify/zipball/3481b148806a23b4001712de645247a1a4dcc10a",
                "reference": "3481b148806a23b4001712de645247a1a4dcc10a",
                "shasum": ""
            },
            "require": {
                "php": ">=5.3.0"
            },
            "require-dev": {
                "phpunit/phpunit": "^4.0 || ^5.0"
            },
            "type": "library",
            "extra": {
                "branch-alias": {
                    "dev-master": "1.1.x-dev"
                }
            },
            "autoload": {
                "psr-4": {
                    "Misd\\Linkify\\": "src/Misd/Linkify"
                }
            },
            "notification-url": "https://packagist.org/downloads/",
            "license": [
                "MIT"
            ],
            "description": "Converts URLs and email addresses in text into HTML links",
            "homepage": "https://github.com/misd-service-development/php-linkify",
            "keywords": [
                "convert",
                "email address",
                "link",
                "url"
            ],
            "support": {
                "issues": "https://github.com/misd-service-development/php-linkify/issues",
                "source": "https://github.com/misd-service-development/php-linkify/tree/v1.1.4"
            },
            "time": "2017-08-17T08:33:35+00:00"
        },
        {
            "name": "nikic/php-parser",
            "version": "v4.12.0",
            "source": {
                "type": "git",
                "url": "https://github.com/nikic/PHP-Parser.git",
                "reference": "6608f01670c3cc5079e18c1dab1104e002579143"
            },
            "dist": {
                "type": "zip",
                "url": "https://api.github.com/repos/nikic/PHP-Parser/zipball/6608f01670c3cc5079e18c1dab1104e002579143",
                "reference": "6608f01670c3cc5079e18c1dab1104e002579143",
                "shasum": ""
            },
            "require": {
                "ext-tokenizer": "*",
                "php": ">=7.0"
            },
            "require-dev": {
                "ircmaxell/php-yacc": "^0.0.7",
                "phpunit/phpunit": "^6.5 || ^7.0 || ^8.0 || ^9.0"
            },
            "bin": [
                "bin/php-parse"
            ],
            "type": "library",
            "extra": {
                "branch-alias": {
                    "dev-master": "4.9-dev"
                }
            },
            "autoload": {
                "psr-4": {
                    "PhpParser\\": "lib/PhpParser"
                }
            },
            "notification-url": "https://packagist.org/downloads/",
            "license": [
                "BSD-3-Clause"
            ],
            "authors": [
                {
                    "name": "Nikita Popov"
                }
            ],
            "description": "A PHP parser written in PHP",
            "keywords": [
                "parser",
                "php"
            ],
            "support": {
                "issues": "https://github.com/nikic/PHP-Parser/issues",
                "source": "https://github.com/nikic/PHP-Parser/tree/v4.12.0"
            },
            "time": "2021-07-21T10:44:31+00:00"
        },
        {
            "name": "ocramius/proxy-manager",
            "version": "2.2.3",
            "source": {
                "type": "git",
                "url": "https://github.com/Ocramius/ProxyManager.git",
                "reference": "4d154742e31c35137d5374c998e8f86b54db2e2f"
            },
            "dist": {
                "type": "zip",
                "url": "https://api.github.com/repos/Ocramius/ProxyManager/zipball/4d154742e31c35137d5374c998e8f86b54db2e2f",
                "reference": "4d154742e31c35137d5374c998e8f86b54db2e2f",
                "shasum": ""
            },
            "require": {
                "ocramius/package-versions": "^1.1.3",
                "php": "^7.2.0",
                "zendframework/zend-code": "^3.3.0"
            },
            "require-dev": {
                "couscous/couscous": "^1.6.1",
                "ext-phar": "*",
                "humbug/humbug": "1.0.0-RC.0@RC",
                "nikic/php-parser": "^3.1.1",
                "padraic/phpunit-accelerator": "dev-master@DEV",
                "phpbench/phpbench": "^0.12.2",
                "phpstan/phpstan": "dev-master#856eb10a81c1d27c701a83f167dc870fd8f4236a as 0.9.999",
                "phpstan/phpstan-phpunit": "dev-master#5629c0a1f4a9c417cb1077cf6693ad9753895761",
                "phpunit/phpunit": "^6.4.3",
                "squizlabs/php_codesniffer": "^2.9.1"
            },
            "suggest": {
                "ocramius/generated-hydrator": "To have very fast object to array to object conversion for ghost objects",
                "zendframework/zend-json": "To have the JsonRpc adapter (Remote Object feature)",
                "zendframework/zend-soap": "To have the Soap adapter (Remote Object feature)",
                "zendframework/zend-xmlrpc": "To have the XmlRpc adapter (Remote Object feature)"
            },
            "type": "library",
            "extra": {
                "branch-alias": {
                    "dev-master": "3.0.x-dev"
                }
            },
            "autoload": {
                "psr-0": {
                    "ProxyManager\\": "src"
                }
            },
            "notification-url": "https://packagist.org/downloads/",
            "license": [
                "MIT"
            ],
            "authors": [
                {
                    "name": "Marco Pivetta",
                    "email": "ocramius@gmail.com",
                    "homepage": "http://ocramius.github.io/"
                }
            ],
            "description": "A library providing utilities to generate, instantiate and generally operate with Object Proxies",
            "homepage": "https://github.com/Ocramius/ProxyManager",
            "keywords": [
                "aop",
                "lazy loading",
                "proxy",
                "proxy pattern",
                "service proxies"
            ],
            "support": {
                "issues": "https://github.com/Ocramius/ProxyManager/issues",
                "source": "https://github.com/Ocramius/ProxyManager/tree/2.2.x"
            },
            "time": "2019-08-10T08:37:15+00:00"
        },
        {
            "name": "pear/archive_tar",
            "version": "1.4.14",
            "source": {
                "type": "git",
                "url": "https://github.com/pear/Archive_Tar.git",
                "reference": "4d761c5334c790e45ef3245f0864b8955c562caa"
            },
            "dist": {
                "type": "zip",
                "url": "https://api.github.com/repos/pear/Archive_Tar/zipball/4d761c5334c790e45ef3245f0864b8955c562caa",
                "reference": "4d761c5334c790e45ef3245f0864b8955c562caa",
                "shasum": ""
            },
            "require": {
                "pear/pear-core-minimal": "^1.10.0alpha2",
                "php": ">=5.2.0"
            },
            "require-dev": {
                "phpunit/phpunit": "*"
            },
            "suggest": {
                "ext-bz2": "Bz2 compression support.",
                "ext-xz": "Lzma2 compression support.",
                "ext-zlib": "Gzip compression support."
            },
            "type": "library",
            "extra": {
                "branch-alias": {
                    "dev-master": "1.4.x-dev"
                }
            },
            "autoload": {
                "psr-0": {
                    "Archive_Tar": ""
                }
            },
            "notification-url": "https://packagist.org/downloads/",
            "include-path": [
                "./"
            ],
            "license": [
                "BSD-3-Clause"
            ],
            "authors": [
                {
                    "name": "Vincent Blavet",
                    "email": "vincent@phpconcept.net"
                },
                {
                    "name": "Greg Beaver",
                    "email": "greg@chiaraquartet.net"
                },
                {
                    "name": "Michiel Rook",
                    "email": "mrook@php.net"
                }
            ],
            "description": "Tar file management class with compression support (gzip, bzip2, lzma2)",
            "homepage": "https://github.com/pear/Archive_Tar",
            "keywords": [
                "archive",
                "tar"
            ],
            "support": {
                "issues": "http://pear.php.net/bugs/search.php?cmd=display&package_name[]=Archive_Tar",
                "source": "https://github.com/pear/Archive_Tar"
            },
            "funding": [
                {
                    "url": "https://github.com/mrook",
                    "type": "github"
                },
                {
                    "url": "https://www.patreon.com/michielrook",
                    "type": "patreon"
                }
            ],
            "time": "2021-07-20T13:53:39+00:00"
        },
        {
            "name": "pear/console_getopt",
            "version": "v1.4.3",
            "source": {
                "type": "git",
                "url": "https://github.com/pear/Console_Getopt.git",
                "reference": "a41f8d3e668987609178c7c4a9fe48fecac53fa0"
            },
            "dist": {
                "type": "zip",
                "url": "https://api.github.com/repos/pear/Console_Getopt/zipball/a41f8d3e668987609178c7c4a9fe48fecac53fa0",
                "reference": "a41f8d3e668987609178c7c4a9fe48fecac53fa0",
                "shasum": ""
            },
            "type": "library",
            "autoload": {
                "psr-0": {
                    "Console": "./"
                }
            },
            "notification-url": "https://packagist.org/downloads/",
            "include-path": [
                "./"
            ],
            "license": [
                "BSD-2-Clause"
            ],
            "authors": [
                {
                    "name": "Andrei Zmievski",
                    "email": "andrei@php.net",
                    "role": "Lead"
                },
                {
                    "name": "Stig Bakken",
                    "email": "stig@php.net",
                    "role": "Developer"
                },
                {
                    "name": "Greg Beaver",
                    "email": "cellog@php.net",
                    "role": "Helper"
                }
            ],
            "description": "More info available on: http://pear.php.net/package/Console_Getopt",
            "support": {
                "issues": "http://pear.php.net/bugs/search.php?cmd=display&package_name[]=Console_Getopt",
                "source": "https://github.com/pear/Console_Getopt"
            },
            "time": "2019-11-20T18:27:48+00:00"
        },
        {
            "name": "pear/file_marc",
            "version": "1.4.1",
            "source": {
                "type": "git",
                "url": "https://github.com/pear/File_MARC.git",
                "reference": "a4997f93d13933ad478cd8b6f43c6345d7388a70"
            },
            "dist": {
                "type": "zip",
                "url": "https://api.github.com/repos/pear/File_MARC/zipball/a4997f93d13933ad478cd8b6f43c6345d7388a70",
                "reference": "a4997f93d13933ad478cd8b6f43c6345d7388a70",
                "shasum": ""
            },
            "require": {
                "pear/pear_exception": "1.*"
            },
            "require-dev": {
                "phpunit/phpunit": "*",
                "squizlabs/php_codesniffer": "*"
            },
            "suggest": {
                "pear/validate_ispn": "Install optionally via your project's composer.json"
            },
            "type": "library",
            "autoload": {
                "psr-0": {
                    "File": "./"
                },
                "classmap": [
                    "./File/MARC/Data_Field.php",
                    "./File/MARC/Control_Field.php"
                ]
            },
            "notification-url": "https://packagist.org/downloads/",
            "include-path": [
                "./"
            ],
            "license": [
                "LGPL-2.1"
            ],
            "authors": [
                {
                    "name": "Dan Scott",
                    "email": "dbs@php.net",
                    "homepage": "https://coffeecode.net",
                    "role": "Lead"
                }
            ],
            "description": "Supports the MAchine Readable Cataloging (MARC) file format documented at http://loc.gov/marc/",
            "support": {
                "issues": "http://pear.php.net/bugs/search.php?cmd=display&package_name[]=File_MARC",
                "source": "https://github.com/pear/File_MARC"
            },
            "time": "2019-11-13T17:33:56+00:00"
        },
        {
            "name": "pear/http_request2",
            "version": "v2.4.2",
            "source": {
                "type": "git",
                "url": "https://github.com/pear/HTTP_Request2.git",
                "reference": "84da432fbbf615593bd8aa25408aca3478b77502"
            },
            "dist": {
                "type": "zip",
                "url": "https://api.github.com/repos/pear/HTTP_Request2/zipball/84da432fbbf615593bd8aa25408aca3478b77502",
                "reference": "84da432fbbf615593bd8aa25408aca3478b77502",
                "shasum": ""
            },
            "require": {
                "pear/net_url2": "^2.2.0",
                "pear/pear_exception": "^1.0.0",
                "php": ">=5.6.0"
            },
            "require-dev": {
                "phpunit/phpunit": "^3.7|^4.8|^5.7"
            },
            "suggest": {
                "ext-curl": "Allows using cURL as a request backend.",
                "ext-fileinfo": "Adds support for looking up mime-types using finfo.",
                "ext-openssl": "Allows handling SSL requests when not using cURL.",
                "ext-zlib": "Allows handling gzip compressed responses."
            },
            "type": "library",
            "autoload": {
                "psr-0": {
                    "HTTP_Request2": ""
                }
            },
            "notification-url": "https://packagist.org/downloads/",
            "license": [
                "BSD-3-Clause"
            ],
            "authors": [
                {
                    "name": "Alexey Borzov",
                    "email": "avb@php.net"
                }
            ],
            "description": "Provides an easy way to perform HTTP requests.",
            "homepage": "https://pear.php.net/package/HTTP_Request2",
            "keywords": [
                "PEAR",
                "curl",
                "http",
                "request"
            ],
            "support": {
                "docs": "https://pear.php.net/manual/en/package.http.http-request2.php",
                "issues": "https://pear.php.net/bugs/search.php?cmd=display&package_name[]=HTTP_Request2",
                "source": "https://github.com/pear/HTTP_Request2"
            },
            "time": "2020-09-24T22:07:33+00:00"
        },
        {
            "name": "pear/net_url2",
            "version": "v2.2.2",
            "source": {
                "type": "git",
                "url": "https://github.com/pear/Net_URL2.git",
                "reference": "07fd055820dbf466ee3990abe96d0e40a8791f9d"
            },
            "dist": {
                "type": "zip",
                "url": "https://api.github.com/repos/pear/Net_URL2/zipball/07fd055820dbf466ee3990abe96d0e40a8791f9d",
                "reference": "07fd055820dbf466ee3990abe96d0e40a8791f9d",
                "shasum": ""
            },
            "require": {
                "php": ">=5.1.4"
            },
            "require-dev": {
                "phpunit/phpunit": ">=3.3.0"
            },
            "type": "library",
            "extra": {
                "branch-alias": {
                    "dev-master": "2.2.x-dev"
                }
            },
            "autoload": {
                "classmap": [
                    "Net/URL2.php"
                ]
            },
            "notification-url": "https://packagist.org/downloads/",
            "include-path": [
                "./"
            ],
            "license": [
                "BSD-3-Clause"
            ],
            "authors": [
                {
                    "name": "David Coallier",
                    "email": "davidc@php.net"
                },
                {
                    "name": "Tom Klingenberg",
                    "email": "tkli@php.net"
                },
                {
                    "name": "Christian Schmidt",
                    "email": "chmidt@php.net"
                }
            ],
            "description": "Class for parsing and handling URL. Provides parsing of URLs into their constituent parts (scheme, host, path etc.), URL generation, and resolving of relative URLs.",
            "homepage": "https://github.com/pear/Net_URL2",
            "keywords": [
                "PEAR",
                "net",
                "networking",
                "rfc3986",
                "uri",
                "url"
            ],
            "support": {
                "issues": "https://pear.php.net/bugs/search.php?cmd=display&package_name[]=Net_URL2",
                "source": "https://github.com/pear/Net_URL2"
            },
            "time": "2017-08-25T06:16:11+00:00"
        },
        {
            "name": "pear/pear-core-minimal",
            "version": "v1.10.11",
            "source": {
                "type": "git",
                "url": "https://github.com/pear/pear-core-minimal.git",
                "reference": "68d0d32ada737153b7e93b8d3c710ebe70ac867d"
            },
            "dist": {
                "type": "zip",
                "url": "https://api.github.com/repos/pear/pear-core-minimal/zipball/68d0d32ada737153b7e93b8d3c710ebe70ac867d",
                "reference": "68d0d32ada737153b7e93b8d3c710ebe70ac867d",
                "shasum": ""
            },
            "require": {
                "pear/console_getopt": "~1.4",
                "pear/pear_exception": "~1.0"
            },
            "replace": {
                "rsky/pear-core-min": "self.version"
            },
            "type": "library",
            "autoload": {
                "psr-0": {
                    "": "src/"
                }
            },
            "notification-url": "https://packagist.org/downloads/",
            "include-path": [
                "src/"
            ],
            "license": [
                "BSD-3-Clause"
            ],
            "authors": [
                {
                    "name": "Christian Weiske",
                    "email": "cweiske@php.net",
                    "role": "Lead"
                }
            ],
            "description": "Minimal set of PEAR core files to be used as composer dependency",
            "support": {
                "issues": "http://pear.php.net/bugs/search.php?cmd=display&package_name[]=PEAR",
                "source": "https://github.com/pear/pear-core-minimal"
            },
            "time": "2021-08-10T22:31:03+00:00"
        },
        {
            "name": "pear/pear_exception",
            "version": "v1.0.2",
            "source": {
                "type": "git",
                "url": "https://github.com/pear/PEAR_Exception.git",
                "reference": "b14fbe2ddb0b9f94f5b24cf08783d599f776fff0"
            },
            "dist": {
                "type": "zip",
                "url": "https://api.github.com/repos/pear/PEAR_Exception/zipball/b14fbe2ddb0b9f94f5b24cf08783d599f776fff0",
                "reference": "b14fbe2ddb0b9f94f5b24cf08783d599f776fff0",
                "shasum": ""
            },
            "require": {
                "php": ">=5.2.0"
            },
            "require-dev": {
                "phpunit/phpunit": "<9"
            },
            "type": "class",
            "extra": {
                "branch-alias": {
                    "dev-master": "1.0.x-dev"
                }
            },
            "autoload": {
                "classmap": [
                    "PEAR/"
                ]
            },
            "notification-url": "https://packagist.org/downloads/",
            "include-path": [
                "."
            ],
            "license": [
                "BSD-2-Clause"
            ],
            "authors": [
                {
                    "name": "Helgi Thormar",
                    "email": "dufuz@php.net"
                },
                {
                    "name": "Greg Beaver",
                    "email": "cellog@php.net"
                }
            ],
            "description": "The PEAR Exception base class.",
            "homepage": "https://github.com/pear/PEAR_Exception",
            "keywords": [
                "exception"
            ],
            "support": {
                "issues": "http://pear.php.net/bugs/search.php?cmd=display&package_name[]=PEAR_Exception",
                "source": "https://github.com/pear/PEAR_Exception"
            },
            "time": "2021-03-21T15:43:46+00:00"
        },
        {
            "name": "pear/validate",
            "version": "v0.8.6",
            "source": {
                "type": "git",
                "url": "https://github.com/pear/Validate.git",
                "reference": "d317d213b1a6bf06e5616bee24d4fcc26449c1e9"
            },
            "dist": {
                "type": "zip",
                "url": "https://api.github.com/repos/pear/Validate/zipball/d317d213b1a6bf06e5616bee24d4fcc26449c1e9",
                "reference": "d317d213b1a6bf06e5616bee24d4fcc26449c1e9",
                "shasum": ""
            },
            "require": {
                "php": "7.3.0"
            },
            "suggest": {
                "pear/date": "Install optionally via your project's composer.json"
            },
            "type": "library",
            "autoload": {
                "psr-0": {
                    "Validate": "./"
                }
            },
            "notification-url": "https://packagist.org/downloads/",
            "include-path": [
                "./"
            ],
            "license": [
                "BSD-3-Clause"
            ],
            "authors": [
                {
                    "name": "Pierre-Alain Joye",
                    "email": "pierre.php@gmail.com",
                    "role": "Lead"
                },
                {
                    "name": "Thomas V.V.Cox",
                    "email": "cox@php.net",
                    "role": "Lead"
                },
                {
                    "name": "Helgi Þormar Þorbjörnsson",
                    "email": "dufuz@php.net",
                    "role": "Lead"
                },
                {
                    "name": "Amir Mohammad Saied",
                    "email": "amirsaied@gmail.com",
                    "role": "Lead"
                },
                {
                    "name": "David Coallier",
                    "email": "david@echolibre.com",
                    "role": "Lead"
                },
                {
                    "name": "bertrand Gugger",
                    "email": "bertrand@toggg.com",
                    "role": "Lead"
                },
                {
                    "name": "Stefan Neufeind",
                    "email": "pear.neufeind@speedpartner.de",
                    "role": "Developer"
                }
            ],
            "description": "Validate numbers, email, strings, dates, URIs and more",
            "homepage": "http://pear.php.net/package/Validate",
            "support": {
                "issues": "http://pear.php.net/bugs/search.php?cmd=display&package_name[]=Validate",
                "source": "https://github.com/pear/Validate"
            },
            "time": "2021-07-03T20:34:24+00:00"
        },
        {
            "name": "pear/validate_ispn",
            "version": "dev-master",
            "source": {
                "type": "git",
                "url": "https://github.com/pear/Validate_ISPN.git",
                "reference": "40272ba7f7eec3756aec29ba1f2f836c32edfcc3"
            },
            "dist": {
                "type": "zip",
                "url": "https://api.github.com/repos/pear/Validate_ISPN/zipball/40272ba7f7eec3756aec29ba1f2f836c32edfcc3",
                "reference": "40272ba7f7eec3756aec29ba1f2f836c32edfcc3",
                "shasum": ""
            },
            "require": {
                "pear/validate": "*"
            },
            "require-dev": {
                "phpunit/phpunit": "*"
            },
            "default-branch": true,
            "type": "library",
            "autoload": {
                "psr-0": {
                    "Validate": "./"
                }
            },
            "notification-url": "https://packagist.org/downloads/",
            "include-path": [
                "./"
            ],
            "license": [
                "BSD-2-Clause"
            ],
            "authors": [
                {
                    "name": "Helgi Þormar",
                    "email": "dufuz@php.net",
                    "role": "Lead"
                },
                {
                    "name": "Piotr Klaban",
                    "email": "makler@man.torun.pl",
                    "role": "Lead"
                }
            ],
            "description": "More info available on: http://pear.php.net/package/Validate_ISPN",
            "support": {
                "issues": "http://pear.php.net/bugs/search.php?cmd=display&package_name[]=Validate_ISPN",
                "source": "https://github.com/pear/Validate_ISPN"
            },
            "time": "2021-08-10T23:36:56+00:00"
        },
        {
            "name": "phing/phing",
            "version": "2.16.4",
            "source": {
                "type": "git",
                "url": "https://github.com/phingofficial/phing.git",
                "reference": "30831b22fc6bab57003f1893842668c44b7f65ae"
            },
            "dist": {
                "type": "zip",
                "url": "https://api.github.com/repos/phingofficial/phing/zipball/30831b22fc6bab57003f1893842668c44b7f65ae",
                "reference": "30831b22fc6bab57003f1893842668c44b7f65ae",
                "shasum": ""
            },
            "require": {
                "php": ">=5.2.0"
            },
            "require-dev": {
                "ext-pdo_sqlite": "*",
                "mikey179/vfsstream": "^1.6",
                "pdepend/pdepend": "2.x",
                "pear/archive_tar": "1.4.x",
                "pear/http_request2": "dev-trunk",
                "pear/net_growl": "dev-trunk",
                "pear/pear-core-minimal": "1.10.1",
                "pear/versioncontrol_git": "@dev",
                "pear/versioncontrol_svn": "~0.5",
                "phpdocumentor/phpdocumentor": "2.x",
                "phploc/phploc": "~2.0.6",
                "phpmd/phpmd": "~2.2",
                "phpunit/phpunit": ">=3.7",
                "sebastian/git": "~1.0",
                "sebastian/phpcpd": "2.x",
                "siad007/versioncontrol_hg": "^1.0",
                "simpletest/simpletest": "^1.1",
                "squizlabs/php_codesniffer": "~2.2",
                "symfony/yaml": "^2.8 || ^3.1 || ^4.0"
            },
            "suggest": {
                "pdepend/pdepend": "PHP version of JDepend",
                "pear/archive_tar": "Tar file management class",
                "pear/versioncontrol_git": "A library that provides OO interface to handle Git repository",
                "pear/versioncontrol_svn": "A simple OO-style interface for Subversion, the free/open-source version control system",
                "phpdocumentor/phpdocumentor": "Documentation Generator for PHP",
                "phploc/phploc": "A tool for quickly measuring the size of a PHP project",
                "phpmd/phpmd": "PHP version of PMD tool",
                "phpunit/php-code-coverage": "Library that provides collection, processing, and rendering functionality for PHP code coverage information",
                "phpunit/phpunit": "The PHP Unit Testing Framework",
                "sebastian/phpcpd": "Copy/Paste Detector (CPD) for PHP code",
                "siad007/versioncontrol_hg": "A library for interfacing with Mercurial repositories.",
                "tedivm/jshrink": "Javascript Minifier built in PHP"
            },
            "bin": [
                "bin/phing"
            ],
            "type": "library",
            "extra": {
                "branch-alias": {
                    "dev-master": "2.16.x-dev"
                }
            },
            "autoload": {
                "classmap": [
                    "classes/phing/"
                ]
            },
            "notification-url": "https://packagist.org/downloads/",
            "include-path": [
                "classes"
            ],
            "license": [
                "LGPL-3.0-only"
            ],
            "authors": [
                {
                    "name": "Michiel Rook",
                    "email": "mrook@php.net"
                },
                {
                    "name": "Phing Community",
                    "homepage": "https://www.phing.info/trac/wiki/Development/Contributors"
                }
            ],
            "description": "PHing Is Not GNU make; it's a PHP project build system or build tool based on Apache Ant.",
            "homepage": "https://www.phing.info/",
            "keywords": [
                "build",
                "phing",
                "task",
                "tool"
            ],
            "support": {
                "irc": "irc://irc.freenode.net/phing",
                "issues": "https://www.phing.info/trac/report",
                "source": "https://github.com/phingofficial/phing/tree/2.16.4"
            },
            "funding": [
                {
                    "url": "https://github.com/mrook",
                    "type": "github"
                },
                {
                    "url": "https://github.com/siad007",
                    "type": "github"
                },
                {
                    "url": "https://www.patreon.com/michielrook",
                    "type": "patreon"
                }
            ],
            "time": "2021-01-29T14:00:54+00:00"
        },
        {
            "name": "ppito/laminas-whoops",
            "version": "2.2.0",
            "source": {
                "type": "git",
                "url": "https://github.com/Ppito/laminas-whoops.git",
                "reference": "1507b42caeefc56511ab591ebd87c6700d111409"
            },
            "dist": {
                "type": "zip",
                "url": "https://api.github.com/repos/Ppito/laminas-whoops/zipball/1507b42caeefc56511ab591ebd87c6700d111409",
                "reference": "1507b42caeefc56511ab591ebd87c6700d111409",
                "shasum": ""
            },
            "require": {
                "filp/whoops": "^2.7",
                "laminas/laminas-eventmanager": "^3.2",
                "laminas/laminas-mvc": "^3.1",
                "laminas/laminas-servicemanager": "^3.4",
                "php": "^7.3 || ^8.0"
            },
            "type": "module",
            "autoload": {
                "psr-4": {
                    "WhoopsErrorHandler\\": "src/"
                }
            },
            "notification-url": "https://packagist.org/downloads/",
            "license": [
                "MIT"
            ],
            "authors": [
                {
                    "name": "Mickael TONNELIER",
                    "role": "Developer"
                }
            ],
            "description": "Laminas-Whoops, integrated whoops in Laminas Framework",
            "homepage": "https://github.com/ppito/laminas-whoops",
            "keywords": [
                "laminas",
                "php error",
                "whoops"
            ],
            "support": {
                "issues": "https://github.com/Ppito/laminas-whoops/issues",
                "source": "https://github.com/Ppito/laminas-whoops/tree/2.2.0"
            },
            "time": "2021-06-16T16:50:48+00:00"
        },
        {
            "name": "psr/cache",
            "version": "1.0.1",
            "source": {
                "type": "git",
                "url": "https://github.com/php-fig/cache.git",
                "reference": "d11b50ad223250cf17b86e38383413f5a6764bf8"
            },
            "dist": {
                "type": "zip",
                "url": "https://api.github.com/repos/php-fig/cache/zipball/d11b50ad223250cf17b86e38383413f5a6764bf8",
                "reference": "d11b50ad223250cf17b86e38383413f5a6764bf8",
                "shasum": ""
            },
            "require": {
                "php": ">=5.3.0"
            },
            "type": "library",
            "extra": {
                "branch-alias": {
                    "dev-master": "1.0.x-dev"
                }
            },
            "autoload": {
                "psr-4": {
                    "Psr\\Cache\\": "src/"
                }
            },
            "notification-url": "https://packagist.org/downloads/",
            "license": [
                "MIT"
            ],
            "authors": [
                {
                    "name": "PHP-FIG",
                    "homepage": "http://www.php-fig.org/"
                }
            ],
            "description": "Common interface for caching libraries",
            "keywords": [
                "cache",
                "psr",
                "psr-6"
            ],
            "support": {
                "source": "https://github.com/php-fig/cache/tree/master"
            },
            "time": "2016-08-06T20:24:11+00:00"
        },
        {
            "name": "psr/container",
            "version": "1.1.1",
            "source": {
                "type": "git",
                "url": "https://github.com/php-fig/container.git",
                "reference": "8622567409010282b7aeebe4bb841fe98b58dcaf"
            },
            "dist": {
                "type": "zip",
                "url": "https://api.github.com/repos/php-fig/container/zipball/8622567409010282b7aeebe4bb841fe98b58dcaf",
                "reference": "8622567409010282b7aeebe4bb841fe98b58dcaf",
                "shasum": ""
            },
            "require": {
                "php": ">=7.2.0"
            },
            "type": "library",
            "autoload": {
                "psr-4": {
                    "Psr\\Container\\": "src/"
                }
            },
            "notification-url": "https://packagist.org/downloads/",
            "license": [
                "MIT"
            ],
            "authors": [
                {
                    "name": "PHP-FIG",
                    "homepage": "https://www.php-fig.org/"
                }
            ],
            "description": "Common Container Interface (PHP FIG PSR-11)",
            "homepage": "https://github.com/php-fig/container",
            "keywords": [
                "PSR-11",
                "container",
                "container-interface",
                "container-interop",
                "psr"
            ],
            "support": {
                "issues": "https://github.com/php-fig/container/issues",
                "source": "https://github.com/php-fig/container/tree/1.1.1"
            },
            "time": "2021-03-05T17:36:06+00:00"
        },
        {
            "name": "psr/log",
            "version": "1.1.4",
            "source": {
                "type": "git",
                "url": "https://github.com/php-fig/log.git",
                "reference": "d49695b909c3b7628b6289db5479a1c204601f11"
            },
            "dist": {
                "type": "zip",
                "url": "https://api.github.com/repos/php-fig/log/zipball/d49695b909c3b7628b6289db5479a1c204601f11",
                "reference": "d49695b909c3b7628b6289db5479a1c204601f11",
                "shasum": ""
            },
            "require": {
                "php": ">=5.3.0"
            },
            "type": "library",
            "extra": {
                "branch-alias": {
                    "dev-master": "1.1.x-dev"
                }
            },
            "autoload": {
                "psr-4": {
                    "Psr\\Log\\": "Psr/Log/"
                }
            },
            "notification-url": "https://packagist.org/downloads/",
            "license": [
                "MIT"
            ],
            "authors": [
                {
                    "name": "PHP-FIG",
                    "homepage": "https://www.php-fig.org/"
                }
            ],
            "description": "Common interface for logging libraries",
            "homepage": "https://github.com/php-fig/log",
            "keywords": [
                "log",
                "psr",
                "psr-3"
            ],
            "support": {
                "source": "https://github.com/php-fig/log/tree/1.1.4"
            },
            "time": "2021-05-03T11:20:27+00:00"
        },
        {
            "name": "psr/simple-cache",
            "version": "1.0.1",
            "source": {
                "type": "git",
                "url": "https://github.com/php-fig/simple-cache.git",
                "reference": "408d5eafb83c57f6365a3ca330ff23aa4a5fa39b"
            },
            "dist": {
                "type": "zip",
                "url": "https://api.github.com/repos/php-fig/simple-cache/zipball/408d5eafb83c57f6365a3ca330ff23aa4a5fa39b",
                "reference": "408d5eafb83c57f6365a3ca330ff23aa4a5fa39b",
                "shasum": ""
            },
            "require": {
                "php": ">=5.3.0"
            },
            "type": "library",
            "extra": {
                "branch-alias": {
                    "dev-master": "1.0.x-dev"
                }
            },
            "autoload": {
                "psr-4": {
                    "Psr\\SimpleCache\\": "src/"
                }
            },
            "notification-url": "https://packagist.org/downloads/",
            "license": [
                "MIT"
            ],
            "authors": [
                {
                    "name": "PHP-FIG",
                    "homepage": "http://www.php-fig.org/"
                }
            ],
            "description": "Common interfaces for simple caching",
            "keywords": [
                "cache",
                "caching",
                "psr",
                "psr-16",
                "simple-cache"
            ],
            "support": {
                "source": "https://github.com/php-fig/simple-cache/tree/master"
            },
            "time": "2017-10-23T01:57:42+00:00"
        },
        {
            "name": "scssphp/scssphp",
            "version": "v1.4.1",
            "source": {
                "type": "git",
                "url": "https://github.com/scssphp/scssphp.git",
                "reference": "ba86c963b94ec7ebd6e19d90cdab90d89667dbf7"
            },
            "dist": {
                "type": "zip",
                "url": "https://api.github.com/repos/scssphp/scssphp/zipball/ba86c963b94ec7ebd6e19d90cdab90d89667dbf7",
                "reference": "ba86c963b94ec7ebd6e19d90cdab90d89667dbf7",
                "shasum": ""
            },
            "require": {
                "ext-ctype": "*",
                "ext-json": "*",
                "php": ">=5.6.0"
            },
            "require-dev": {
                "phpunit/phpunit": "^5.7 || ^6.5 || ^7.5 || ^8.3 || ^9.4",
                "sass/sass-spec": "2020.12.29",
                "squizlabs/php_codesniffer": "~3.5",
                "symfony/phpunit-bridge": "^5.1",
                "twbs/bootstrap": "~4.3",
                "zurb/foundation": "~6.5"
            },
            "bin": [
                "bin/pscss"
            ],
            "type": "library",
            "autoload": {
                "psr-4": {
                    "ScssPhp\\ScssPhp\\": "src/"
                }
            },
            "notification-url": "https://packagist.org/downloads/",
            "license": [
                "MIT"
            ],
            "authors": [
                {
                    "name": "Anthon Pang",
                    "email": "apang@softwaredevelopment.ca",
                    "homepage": "https://github.com/robocoder"
                },
                {
                    "name": "Cédric Morin",
                    "email": "cedric@yterium.com",
                    "homepage": "https://github.com/Cerdic"
                }
            ],
            "description": "scssphp is a compiler for SCSS written in PHP.",
            "homepage": "http://scssphp.github.io/scssphp/",
            "keywords": [
                "css",
                "less",
                "sass",
                "scss",
                "stylesheet"
            ],
            "support": {
                "issues": "https://github.com/scssphp/scssphp/issues",
                "source": "https://github.com/scssphp/scssphp/tree/v1.4.1"
            },
            "time": "2021-01-04T13:23:23+00:00"
        },
        {
            "name": "serialssolutions/summon",
            "version": "v1.3.1",
            "source": {
                "type": "git",
                "url": "https://github.com/summon/Summon.php.git",
                "reference": "78ef74123c7c15fe3ddc92c9c1368c5dae9e590d"
            },
            "dist": {
                "type": "zip",
                "url": "https://api.github.com/repos/summon/Summon.php/zipball/78ef74123c7c15fe3ddc92c9c1368c5dae9e590d",
                "reference": "78ef74123c7c15fe3ddc92c9c1368c5dae9e590d",
                "shasum": ""
            },
            "type": "library",
            "autoload": {
                "psr-0": {
                    "SerialsSolutions": ""
                }
            },
            "notification-url": "https://packagist.org/downloads/",
            "license": [
                "GPL-2.0"
            ],
            "authors": [
                {
                    "name": "Demian Katz",
                    "email": "demian.katz@villanova.edu"
                }
            ],
            "description": "Library for interacting with Serials Solutions' Summon API.",
            "support": {
                "issues": "https://github.com/summon/Summon.php/issues",
                "source": "https://github.com/summon/Summon.php/tree/v1.3.1"
            },
            "time": "2021-04-20T15:37:50+00:00"
        },
        {
            "name": "slm/locale",
            "version": "v0.5.0",
            "source": {
                "type": "git",
                "url": "https://github.com/basz/SlmLocale.git",
                "reference": "7357acd8db5c3cec57198e3b301cf8dfd1ae7814"
            },
            "dist": {
                "type": "zip",
                "url": "https://api.github.com/repos/basz/SlmLocale/zipball/7357acd8db5c3cec57198e3b301cf8dfd1ae7814",
                "reference": "7357acd8db5c3cec57198e3b301cf8dfd1ae7814",
                "shasum": ""
            },
            "require": {
                "ext-intl": "*",
                "laminas/laminas-eventmanager": "^3.1",
                "laminas/laminas-http": "^2.7",
                "laminas/laminas-modulemanager": "^2.8.2",
                "laminas/laminas-router": "^3.0",
                "laminas/laminas-servicemanager": "^3.2",
                "laminas/laminas-stdlib": "^3.2.1",
                "laminas/laminas-view": "^2.9.0",
                "php": "^7.2"
            },
            "require-dev": {
                "friendsofphp/php-cs-fixer": "^2.16.1",
                "laminas/laminas-console": "^2.6",
                "laminas/laminas-mvc": "^3.1",
                "laminas/laminas-mvc-console": "^1.1.9",
                "phpunit/phpunit": "^8.5.1",
                "satooshi/php-coveralls": "^1.1.0"
            },
            "suggest": {
                "laminas/laminas-mvc": "For using the router in the UriPath strategy"
            },
            "type": "library",
            "autoload": {
                "psr-4": {
                    "SlmLocale\\": "src/SlmLocale/"
                }
            },
            "notification-url": "https://packagist.org/downloads/",
            "license": [
                "BSD-3-Clause"
            ],
            "authors": [
                {
                    "name": "Jurian Sluiman",
                    "email": "jurian@juriansluiman.nl",
                    "homepage": "http://juriansluiman.nl"
                }
            ],
            "description": "Automatic detection of locales for Laminas",
            "homepage": "https://github.com/juriansluiman/SlmLocale",
            "keywords": [
                "Zend Framework",
                "i18n",
                "laminas",
                "locale",
                "zf"
            ],
            "support": {
                "issues": "https://github.com/basz/SlmLocale/issues",
                "source": "https://github.com/basz/SlmLocale/tree/v0.5.0"
            },
            "time": "2020-09-09T06:16:25+00:00"
        },
        {
            "name": "swagger-api/swagger-ui",
            "version": "v3.40.0",
            "source": {
                "type": "git",
                "url": "https://github.com/swagger-api/swagger-ui.git",
                "reference": "8264f72af350eff0a564a3ca6f6292c8818f8466"
            },
            "dist": {
                "type": "zip",
                "url": "https://api.github.com/repos/swagger-api/swagger-ui/zipball/8264f72af350eff0a564a3ca6f6292c8818f8466",
                "reference": "8264f72af350eff0a564a3ca6f6292c8818f8466",
                "shasum": ""
            },
            "type": "library",
            "notification-url": "https://packagist.org/downloads/",
            "license": [
                "Apache-2.0"
            ],
            "authors": [
                {
                    "name": "Anna Bodnia",
                    "email": "anna.bodnia@gmail.com"
                },
                {
                    "name": "Buu Nguyen",
                    "email": "buunguyen@gmail.com"
                },
                {
                    "name": "Josh Ponelat",
                    "email": "jponelat@gmail.com"
                },
                {
                    "name": "Kyle Shockey",
                    "email": "kyleshockey1@gmail.com"
                },
                {
                    "name": "Robert Barnwell",
                    "email": "robert@robertismy.name"
                },
                {
                    "name": "Sahar Jafari",
                    "email": "shr.jafari@gmail.com"
                }
            ],
            "description": " Swagger UI is a collection of HTML, Javascript, and CSS assets that dynamically generate beautiful documentation from a Swagger-compliant API.",
            "homepage": "http://swagger.io",
            "keywords": [
                "api",
                "documentation",
                "openapi",
                "specification",
                "swagger",
                "ui"
            ],
            "support": {
                "issues": "https://github.com/swagger-api/swagger-ui/issues",
                "source": "https://github.com/swagger-api/swagger-ui/tree/v3.40.0"
            },
            "time": "2021-01-14T20:20:17+00:00"
        },
        {
            "name": "symfony/console",
            "version": "v5.2.8",
            "source": {
                "type": "git",
                "url": "https://github.com/symfony/console.git",
                "reference": "864568fdc0208b3eba3638b6000b69d2386e6768"
            },
            "dist": {
                "type": "zip",
                "url": "https://api.github.com/repos/symfony/console/zipball/864568fdc0208b3eba3638b6000b69d2386e6768",
                "reference": "864568fdc0208b3eba3638b6000b69d2386e6768",
                "shasum": ""
            },
            "require": {
                "php": ">=7.2.5",
                "symfony/polyfill-mbstring": "~1.0",
                "symfony/polyfill-php73": "^1.8",
                "symfony/polyfill-php80": "^1.15",
                "symfony/service-contracts": "^1.1|^2",
                "symfony/string": "^5.1"
            },
            "conflict": {
                "symfony/dependency-injection": "<4.4",
                "symfony/dotenv": "<5.1",
                "symfony/event-dispatcher": "<4.4",
                "symfony/lock": "<4.4",
                "symfony/process": "<4.4"
            },
            "provide": {
                "psr/log-implementation": "1.0"
            },
            "require-dev": {
                "psr/log": "~1.0",
                "symfony/config": "^4.4|^5.0",
                "symfony/dependency-injection": "^4.4|^5.0",
                "symfony/event-dispatcher": "^4.4|^5.0",
                "symfony/lock": "^4.4|^5.0",
                "symfony/process": "^4.4|^5.0",
                "symfony/var-dumper": "^4.4|^5.0"
            },
            "suggest": {
                "psr/log": "For using the console logger",
                "symfony/event-dispatcher": "",
                "symfony/lock": "",
                "symfony/process": ""
            },
            "type": "library",
            "autoload": {
                "psr-4": {
                    "Symfony\\Component\\Console\\": ""
                },
                "exclude-from-classmap": [
                    "/Tests/"
                ]
            },
            "notification-url": "https://packagist.org/downloads/",
            "license": [
                "MIT"
            ],
            "authors": [
                {
                    "name": "Fabien Potencier",
                    "email": "fabien@symfony.com"
                },
                {
                    "name": "Symfony Community",
                    "homepage": "https://symfony.com/contributors"
                }
            ],
            "description": "Eases the creation of beautiful and testable command line interfaces",
            "homepage": "https://symfony.com",
            "keywords": [
                "cli",
                "command line",
                "console",
                "terminal"
            ],
            "support": {
                "source": "https://github.com/symfony/console/tree/v5.2.8"
            },
            "funding": [
                {
                    "url": "https://symfony.com/sponsor",
                    "type": "custom"
                },
                {
                    "url": "https://github.com/fabpot",
                    "type": "github"
                },
                {
                    "url": "https://tidelift.com/funding/github/packagist/symfony/symfony",
                    "type": "tidelift"
                }
            ],
            "time": "2021-05-11T15:45:21+00:00"
        },
        {
            "name": "symfony/deprecation-contracts",
            "version": "v2.4.0",
            "source": {
                "type": "git",
                "url": "https://github.com/symfony/deprecation-contracts.git",
                "reference": "5f38c8804a9e97d23e0c8d63341088cd8a22d627"
            },
            "dist": {
                "type": "zip",
                "url": "https://api.github.com/repos/symfony/deprecation-contracts/zipball/5f38c8804a9e97d23e0c8d63341088cd8a22d627",
                "reference": "5f38c8804a9e97d23e0c8d63341088cd8a22d627",
                "shasum": ""
            },
            "require": {
                "php": ">=7.1"
            },
            "type": "library",
            "extra": {
                "branch-alias": {
                    "dev-main": "2.4-dev"
                },
                "thanks": {
                    "name": "symfony/contracts",
                    "url": "https://github.com/symfony/contracts"
                }
            },
            "autoload": {
                "files": [
                    "function.php"
                ]
            },
            "notification-url": "https://packagist.org/downloads/",
            "license": [
                "MIT"
            ],
            "authors": [
                {
                    "name": "Nicolas Grekas",
                    "email": "p@tchwork.com"
                },
                {
                    "name": "Symfony Community",
                    "homepage": "https://symfony.com/contributors"
                }
            ],
            "description": "A generic function and convention to trigger deprecation notices",
            "homepage": "https://symfony.com",
            "support": {
                "source": "https://github.com/symfony/deprecation-contracts/tree/v2.4.0"
            },
            "funding": [
                {
                    "url": "https://symfony.com/sponsor",
                    "type": "custom"
                },
                {
                    "url": "https://github.com/fabpot",
                    "type": "github"
                },
                {
                    "url": "https://tidelift.com/funding/github/packagist/symfony/symfony",
                    "type": "tidelift"
                }
            ],
            "time": "2021-03-23T23:28:01+00:00"
        },
        {
            "name": "symfony/polyfill-ctype",
            "version": "v1.23.0",
            "source": {
                "type": "git",
                "url": "https://github.com/symfony/polyfill-ctype.git",
                "reference": "46cd95797e9df938fdd2b03693b5fca5e64b01ce"
            },
            "dist": {
                "type": "zip",
                "url": "https://api.github.com/repos/symfony/polyfill-ctype/zipball/46cd95797e9df938fdd2b03693b5fca5e64b01ce",
                "reference": "46cd95797e9df938fdd2b03693b5fca5e64b01ce",
                "shasum": ""
            },
            "require": {
                "php": ">=7.1"
            },
            "suggest": {
                "ext-ctype": "For best performance"
            },
            "type": "library",
            "extra": {
                "branch-alias": {
                    "dev-main": "1.23-dev"
                },
                "thanks": {
                    "name": "symfony/polyfill",
                    "url": "https://github.com/symfony/polyfill"
                }
            },
            "autoload": {
                "psr-4": {
                    "Symfony\\Polyfill\\Ctype\\": ""
                },
                "files": [
                    "bootstrap.php"
                ]
            },
            "notification-url": "https://packagist.org/downloads/",
            "license": [
                "MIT"
            ],
            "authors": [
                {
                    "name": "Gert de Pagter",
                    "email": "BackEndTea@gmail.com"
                },
                {
                    "name": "Symfony Community",
                    "homepage": "https://symfony.com/contributors"
                }
            ],
            "description": "Symfony polyfill for ctype functions",
            "homepage": "https://symfony.com",
            "keywords": [
                "compatibility",
                "ctype",
                "polyfill",
                "portable"
            ],
            "support": {
                "source": "https://github.com/symfony/polyfill-ctype/tree/v1.23.0"
            },
            "funding": [
                {
                    "url": "https://symfony.com/sponsor",
                    "type": "custom"
                },
                {
                    "url": "https://github.com/fabpot",
                    "type": "github"
                },
                {
                    "url": "https://tidelift.com/funding/github/packagist/symfony/symfony",
                    "type": "tidelift"
                }
            ],
            "time": "2021-02-19T12:13:01+00:00"
        },
        {
            "name": "symfony/polyfill-intl-grapheme",
            "version": "v1.23.1",
            "source": {
                "type": "git",
                "url": "https://github.com/symfony/polyfill-intl-grapheme.git",
                "reference": "16880ba9c5ebe3642d1995ab866db29270b36535"
            },
            "dist": {
                "type": "zip",
                "url": "https://api.github.com/repos/symfony/polyfill-intl-grapheme/zipball/16880ba9c5ebe3642d1995ab866db29270b36535",
                "reference": "16880ba9c5ebe3642d1995ab866db29270b36535",
                "shasum": ""
            },
            "require": {
                "php": ">=7.1"
            },
            "suggest": {
                "ext-intl": "For best performance"
            },
            "type": "library",
            "extra": {
                "branch-alias": {
                    "dev-main": "1.23-dev"
                },
                "thanks": {
                    "name": "symfony/polyfill",
                    "url": "https://github.com/symfony/polyfill"
                }
            },
            "autoload": {
                "psr-4": {
                    "Symfony\\Polyfill\\Intl\\Grapheme\\": ""
                },
                "files": [
                    "bootstrap.php"
                ]
            },
            "notification-url": "https://packagist.org/downloads/",
            "license": [
                "MIT"
            ],
            "authors": [
                {
                    "name": "Nicolas Grekas",
                    "email": "p@tchwork.com"
                },
                {
                    "name": "Symfony Community",
                    "homepage": "https://symfony.com/contributors"
                }
            ],
            "description": "Symfony polyfill for intl's grapheme_* functions",
            "homepage": "https://symfony.com",
            "keywords": [
                "compatibility",
                "grapheme",
                "intl",
                "polyfill",
                "portable",
                "shim"
            ],
            "support": {
                "source": "https://github.com/symfony/polyfill-intl-grapheme/tree/v1.23.1"
            },
            "funding": [
                {
                    "url": "https://symfony.com/sponsor",
                    "type": "custom"
                },
                {
                    "url": "https://github.com/fabpot",
                    "type": "github"
                },
                {
                    "url": "https://tidelift.com/funding/github/packagist/symfony/symfony",
                    "type": "tidelift"
                }
            ],
            "time": "2021-05-27T12:26:48+00:00"
        },
        {
            "name": "symfony/polyfill-intl-normalizer",
            "version": "v1.23.0",
            "source": {
                "type": "git",
                "url": "https://github.com/symfony/polyfill-intl-normalizer.git",
                "reference": "8590a5f561694770bdcd3f9b5c69dde6945028e8"
            },
            "dist": {
                "type": "zip",
                "url": "https://api.github.com/repos/symfony/polyfill-intl-normalizer/zipball/8590a5f561694770bdcd3f9b5c69dde6945028e8",
                "reference": "8590a5f561694770bdcd3f9b5c69dde6945028e8",
                "shasum": ""
            },
            "require": {
                "php": ">=7.1"
            },
            "suggest": {
                "ext-intl": "For best performance"
            },
            "type": "library",
            "extra": {
                "branch-alias": {
                    "dev-main": "1.23-dev"
                },
                "thanks": {
                    "name": "symfony/polyfill",
                    "url": "https://github.com/symfony/polyfill"
                }
            },
            "autoload": {
                "psr-4": {
                    "Symfony\\Polyfill\\Intl\\Normalizer\\": ""
                },
                "files": [
                    "bootstrap.php"
                ],
                "classmap": [
                    "Resources/stubs"
                ]
            },
            "notification-url": "https://packagist.org/downloads/",
            "license": [
                "MIT"
            ],
            "authors": [
                {
                    "name": "Nicolas Grekas",
                    "email": "p@tchwork.com"
                },
                {
                    "name": "Symfony Community",
                    "homepage": "https://symfony.com/contributors"
                }
            ],
            "description": "Symfony polyfill for intl's Normalizer class and related functions",
            "homepage": "https://symfony.com",
            "keywords": [
                "compatibility",
                "intl",
                "normalizer",
                "polyfill",
                "portable",
                "shim"
            ],
            "support": {
                "source": "https://github.com/symfony/polyfill-intl-normalizer/tree/v1.23.0"
            },
            "funding": [
                {
                    "url": "https://symfony.com/sponsor",
                    "type": "custom"
                },
                {
                    "url": "https://github.com/fabpot",
                    "type": "github"
                },
                {
                    "url": "https://tidelift.com/funding/github/packagist/symfony/symfony",
                    "type": "tidelift"
                }
            ],
            "time": "2021-02-19T12:13:01+00:00"
        },
        {
            "name": "symfony/polyfill-mbstring",
            "version": "v1.23.1",
            "source": {
                "type": "git",
                "url": "https://github.com/symfony/polyfill-mbstring.git",
                "reference": "9174a3d80210dca8daa7f31fec659150bbeabfc6"
            },
            "dist": {
                "type": "zip",
                "url": "https://api.github.com/repos/symfony/polyfill-mbstring/zipball/9174a3d80210dca8daa7f31fec659150bbeabfc6",
                "reference": "9174a3d80210dca8daa7f31fec659150bbeabfc6",
                "shasum": ""
            },
            "require": {
                "php": ">=7.1"
            },
            "suggest": {
                "ext-mbstring": "For best performance"
            },
            "type": "library",
            "extra": {
                "branch-alias": {
                    "dev-main": "1.23-dev"
                },
                "thanks": {
                    "name": "symfony/polyfill",
                    "url": "https://github.com/symfony/polyfill"
                }
            },
            "autoload": {
                "psr-4": {
                    "Symfony\\Polyfill\\Mbstring\\": ""
                },
                "files": [
                    "bootstrap.php"
                ]
            },
            "notification-url": "https://packagist.org/downloads/",
            "license": [
                "MIT"
            ],
            "authors": [
                {
                    "name": "Nicolas Grekas",
                    "email": "p@tchwork.com"
                },
                {
                    "name": "Symfony Community",
                    "homepage": "https://symfony.com/contributors"
                }
            ],
            "description": "Symfony polyfill for the Mbstring extension",
            "homepage": "https://symfony.com",
            "keywords": [
                "compatibility",
                "mbstring",
                "polyfill",
                "portable",
                "shim"
            ],
            "support": {
                "source": "https://github.com/symfony/polyfill-mbstring/tree/v1.23.1"
            },
            "funding": [
                {
                    "url": "https://symfony.com/sponsor",
                    "type": "custom"
                },
                {
                    "url": "https://github.com/fabpot",
                    "type": "github"
                },
                {
                    "url": "https://tidelift.com/funding/github/packagist/symfony/symfony",
                    "type": "tidelift"
                }
            ],
            "time": "2021-05-27T12:26:48+00:00"
        },
        {
            "name": "symfony/polyfill-php73",
            "version": "v1.23.0",
            "source": {
                "type": "git",
                "url": "https://github.com/symfony/polyfill-php73.git",
                "reference": "fba8933c384d6476ab14fb7b8526e5287ca7e010"
            },
            "dist": {
                "type": "zip",
                "url": "https://api.github.com/repos/symfony/polyfill-php73/zipball/fba8933c384d6476ab14fb7b8526e5287ca7e010",
                "reference": "fba8933c384d6476ab14fb7b8526e5287ca7e010",
                "shasum": ""
            },
            "require": {
                "php": ">=7.1"
            },
            "type": "library",
            "extra": {
                "branch-alias": {
                    "dev-main": "1.23-dev"
                },
                "thanks": {
                    "name": "symfony/polyfill",
                    "url": "https://github.com/symfony/polyfill"
                }
            },
            "autoload": {
                "psr-4": {
                    "Symfony\\Polyfill\\Php73\\": ""
                },
                "files": [
                    "bootstrap.php"
                ],
                "classmap": [
                    "Resources/stubs"
                ]
            },
            "notification-url": "https://packagist.org/downloads/",
            "license": [
                "MIT"
            ],
            "authors": [
                {
                    "name": "Nicolas Grekas",
                    "email": "p@tchwork.com"
                },
                {
                    "name": "Symfony Community",
                    "homepage": "https://symfony.com/contributors"
                }
            ],
            "description": "Symfony polyfill backporting some PHP 7.3+ features to lower PHP versions",
            "homepage": "https://symfony.com",
            "keywords": [
                "compatibility",
                "polyfill",
                "portable",
                "shim"
            ],
            "support": {
                "source": "https://github.com/symfony/polyfill-php73/tree/v1.23.0"
            },
            "funding": [
                {
                    "url": "https://symfony.com/sponsor",
                    "type": "custom"
                },
                {
                    "url": "https://github.com/fabpot",
                    "type": "github"
                },
                {
                    "url": "https://tidelift.com/funding/github/packagist/symfony/symfony",
                    "type": "tidelift"
                }
            ],
            "time": "2021-02-19T12:13:01+00:00"
        },
        {
            "name": "symfony/polyfill-php80",
            "version": "v1.23.1",
            "source": {
                "type": "git",
                "url": "https://github.com/symfony/polyfill-php80.git",
                "reference": "1100343ed1a92e3a38f9ae122fc0eb21602547be"
            },
            "dist": {
                "type": "zip",
                "url": "https://api.github.com/repos/symfony/polyfill-php80/zipball/1100343ed1a92e3a38f9ae122fc0eb21602547be",
                "reference": "1100343ed1a92e3a38f9ae122fc0eb21602547be",
                "shasum": ""
            },
            "require": {
                "php": ">=7.1"
            },
            "type": "library",
            "extra": {
                "branch-alias": {
                    "dev-main": "1.23-dev"
                },
                "thanks": {
                    "name": "symfony/polyfill",
                    "url": "https://github.com/symfony/polyfill"
                }
            },
            "autoload": {
                "psr-4": {
                    "Symfony\\Polyfill\\Php80\\": ""
                },
                "files": [
                    "bootstrap.php"
                ],
                "classmap": [
                    "Resources/stubs"
                ]
            },
            "notification-url": "https://packagist.org/downloads/",
            "license": [
                "MIT"
            ],
            "authors": [
                {
                    "name": "Ion Bazan",
                    "email": "ion.bazan@gmail.com"
                },
                {
                    "name": "Nicolas Grekas",
                    "email": "p@tchwork.com"
                },
                {
                    "name": "Symfony Community",
                    "homepage": "https://symfony.com/contributors"
                }
            ],
            "description": "Symfony polyfill backporting some PHP 8.0+ features to lower PHP versions",
            "homepage": "https://symfony.com",
            "keywords": [
                "compatibility",
                "polyfill",
                "portable",
                "shim"
            ],
            "support": {
                "source": "https://github.com/symfony/polyfill-php80/tree/v1.23.1"
            },
            "funding": [
                {
                    "url": "https://symfony.com/sponsor",
                    "type": "custom"
                },
                {
                    "url": "https://github.com/fabpot",
                    "type": "github"
                },
                {
                    "url": "https://tidelift.com/funding/github/packagist/symfony/symfony",
                    "type": "tidelift"
                }
            ],
            "time": "2021-07-28T13:41:28+00:00"
        },
        {
            "name": "symfony/service-contracts",
            "version": "v2.4.0",
            "source": {
                "type": "git",
                "url": "https://github.com/symfony/service-contracts.git",
                "reference": "f040a30e04b57fbcc9c6cbcf4dbaa96bd318b9bb"
            },
            "dist": {
                "type": "zip",
                "url": "https://api.github.com/repos/symfony/service-contracts/zipball/f040a30e04b57fbcc9c6cbcf4dbaa96bd318b9bb",
                "reference": "f040a30e04b57fbcc9c6cbcf4dbaa96bd318b9bb",
                "shasum": ""
            },
            "require": {
                "php": ">=7.2.5",
                "psr/container": "^1.1"
            },
            "suggest": {
                "symfony/service-implementation": ""
            },
            "type": "library",
            "extra": {
                "branch-alias": {
                    "dev-main": "2.4-dev"
                },
                "thanks": {
                    "name": "symfony/contracts",
                    "url": "https://github.com/symfony/contracts"
                }
            },
            "autoload": {
                "psr-4": {
                    "Symfony\\Contracts\\Service\\": ""
                }
            },
            "notification-url": "https://packagist.org/downloads/",
            "license": [
                "MIT"
            ],
            "authors": [
                {
                    "name": "Nicolas Grekas",
                    "email": "p@tchwork.com"
                },
                {
                    "name": "Symfony Community",
                    "homepage": "https://symfony.com/contributors"
                }
            ],
            "description": "Generic abstractions related to writing services",
            "homepage": "https://symfony.com",
            "keywords": [
                "abstractions",
                "contracts",
                "decoupling",
                "interfaces",
                "interoperability",
                "standards"
            ],
            "support": {
                "source": "https://github.com/symfony/service-contracts/tree/v2.4.0"
            },
            "funding": [
                {
                    "url": "https://symfony.com/sponsor",
                    "type": "custom"
                },
                {
                    "url": "https://github.com/fabpot",
                    "type": "github"
                },
                {
                    "url": "https://tidelift.com/funding/github/packagist/symfony/symfony",
                    "type": "tidelift"
                }
            ],
            "time": "2021-04-01T10:43:52+00:00"
        },
        {
            "name": "symfony/string",
            "version": "v5.3.3",
            "source": {
                "type": "git",
                "url": "https://github.com/symfony/string.git",
                "reference": "bd53358e3eccec6a670b5f33ab680d8dbe1d4ae1"
            },
            "dist": {
                "type": "zip",
                "url": "https://api.github.com/repos/symfony/string/zipball/bd53358e3eccec6a670b5f33ab680d8dbe1d4ae1",
                "reference": "bd53358e3eccec6a670b5f33ab680d8dbe1d4ae1",
                "shasum": ""
            },
            "require": {
                "php": ">=7.2.5",
                "symfony/polyfill-ctype": "~1.8",
                "symfony/polyfill-intl-grapheme": "~1.0",
                "symfony/polyfill-intl-normalizer": "~1.0",
                "symfony/polyfill-mbstring": "~1.0",
                "symfony/polyfill-php80": "~1.15"
            },
            "require-dev": {
                "symfony/error-handler": "^4.4|^5.0",
                "symfony/http-client": "^4.4|^5.0",
                "symfony/translation-contracts": "^1.1|^2",
                "symfony/var-exporter": "^4.4|^5.0"
            },
            "type": "library",
            "autoload": {
                "psr-4": {
                    "Symfony\\Component\\String\\": ""
                },
                "files": [
                    "Resources/functions.php"
                ],
                "exclude-from-classmap": [
                    "/Tests/"
                ]
            },
            "notification-url": "https://packagist.org/downloads/",
            "license": [
                "MIT"
            ],
            "authors": [
                {
                    "name": "Nicolas Grekas",
                    "email": "p@tchwork.com"
                },
                {
                    "name": "Symfony Community",
                    "homepage": "https://symfony.com/contributors"
                }
            ],
            "description": "Provides an object-oriented API to strings and deals with bytes, UTF-8 code points and grapheme clusters in a unified way",
            "homepage": "https://symfony.com",
            "keywords": [
                "grapheme",
                "i18n",
                "string",
                "unicode",
                "utf-8",
                "utf8"
            ],
            "support": {
                "source": "https://github.com/symfony/string/tree/v5.3.3"
            },
            "funding": [
                {
                    "url": "https://symfony.com/sponsor",
                    "type": "custom"
                },
                {
                    "url": "https://github.com/fabpot",
                    "type": "github"
                },
                {
                    "url": "https://tidelift.com/funding/github/packagist/symfony/symfony",
                    "type": "tidelift"
                }
            ],
            "time": "2021-06-27T11:44:38+00:00"
        },
        {
            "name": "symfony/yaml",
            "version": "v5.2.7",
            "source": {
                "type": "git",
                "url": "https://github.com/symfony/yaml.git",
                "reference": "76546cbeddd0a9540b4e4e57eddeec3e9bb444a5"
            },
            "dist": {
                "type": "zip",
                "url": "https://api.github.com/repos/symfony/yaml/zipball/76546cbeddd0a9540b4e4e57eddeec3e9bb444a5",
                "reference": "76546cbeddd0a9540b4e4e57eddeec3e9bb444a5",
                "shasum": ""
            },
            "require": {
                "php": ">=7.2.5",
                "symfony/deprecation-contracts": "^2.1",
                "symfony/polyfill-ctype": "~1.8"
            },
            "conflict": {
                "symfony/console": "<4.4"
            },
            "require-dev": {
                "symfony/console": "^4.4|^5.0"
            },
            "suggest": {
                "symfony/console": "For validating YAML files using the lint command"
            },
            "bin": [
                "Resources/bin/yaml-lint"
            ],
            "type": "library",
            "autoload": {
                "psr-4": {
                    "Symfony\\Component\\Yaml\\": ""
                },
                "exclude-from-classmap": [
                    "/Tests/"
                ]
            },
            "notification-url": "https://packagist.org/downloads/",
            "license": [
                "MIT"
            ],
            "authors": [
                {
                    "name": "Fabien Potencier",
                    "email": "fabien@symfony.com"
                },
                {
                    "name": "Symfony Community",
                    "homepage": "https://symfony.com/contributors"
                }
            ],
            "description": "Loads and dumps YAML files",
            "homepage": "https://symfony.com",
            "support": {
                "source": "https://github.com/symfony/yaml/tree/v5.2.7"
            },
            "funding": [
                {
                    "url": "https://symfony.com/sponsor",
                    "type": "custom"
                },
                {
                    "url": "https://github.com/fabpot",
                    "type": "github"
                },
                {
                    "url": "https://tidelift.com/funding/github/packagist/symfony/symfony",
                    "type": "tidelift"
                }
            ],
            "time": "2021-04-29T20:47:09+00:00"
        },
        {
            "name": "true/punycode",
            "version": "v2.1.1",
            "source": {
                "type": "git",
                "url": "https://github.com/true/php-punycode.git",
                "reference": "a4d0c11a36dd7f4e7cd7096076cab6d3378a071e"
            },
            "dist": {
                "type": "zip",
                "url": "https://api.github.com/repos/true/php-punycode/zipball/a4d0c11a36dd7f4e7cd7096076cab6d3378a071e",
                "reference": "a4d0c11a36dd7f4e7cd7096076cab6d3378a071e",
                "shasum": ""
            },
            "require": {
                "php": ">=5.3.0",
                "symfony/polyfill-mbstring": "^1.3"
            },
            "require-dev": {
                "phpunit/phpunit": "~4.7",
                "squizlabs/php_codesniffer": "~2.0"
            },
            "type": "library",
            "autoload": {
                "psr-4": {
                    "TrueBV\\": "src/"
                }
            },
            "notification-url": "https://packagist.org/downloads/",
            "license": [
                "MIT"
            ],
            "authors": [
                {
                    "name": "Renan Gonçalves",
                    "email": "renan.saddam@gmail.com"
                }
            ],
            "description": "A Bootstring encoding of Unicode for Internationalized Domain Names in Applications (IDNA)",
            "homepage": "https://github.com/true/php-punycode",
            "keywords": [
                "idna",
                "punycode"
            ],
            "support": {
                "issues": "https://github.com/true/php-punycode/issues",
                "source": "https://github.com/true/php-punycode/tree/master"
            },
            "time": "2016-11-16T10:37:54+00:00"
        },
        {
            "name": "vufind-org/vufindcode",
            "version": "v1.2",
            "source": {
                "type": "git",
                "url": "https://github.com/vufind-org/vufindcode.git",
                "reference": "df7f4d2188c9f2c654dfee69774b80b9d03b1ab4"
            },
            "dist": {
                "type": "zip",
                "url": "https://api.github.com/repos/vufind-org/vufindcode/zipball/df7f4d2188c9f2c654dfee69774b80b9d03b1ab4",
                "reference": "df7f4d2188c9f2c654dfee69774b80b9d03b1ab4",
                "shasum": ""
            },
            "require": {
                "php": ">=7.0.8"
            },
            "require-dev": {
                "friendsofphp/php-cs-fixer": "2.11.1",
                "pear/http_request2": "2.3.0",
                "phing/phing": "2.16.1",
                "phploc/phploc": "4.0.1",
                "phpmd/phpmd": "2.6.0",
                "phpunit/phpunit": "6.5.8",
                "sebastian/phpcpd": "3.0.1",
                "squizlabs/php_codesniffer": "3.2.3"
            },
            "type": "library",
            "autoload": {
                "psr-0": {
                    "VuFindCode\\": "src/"
                }
            },
            "notification-url": "https://packagist.org/downloads/",
            "license": [
                "GPL-2.0"
            ],
            "authors": [
                {
                    "name": "Demian Katz",
                    "email": "demian.katz@villanova.edu"
                }
            ],
            "description": "Classes for working with EANs, ISBNs and ISMNs (a VuFind support library)",
            "homepage": "https://vufind.org/",
            "support": {
                "issues": "https://vufind.org/jira",
                "source": "https://github.com/vufind-org/vufindcode/tree/v1.2"
            },
            "time": "2019-11-07T14:29:07+00:00"
        },
        {
            "name": "vufind-org/vufinddate",
            "version": "v1.0.0",
            "source": {
                "type": "git",
                "url": "https://github.com/vufind-org/vufinddate.git",
                "reference": "1bec5458b48d96fa8ff87123584042780f4c3c24"
            },
            "dist": {
                "type": "zip",
                "url": "https://api.github.com/repos/vufind-org/vufinddate/zipball/1bec5458b48d96fa8ff87123584042780f4c3c24",
                "reference": "1bec5458b48d96fa8ff87123584042780f4c3c24",
                "shasum": ""
            },
            "require": {
                "php": ">=7.0.8"
            },
            "require-dev": {
                "friendsofphp/php-cs-fixer": "2.11.1",
                "pear/http_request2": "2.3.0",
                "phing/phing": "2.16.1",
                "phploc/phploc": "4.0.1",
                "phpmd/phpmd": "2.6.0",
                "phpunit/phpunit": "6.5.8",
                "sebastian/phpcpd": "3.0.1",
                "squizlabs/php_codesniffer": "3.2.3"
            },
            "type": "library",
            "autoload": {
                "psr-4": {
                    "VuFind\\Date\\": "src/"
                }
            },
            "notification-url": "https://packagist.org/downloads/",
            "license": [
                "GPL-2.0"
            ],
            "authors": [
                {
                    "name": "Demian Katz",
                    "email": "demian.katz@villanova.edu"
                }
            ],
            "description": "Date formatting tools for the VuFind project",
            "homepage": "https://vufind.org/",
            "support": {
                "issues": "https://vufind.org/jira",
                "source": "https://github.com/vufind-org/vufinddate/tree/v1.0.0"
            },
            "time": "2018-05-23T19:59:10+00:00"
        },
        {
            "name": "vufind-org/vufindharvest",
            "version": "v4.0.1",
            "source": {
                "type": "git",
                "url": "https://github.com/vufind-org/vufindharvest.git",
                "reference": "8e12f40fd444a033178a836517973643dc04622e"
            },
            "dist": {
                "type": "zip",
                "url": "https://api.github.com/repos/vufind-org/vufindharvest/zipball/8e12f40fd444a033178a836517973643dc04622e",
                "reference": "8e12f40fd444a033178a836517973643dc04622e",
                "shasum": ""
            },
            "require": {
                "laminas/laminas-http": ">=2.2",
                "php": ">=7.0.8",
                "symfony/console": "^4.0||^5.0"
            },
            "require-dev": {
                "friendsofphp/php-cs-fixer": "2.16.1",
                "pear/http_request2": "2.3.0",
                "phing/phing": "2.16.2",
                "phploc/phploc": "4.0.1",
                "phpmd/phpmd": "2.8.1",
                "phpunit/phpunit": "8.5.2",
                "sebastian/phpcpd": "4.1.0",
                "squizlabs/php_codesniffer": "3.5.3"
            },
            "type": "library",
            "autoload": {
                "psr-4": {
                    "VuFindHarvest\\": "src/"
                }
            },
            "notification-url": "https://packagist.org/downloads/",
            "license": [
                "GPL-2.0"
            ],
            "authors": [
                {
                    "name": "Demian Katz",
                    "email": "demian.katz@villanova.edu",
                    "role": "Maintainer"
                }
            ],
            "description": "VuFind Harvest Tools",
            "homepage": "https://vufind.org/",
            "support": {
                "issues": "https://vufind.org/jira",
                "source": "https://github.com/vufind-org/vufindharvest/tree/v4.0.1"
            },
            "time": "2020-03-23T14:30:57+00:00"
        },
        {
            "name": "vufind-org/vufindhttp",
            "version": "v3.1.0",
            "source": {
                "type": "git",
                "url": "https://github.com/vufind-org/vufindhttp.git",
                "reference": "69aff6bcb84139598bdb42d161b7483caf69b1c2"
            },
            "dist": {
                "type": "zip",
                "url": "https://api.github.com/repos/vufind-org/vufindhttp/zipball/69aff6bcb84139598bdb42d161b7483caf69b1c2",
                "reference": "69aff6bcb84139598bdb42d161b7483caf69b1c2",
                "shasum": ""
            },
            "require": {
                "laminas/laminas-http": ">=2.2",
                "php": ">=7.0.8"
            },
            "require-dev": {
                "friendsofphp/php-cs-fixer": "2.16.1",
                "laminas/laminas-uri": ">=2.2",
                "pear/http_request2": "2.3.0",
                "phing/phing": "2.16.2",
                "phploc/phploc": "4.0.1",
                "phpmd/phpmd": "2.8.1",
                "phpunit/phpunit": "6.5.14",
                "sebastian/phpcpd": "3.0.1",
                "squizlabs/php_codesniffer": "3.5.3"
            },
            "type": "library",
            "autoload": {
                "psr-0": {
                    "VuFindHttp\\": "src/"
                }
            },
            "notification-url": "https://packagist.org/downloads/",
            "license": [
                "GPL-2.0"
            ],
            "authors": [
                {
                    "name": "David Maus",
                    "email": "maus@hab.de",
                    "role": "Developer"
                },
                {
                    "name": "Demian Katz",
                    "email": "demian.katz@villanova.edu",
                    "role": "Maintainer"
                }
            ],
            "description": "VuFind HTTP service library",
            "homepage": "https://vufind.org/",
            "support": {
                "issues": "https://vufind.org/jira",
                "source": "https://github.com/vufind-org/vufindhttp/tree/v3.1.0"
            },
            "time": "2020-07-01T10:47:57+00:00"
        },
        {
            "name": "webfontkit/open-sans",
            "version": "1.0.0",
            "source": {
                "type": "git",
                "url": "https://github.com/webfontkit/open-sans.git",
                "reference": "00ab31e690edfd0d88f9ffbcd998cf298b9687e9"
            },
            "dist": {
                "type": "zip",
                "url": "https://api.github.com/repos/webfontkit/open-sans/zipball/00ab31e690edfd0d88f9ffbcd998cf298b9687e9",
                "reference": "00ab31e690edfd0d88f9ffbcd998cf298b9687e9",
                "shasum": ""
            },
            "type": "library",
            "notification-url": "https://packagist.org/downloads/",
            "license": [
                "Apache-2.0"
            ],
            "description": "Open Sans is a humanist sans serif typeface designed by Steve Matteson, Type Director of Ascender Corp. This version contains the complete 897 character set, which includes the standard ISO Latin 1, Latin CE, Greek and Cyrillic character sets. Open Sans was designed with an upright stress, open forms and a neutral, yet friendly appearance. It was optimized for print, web, and mobile interfaces, and has excellent legibility characteristics in its letterforms.",
            "homepage": "http://www.google.com/fonts/specimen/Open+Sans",
            "support": {
                "issues": "https://github.com/webfontkit/open-sans/issues",
                "source": "https://github.com/webfontkit/open-sans",
                "wiki": "https://github.com/webfontkit/open-sans"
            },
            "time": "2014-08-20T20:43:34+00:00"
        },
        {
            "name": "webimpress/safe-writer",
            "version": "2.2.0",
            "source": {
                "type": "git",
                "url": "https://github.com/webimpress/safe-writer.git",
                "reference": "9d37cc8bee20f7cb2f58f6e23e05097eab5072e6"
            },
            "dist": {
                "type": "zip",
                "url": "https://api.github.com/repos/webimpress/safe-writer/zipball/9d37cc8bee20f7cb2f58f6e23e05097eab5072e6",
                "reference": "9d37cc8bee20f7cb2f58f6e23e05097eab5072e6",
                "shasum": ""
            },
            "require": {
                "php": "^7.3 || ^8.0"
            },
            "require-dev": {
                "phpunit/phpunit": "^9.5.4",
                "vimeo/psalm": "^4.7",
                "webimpress/coding-standard": "^1.2.2"
            },
            "type": "library",
            "extra": {
                "branch-alias": {
                    "dev-master": "2.2.x-dev",
                    "dev-develop": "2.3.x-dev",
                    "dev-release-1.0": "1.0.x-dev"
                }
            },
            "autoload": {
                "psr-4": {
                    "Webimpress\\SafeWriter\\": "src/"
                }
            },
            "notification-url": "https://packagist.org/downloads/",
            "license": [
                "BSD-2-Clause"
            ],
            "description": "Tool to write files safely, to avoid race conditions",
            "keywords": [
                "concurrent write",
                "file writer",
                "race condition",
                "safe writer",
                "webimpress"
            ],
            "support": {
                "issues": "https://github.com/webimpress/safe-writer/issues",
                "source": "https://github.com/webimpress/safe-writer/tree/2.2.0"
            },
            "funding": [
                {
                    "url": "https://github.com/michalbundyra",
                    "type": "github"
                }
            ],
            "time": "2021-04-19T16:34:45+00:00"
        },
        {
            "name": "webmozart/assert",
            "version": "1.10.0",
            "source": {
                "type": "git",
                "url": "https://github.com/webmozarts/assert.git",
                "reference": "6964c76c7804814a842473e0c8fd15bab0f18e25"
            },
            "dist": {
                "type": "zip",
                "url": "https://api.github.com/repos/webmozarts/assert/zipball/6964c76c7804814a842473e0c8fd15bab0f18e25",
                "reference": "6964c76c7804814a842473e0c8fd15bab0f18e25",
                "shasum": ""
            },
            "require": {
                "php": "^7.2 || ^8.0",
                "symfony/polyfill-ctype": "^1.8"
            },
            "conflict": {
                "phpstan/phpstan": "<0.12.20",
                "vimeo/psalm": "<4.6.1 || 4.6.2"
            },
            "require-dev": {
                "phpunit/phpunit": "^8.5.13"
            },
            "type": "library",
            "extra": {
                "branch-alias": {
                    "dev-master": "1.10-dev"
                }
            },
            "autoload": {
                "psr-4": {
                    "Webmozart\\Assert\\": "src/"
                }
            },
            "notification-url": "https://packagist.org/downloads/",
            "license": [
                "MIT"
            ],
            "authors": [
                {
                    "name": "Bernhard Schussek",
                    "email": "bschussek@gmail.com"
                }
            ],
            "description": "Assertions to validate method input/output with nice error messages.",
            "keywords": [
                "assert",
                "check",
                "validate"
            ],
            "support": {
                "issues": "https://github.com/webmozarts/assert/issues",
                "source": "https://github.com/webmozarts/assert/tree/1.10.0"
            },
            "time": "2021-03-09T10:59:23+00:00"
        },
        {
            "name": "wikimedia/composer-merge-plugin",
            "version": "v2.0.1",
            "source": {
                "type": "git",
                "url": "https://github.com/wikimedia/composer-merge-plugin.git",
                "reference": "8ca2ed8ab97c8ebce6b39d9943e9909bb4f18912"
            },
            "dist": {
                "type": "zip",
                "url": "https://api.github.com/repos/wikimedia/composer-merge-plugin/zipball/8ca2ed8ab97c8ebce6b39d9943e9909bb4f18912",
                "reference": "8ca2ed8ab97c8ebce6b39d9943e9909bb4f18912",
                "shasum": ""
            },
            "require": {
                "composer-plugin-api": "^1.1||^2.0",
                "php": ">=7.2.0"
            },
            "require-dev": {
                "composer/composer": "^1.1||^2.0",
                "php-parallel-lint/php-parallel-lint": "~1.1.0",
                "phpunit/phpunit": "^8.5||^9.0",
                "squizlabs/php_codesniffer": "~3.5.4"
            },
            "type": "composer-plugin",
            "extra": {
                "branch-alias": {
                    "dev-master": "2.x-dev"
                },
                "class": "Wikimedia\\Composer\\Merge\\V2\\MergePlugin"
            },
            "autoload": {
                "psr-4": {
                    "Wikimedia\\Composer\\Merge\\V2\\": "src/"
                }
            },
            "notification-url": "https://packagist.org/downloads/",
            "license": [
                "MIT"
            ],
            "authors": [
                {
                    "name": "Bryan Davis",
                    "email": "bd808@wikimedia.org"
                }
            ],
            "description": "Composer plugin to merge multiple composer.json files",
            "support": {
                "issues": "https://github.com/wikimedia/composer-merge-plugin/issues",
                "source": "https://github.com/wikimedia/composer-merge-plugin/tree/v2.0.1"
            },
            "time": "2021-02-24T05:28:06+00:00"
        },
        {
            "name": "wikimedia/less.php",
            "version": "v3.1.0",
            "source": {
                "type": "git",
                "url": "https://github.com/wikimedia/less.php.git",
                "reference": "a486d78b9bd16b72f237fc6093aa56d69ce8bd13"
            },
            "dist": {
                "type": "zip",
                "url": "https://api.github.com/repos/wikimedia/less.php/zipball/a486d78b9bd16b72f237fc6093aa56d69ce8bd13",
                "reference": "a486d78b9bd16b72f237fc6093aa56d69ce8bd13",
                "shasum": ""
            },
            "require": {
                "php": ">=7.2.9"
            },
            "require-dev": {
                "mediawiki/mediawiki-codesniffer": "34.0.0",
                "mediawiki/minus-x": "1.0.0",
                "php-parallel-lint/php-console-highlighter": "0.5.0",
                "php-parallel-lint/php-parallel-lint": "1.2.0",
                "phpunit/phpunit": "^8.5"
            },
            "bin": [
                "bin/lessc"
            ],
            "type": "library",
            "autoload": {
                "psr-0": {
                    "Less": "lib/"
                },
                "classmap": [
                    "lessc.inc.php"
                ]
            },
            "notification-url": "https://packagist.org/downloads/",
            "license": [
                "Apache-2.0"
            ],
            "authors": [
                {
                    "name": "Josh Schmidt",
                    "homepage": "https://github.com/oyejorge"
                },
                {
                    "name": "Matt Agar",
                    "homepage": "https://github.com/agar"
                },
                {
                    "name": "Martin Jantošovič",
                    "homepage": "https://github.com/Mordred"
                }
            ],
            "description": "PHP port of the Javascript version of LESS http://lesscss.org (Originally maintained by Josh Schmidt)",
            "keywords": [
                "css",
                "less",
                "less.js",
                "lesscss",
                "php",
                "stylesheet"
            ],
            "support": {
                "issues": "https://github.com/wikimedia/less.php/issues",
                "source": "https://github.com/wikimedia/less.php/tree/v3.1.0"
            },
            "time": "2020-12-11T19:33:31+00:00"
        },
        {
            "name": "yajra/laravel-pdo-via-oci8",
            "version": "v2.2.0",
            "source": {
                "type": "git",
                "url": "https://github.com/yajra/pdo-via-oci8.git",
                "reference": "93610843b7abe975413288bcc4adb347edefb4b8"
            },
            "dist": {
                "type": "zip",
                "url": "https://api.github.com/repos/yajra/pdo-via-oci8/zipball/93610843b7abe975413288bcc4adb347edefb4b8",
                "reference": "93610843b7abe975413288bcc4adb347edefb4b8",
                "shasum": ""
            },
            "require-dev": {
                "phpunit/phpunit": "^6.4"
            },
            "type": "library",
            "extra": {
                "branch-alias": {
                    "dev-master": "2.0-dev"
                }
            },
            "autoload": {
                "psr-4": {
                    "Yajra\\": "src/"
                }
            },
            "notification-url": "https://packagist.org/downloads/",
            "license": [
                "MIT"
            ],
            "authors": [
                {
                    "name": "Arjay Angeles",
                    "email": "aqangeles@gmail.com"
                }
            ],
            "description": "PDO userspace driver proxying calls to PHP OCI8 driver",
            "support": {
                "issues": "https://github.com/yajra/pdo-via-oci8/issues",
                "source": "https://github.com/yajra/pdo-via-oci8/tree/v2.2.0"
            },
            "time": "2020-12-11T12:29:18+00:00"
        },
        {
            "name": "zfr/rbac",
            "version": "1.2.0",
            "source": {
                "type": "git",
                "url": "https://github.com/zf-fr/rbac.git",
                "reference": "493711bfc2a637fd7c6f23b71b7b55a621c35d9d"
            },
            "dist": {
                "type": "zip",
                "url": "https://api.github.com/repos/zf-fr/rbac/zipball/493711bfc2a637fd7c6f23b71b7b55a621c35d9d",
                "reference": "493711bfc2a637fd7c6f23b71b7b55a621c35d9d",
                "shasum": ""
            },
            "require": {
                "php": ">=5.4"
            },
            "require-dev": {
                "phpunit/phpunit": "~3.7",
                "satooshi/php-coveralls": "~0.6",
                "squizlabs/php_codesniffer": "1.4.*",
                "zendframework/zend-servicemanager": "~2.2"
            },
            "type": "library",
            "autoload": {
                "psr-0": {
                    "Rbac\\": "src/"
                }
            },
            "notification-url": "https://packagist.org/downloads/",
            "license": [
                "MIT"
            ],
            "authors": [
                {
                    "name": "Michaël Gallego",
                    "email": "mic.gallego@gmail.com",
                    "homepage": "http://michaelgallego.fr"
                }
            ],
            "description": "Zend Framework 3 prototype for Zend\\Permissions\\Rbac.",
            "homepage": "https://github.com/zf-fr/rbac",
            "keywords": [
                "rbac",
                "security",
                "zf2",
                "zf3"
            ],
            "support": {
                "issues": "https://github.com/zf-fr/rbac/issues",
                "source": "https://github.com/zf-fr/rbac/tree/master"
            },
            "time": "2014-02-06T14:18:34+00:00"
        }
    ],
    "packages-dev": [
        {
            "name": "behat/mink",
            "version": "v1.8.1",
            "source": {
                "type": "git",
                "url": "https://github.com/minkphp/Mink.git",
                "reference": "07c6a9fe3fa98c2de074b25d9ed26c22904e3887"
            },
            "dist": {
                "type": "zip",
                "url": "https://api.github.com/repos/minkphp/Mink/zipball/07c6a9fe3fa98c2de074b25d9ed26c22904e3887",
                "reference": "07c6a9fe3fa98c2de074b25d9ed26c22904e3887",
                "shasum": ""
            },
            "require": {
                "php": ">=5.3.1",
                "symfony/css-selector": "^2.7|^3.0|^4.0|^5.0"
            },
            "require-dev": {
                "phpunit/phpunit": "^4.8.36 || ^5.7.27 || ^6.5.14 || ^7.5.20",
                "symfony/debug": "^2.7|^3.0|^4.0",
                "symfony/phpunit-bridge": "^3.4.38 || ^5.0.5"
            },
            "suggest": {
                "behat/mink-browserkit-driver": "extremely fast headless driver for Symfony\\Kernel-based apps (Sf2, Silex)",
                "behat/mink-goutte-driver": "fast headless driver for any app without JS emulation",
                "behat/mink-selenium2-driver": "slow, but JS-enabled driver for any app (requires Selenium2)",
                "behat/mink-zombie-driver": "fast and JS-enabled headless driver for any app (requires node.js)",
                "dmore/chrome-mink-driver": "fast and JS-enabled driver for any app (requires chromium or google chrome)"
            },
            "type": "library",
            "extra": {
                "branch-alias": {
                    "dev-master": "1.8.x-dev"
                }
            },
            "autoload": {
                "psr-4": {
                    "Behat\\Mink\\": "src/"
                }
            },
            "notification-url": "https://packagist.org/downloads/",
            "license": [
                "MIT"
            ],
            "authors": [
                {
                    "name": "Konstantin Kudryashov",
                    "email": "ever.zet@gmail.com",
                    "homepage": "http://everzet.com"
                }
            ],
            "description": "Browser controller/emulator abstraction for PHP",
            "homepage": "http://mink.behat.org/",
            "keywords": [
                "browser",
                "testing",
                "web"
            ],
            "support": {
                "issues": "https://github.com/minkphp/Mink/issues",
                "source": "https://github.com/minkphp/Mink/tree/v1.8.1"
            },
            "time": "2020-03-11T15:45:53+00:00"
        },
        {
            "name": "behat/mink-selenium2-driver",
            "version": "v1.4.0",
            "source": {
                "type": "git",
                "url": "https://github.com/minkphp/MinkSelenium2Driver.git",
                "reference": "312a967dd527f28980cce40850339cd5316da092"
            },
            "dist": {
                "type": "zip",
                "url": "https://api.github.com/repos/minkphp/MinkSelenium2Driver/zipball/312a967dd527f28980cce40850339cd5316da092",
                "reference": "312a967dd527f28980cce40850339cd5316da092",
                "shasum": ""
            },
            "require": {
                "behat/mink": "~1.7@dev",
                "instaclick/php-webdriver": "~1.1",
                "php": ">=5.4"
            },
            "require-dev": {
                "mink/driver-testsuite": "dev-master"
            },
            "type": "mink-driver",
            "extra": {
                "branch-alias": {
                    "dev-master": "1.4.x-dev"
                }
            },
            "autoload": {
                "psr-4": {
                    "Behat\\Mink\\Driver\\": "src/"
                }
            },
            "notification-url": "https://packagist.org/downloads/",
            "license": [
                "MIT"
            ],
            "authors": [
                {
                    "name": "Pete Otaqui",
                    "email": "pete@otaqui.com",
                    "homepage": "https://github.com/pete-otaqui"
                },
                {
                    "name": "Konstantin Kudryashov",
                    "email": "ever.zet@gmail.com",
                    "homepage": "http://everzet.com"
                }
            ],
            "description": "Selenium2 (WebDriver) driver for Mink framework",
            "homepage": "http://mink.behat.org/",
            "keywords": [
                "ajax",
                "browser",
                "javascript",
                "selenium",
                "testing",
                "webdriver"
            ],
            "support": {
                "issues": "https://github.com/minkphp/MinkSelenium2Driver/issues",
                "source": "https://github.com/minkphp/MinkSelenium2Driver/tree/v1.4.0"
            },
            "time": "2020-03-11T14:43:21+00:00"
        },
        {
            "name": "composer/semver",
            "version": "3.2.5",
            "source": {
                "type": "git",
                "url": "https://github.com/composer/semver.git",
                "reference": "31f3ea725711245195f62e54ffa402d8ef2fdba9"
            },
            "dist": {
                "type": "zip",
                "url": "https://api.github.com/repos/composer/semver/zipball/31f3ea725711245195f62e54ffa402d8ef2fdba9",
                "reference": "31f3ea725711245195f62e54ffa402d8ef2fdba9",
                "shasum": ""
            },
            "require": {
                "php": "^5.3.2 || ^7.0 || ^8.0"
            },
            "require-dev": {
                "phpstan/phpstan": "^0.12.54",
                "symfony/phpunit-bridge": "^4.2 || ^5"
            },
            "type": "library",
            "extra": {
                "branch-alias": {
                    "dev-main": "3.x-dev"
                }
            },
            "autoload": {
                "psr-4": {
                    "Composer\\Semver\\": "src"
                }
            },
            "notification-url": "https://packagist.org/downloads/",
            "license": [
                "MIT"
            ],
            "authors": [
                {
                    "name": "Nils Adermann",
                    "email": "naderman@naderman.de",
                    "homepage": "http://www.naderman.de"
                },
                {
                    "name": "Jordi Boggiano",
                    "email": "j.boggiano@seld.be",
                    "homepage": "http://seld.be"
                },
                {
                    "name": "Rob Bast",
                    "email": "rob.bast@gmail.com",
                    "homepage": "http://robbast.nl"
                }
            ],
            "description": "Semver library that offers utilities, version constraint parsing and validation.",
            "keywords": [
                "semantic",
                "semver",
                "validation",
                "versioning"
            ],
            "support": {
                "irc": "irc://irc.freenode.org/composer",
                "issues": "https://github.com/composer/semver/issues",
                "source": "https://github.com/composer/semver/tree/3.2.5"
            },
            "funding": [
                {
                    "url": "https://packagist.com",
                    "type": "custom"
                },
                {
                    "url": "https://github.com/composer",
                    "type": "github"
                },
                {
                    "url": "https://tidelift.com/funding/github/packagist/composer/composer",
                    "type": "tidelift"
                }
            ],
            "time": "2021-05-24T12:41:47+00:00"
        },
        {
            "name": "composer/xdebug-handler",
            "version": "2.0.2",
            "source": {
                "type": "git",
                "url": "https://github.com/composer/xdebug-handler.git",
                "reference": "84674dd3a7575ba617f5a76d7e9e29a7d3891339"
            },
            "dist": {
                "type": "zip",
                "url": "https://api.github.com/repos/composer/xdebug-handler/zipball/84674dd3a7575ba617f5a76d7e9e29a7d3891339",
                "reference": "84674dd3a7575ba617f5a76d7e9e29a7d3891339",
                "shasum": ""
            },
            "require": {
                "php": "^5.3.2 || ^7.0 || ^8.0",
                "psr/log": "^1 || ^2 || ^3"
            },
            "require-dev": {
                "phpstan/phpstan": "^0.12.55",
                "symfony/phpunit-bridge": "^4.2 || ^5"
            },
            "type": "library",
            "autoload": {
                "psr-4": {
                    "Composer\\XdebugHandler\\": "src"
                }
            },
            "notification-url": "https://packagist.org/downloads/",
            "license": [
                "MIT"
            ],
            "authors": [
                {
                    "name": "John Stevenson",
                    "email": "john-stevenson@blueyonder.co.uk"
                }
            ],
            "description": "Restarts a process without Xdebug.",
            "keywords": [
                "Xdebug",
                "performance"
            ],
            "support": {
                "irc": "irc://irc.freenode.org/composer",
                "issues": "https://github.com/composer/xdebug-handler/issues",
                "source": "https://github.com/composer/xdebug-handler/tree/2.0.2"
            },
            "funding": [
                {
                    "url": "https://packagist.com",
                    "type": "custom"
                },
                {
                    "url": "https://github.com/composer",
                    "type": "github"
                },
                {
                    "url": "https://tidelift.com/funding/github/packagist/composer/composer",
                    "type": "tidelift"
                }
            ],
            "time": "2021-07-31T17:03:58+00:00"
        },
        {
            "name": "dmore/chrome-mink-driver",
            "version": "2.8.0",
            "source": {
                "type": "git",
                "url": "https://gitlab.com/DMore/chrome-mink-driver.git",
                "reference": "f85c8f86ca2e9000119c310577a6942683f7e280"
            },
            "dist": {
                "type": "zip",
                "url": "https://gitlab.com/api/v4/projects/DMore%2Fchrome-mink-driver/repository/archive.zip?sha=f85c8f86ca2e9000119c310577a6942683f7e280",
                "reference": "f85c8f86ca2e9000119c310577a6942683f7e280",
                "shasum": ""
            },
            "require": {
                "behat/mink": "^1.7",
                "ext-curl": "*",
                "ext-json": "*",
                "ext-mbstring": "*",
                "textalk/websocket": "^1.2.0"
            },
            "require-dev": {
                "mink/driver-testsuite": "dev-master",
                "phpunit/phpunit": "^5.0.0",
                "squizlabs/php_codesniffer": "^3.5"
            },
            "type": "library",
            "extra": {
                "branch-alias": {
                    "dev-master": "2.0.x-dev"
                }
            },
            "autoload": {
                "psr-4": {
                    "DMore\\ChromeDriver\\": "src/"
                }
            },
            "notification-url": "https://packagist.org/downloads/",
            "license": [
                "MIT"
            ],
            "authors": [
                {
                    "name": "Dorian More",
                    "email": "doriancmore@gmail.com"
                }
            ],
            "description": "Mink driver for controlling chrome without selenium",
            "support": {
                "issues": "https://gitlab.com/api/v4/projects/3255077/issues"
            },
            "time": "2021-04-25T06:49:32+00:00"
        },
        {
            "name": "doctrine/instantiator",
            "version": "1.4.0",
            "source": {
                "type": "git",
                "url": "https://github.com/doctrine/instantiator.git",
                "reference": "d56bf6102915de5702778fe20f2de3b2fe570b5b"
            },
            "dist": {
                "type": "zip",
                "url": "https://api.github.com/repos/doctrine/instantiator/zipball/d56bf6102915de5702778fe20f2de3b2fe570b5b",
                "reference": "d56bf6102915de5702778fe20f2de3b2fe570b5b",
                "shasum": ""
            },
            "require": {
                "php": "^7.1 || ^8.0"
            },
            "require-dev": {
                "doctrine/coding-standard": "^8.0",
                "ext-pdo": "*",
                "ext-phar": "*",
                "phpbench/phpbench": "^0.13 || 1.0.0-alpha2",
                "phpstan/phpstan": "^0.12",
                "phpstan/phpstan-phpunit": "^0.12",
                "phpunit/phpunit": "^7.0 || ^8.0 || ^9.0"
            },
            "type": "library",
            "autoload": {
                "psr-4": {
                    "Doctrine\\Instantiator\\": "src/Doctrine/Instantiator/"
                }
            },
            "notification-url": "https://packagist.org/downloads/",
            "license": [
                "MIT"
            ],
            "authors": [
                {
                    "name": "Marco Pivetta",
                    "email": "ocramius@gmail.com",
                    "homepage": "https://ocramius.github.io/"
                }
            ],
            "description": "A small, lightweight utility to instantiate objects in PHP without invoking their constructors",
            "homepage": "https://www.doctrine-project.org/projects/instantiator.html",
            "keywords": [
                "constructor",
                "instantiate"
            ],
            "support": {
                "issues": "https://github.com/doctrine/instantiator/issues",
                "source": "https://github.com/doctrine/instantiator/tree/1.4.0"
            },
            "funding": [
                {
                    "url": "https://www.doctrine-project.org/sponsorship.html",
                    "type": "custom"
                },
                {
                    "url": "https://www.patreon.com/phpdoctrine",
                    "type": "patreon"
                },
                {
                    "url": "https://tidelift.com/funding/github/packagist/doctrine%2Finstantiator",
                    "type": "tidelift"
                }
            ],
            "time": "2020-11-10T18:47:58+00:00"
        },
        {
            "name": "friendsofphp/php-cs-fixer",
            "version": "v3.0.2",
            "source": {
                "type": "git",
                "url": "https://github.com/FriendsOfPHP/PHP-CS-Fixer.git",
                "reference": "990b979379502feb7f393d6c9aa36cc9b9765f24"
            },
            "dist": {
                "type": "zip",
                "url": "https://api.github.com/repos/FriendsOfPHP/PHP-CS-Fixer/zipball/990b979379502feb7f393d6c9aa36cc9b9765f24",
                "reference": "990b979379502feb7f393d6c9aa36cc9b9765f24",
                "shasum": ""
            },
            "require": {
                "composer/semver": "^3.2",
                "composer/xdebug-handler": "^2.0",
                "doctrine/annotations": "^1.12",
                "ext-json": "*",
                "ext-tokenizer": "*",
                "php": "^7.1.3 || ^8.0",
                "php-cs-fixer/diff": "^2.0",
                "symfony/console": "^4.4.20 || ^5.1.3",
                "symfony/event-dispatcher": "^4.4.20 || ^5.0",
                "symfony/filesystem": "^4.4.20 || ^5.0",
                "symfony/finder": "^4.4.20 || ^5.0",
                "symfony/options-resolver": "^4.4.20 || ^5.0",
                "symfony/polyfill-php72": "^1.22",
                "symfony/process": "^4.4.20 || ^5.0",
                "symfony/stopwatch": "^4.4.20 || ^5.0"
            },
            "require-dev": {
                "justinrainbow/json-schema": "^5.2",
                "keradus/cli-executor": "^1.4",
                "mikey179/vfsstream": "^1.6.8",
                "php-coveralls/php-coveralls": "^2.4.3",
                "php-cs-fixer/accessible-object": "^1.1",
                "php-cs-fixer/phpunit-constraint-isidenticalstring": "^1.2",
                "php-cs-fixer/phpunit-constraint-xmlmatchesxsd": "^1.2.1",
                "phpspec/prophecy": "^1.10.3",
                "phpspec/prophecy-phpunit": "^1.1 || ^2.0",
                "phpunit/phpunit": "^7.5.20 || ^8.5.14 || ^9.5",
                "phpunitgoodpractices/polyfill": "^1.5",
                "phpunitgoodpractices/traits": "^1.9.1",
                "symfony/phpunit-bridge": "^5.2.4",
                "symfony/yaml": "^4.4.20 || ^5.0"
            },
            "suggest": {
                "ext-dom": "For handling output formats in XML",
                "ext-mbstring": "For handling non-UTF8 characters.",
                "symfony/polyfill-mbstring": "When enabling `ext-mbstring` is not possible."
            },
            "bin": [
                "php-cs-fixer"
            ],
            "type": "application",
            "autoload": {
                "psr-4": {
                    "PhpCsFixer\\": "src/"
                }
            },
            "notification-url": "https://packagist.org/downloads/",
            "license": [
                "MIT"
            ],
            "authors": [
                {
                    "name": "Fabien Potencier",
                    "email": "fabien@symfony.com"
                },
                {
                    "name": "Dariusz Rumiński",
                    "email": "dariusz.ruminski@gmail.com"
                }
            ],
            "description": "A tool to automatically fix PHP code style",
            "support": {
                "issues": "https://github.com/FriendsOfPHP/PHP-CS-Fixer/issues",
                "source": "https://github.com/FriendsOfPHP/PHP-CS-Fixer/tree/v3.0.2"
            },
            "funding": [
                {
                    "url": "https://github.com/keradus",
                    "type": "github"
                }
            ],
            "time": "2021-08-04T19:28:19+00:00"
        },
        {
            "name": "instaclick/php-webdriver",
            "version": "1.4.9",
            "source": {
                "type": "git",
                "url": "https://github.com/instaclick/php-webdriver.git",
                "reference": "961b12178cb71f8667afaf2f66ab3e000e060e1c"
            },
            "dist": {
                "type": "zip",
                "url": "https://api.github.com/repos/instaclick/php-webdriver/zipball/961b12178cb71f8667afaf2f66ab3e000e060e1c",
                "reference": "961b12178cb71f8667afaf2f66ab3e000e060e1c",
                "shasum": ""
            },
            "require": {
                "ext-curl": "*",
                "php": ">=5.3.2"
            },
            "require-dev": {
                "phpunit/phpunit": "^4.8",
                "satooshi/php-coveralls": "^1.0||^2.0"
            },
            "type": "library",
            "extra": {
                "branch-alias": {
                    "dev-master": "1.4.x-dev"
                }
            },
            "autoload": {
                "psr-0": {
                    "WebDriver": "lib/"
                }
            },
            "notification-url": "https://packagist.org/downloads/",
            "license": [
                "Apache-2.0"
            ],
            "authors": [
                {
                    "name": "Justin Bishop",
                    "email": "jubishop@gmail.com",
                    "role": "Developer"
                },
                {
                    "name": "Anthon Pang",
                    "email": "apang@softwaredevelopment.ca",
                    "role": "Fork Maintainer"
                }
            ],
            "description": "PHP WebDriver for Selenium 2",
            "homepage": "http://instaclick.com/",
            "keywords": [
                "browser",
                "selenium",
                "webdriver",
                "webtest"
            ],
            "support": {
                "issues": "https://github.com/instaclick/php-webdriver/issues",
                "source": "https://github.com/instaclick/php-webdriver/tree/1.4.9"
            },
            "time": "2021-06-28T22:23:20+00:00"
        },
        {
            "name": "myclabs/deep-copy",
            "version": "1.10.2",
            "source": {
                "type": "git",
                "url": "https://github.com/myclabs/DeepCopy.git",
                "reference": "776f831124e9c62e1a2c601ecc52e776d8bb7220"
            },
            "dist": {
                "type": "zip",
                "url": "https://api.github.com/repos/myclabs/DeepCopy/zipball/776f831124e9c62e1a2c601ecc52e776d8bb7220",
                "reference": "776f831124e9c62e1a2c601ecc52e776d8bb7220",
                "shasum": ""
            },
            "require": {
                "php": "^7.1 || ^8.0"
            },
            "replace": {
                "myclabs/deep-copy": "self.version"
            },
            "require-dev": {
                "doctrine/collections": "^1.0",
                "doctrine/common": "^2.6",
                "phpunit/phpunit": "^7.1"
            },
            "type": "library",
            "autoload": {
                "psr-4": {
                    "DeepCopy\\": "src/DeepCopy/"
                },
                "files": [
                    "src/DeepCopy/deep_copy.php"
                ]
            },
            "notification-url": "https://packagist.org/downloads/",
            "license": [
                "MIT"
            ],
            "description": "Create deep copies (clones) of your objects",
            "keywords": [
                "clone",
                "copy",
                "duplicate",
                "object",
                "object graph"
            ],
            "support": {
                "issues": "https://github.com/myclabs/DeepCopy/issues",
                "source": "https://github.com/myclabs/DeepCopy/tree/1.10.2"
            },
            "funding": [
                {
                    "url": "https://tidelift.com/funding/github/packagist/myclabs/deep-copy",
                    "type": "tidelift"
                }
            ],
            "time": "2020-11-13T09:40:50+00:00"
        },
        {
            "name": "pdepend/pdepend",
            "version": "2.10.0",
            "source": {
                "type": "git",
                "url": "https://github.com/pdepend/pdepend.git",
                "reference": "1fd30f4352b630ad53fec3fd5e8b8ba760f85596"
            },
            "dist": {
                "type": "zip",
                "url": "https://api.github.com/repos/pdepend/pdepend/zipball/1fd30f4352b630ad53fec3fd5e8b8ba760f85596",
                "reference": "1fd30f4352b630ad53fec3fd5e8b8ba760f85596",
                "shasum": ""
            },
            "require": {
                "php": ">=5.3.7",
                "symfony/config": "^2.3.0|^3|^4|^5",
                "symfony/dependency-injection": "^2.3.0|^3|^4|^5",
                "symfony/filesystem": "^2.3.0|^3|^4|^5"
            },
            "require-dev": {
                "easy-doc/easy-doc": "0.0.0|^1.2.3",
                "gregwar/rst": "^1.0",
                "phpunit/phpunit": "^4.8.36|^5.7.27",
                "squizlabs/php_codesniffer": "^2.0.0"
            },
            "bin": [
                "src/bin/pdepend"
            ],
            "type": "library",
            "extra": {
                "branch-alias": {
                    "dev-master": "2.x-dev"
                }
            },
            "autoload": {
                "psr-4": {
                    "PDepend\\": "src/main/php/PDepend"
                }
            },
            "notification-url": "https://packagist.org/downloads/",
            "license": [
                "BSD-3-Clause"
            ],
            "description": "Official version of pdepend to be handled with Composer",
            "support": {
                "issues": "https://github.com/pdepend/pdepend/issues",
                "source": "https://github.com/pdepend/pdepend/tree/2.10.0"
            },
            "funding": [
                {
                    "url": "https://tidelift.com/funding/github/packagist/pdepend/pdepend",
                    "type": "tidelift"
                }
            ],
            "time": "2021-07-20T09:56:09+00:00"
        },
        {
            "name": "phar-io/manifest",
            "version": "2.0.3",
            "source": {
                "type": "git",
                "url": "https://github.com/phar-io/manifest.git",
                "reference": "97803eca37d319dfa7826cc2437fc020857acb53"
            },
            "dist": {
                "type": "zip",
                "url": "https://api.github.com/repos/phar-io/manifest/zipball/97803eca37d319dfa7826cc2437fc020857acb53",
                "reference": "97803eca37d319dfa7826cc2437fc020857acb53",
                "shasum": ""
            },
            "require": {
                "ext-dom": "*",
                "ext-phar": "*",
                "ext-xmlwriter": "*",
                "phar-io/version": "^3.0.1",
                "php": "^7.2 || ^8.0"
            },
            "type": "library",
            "extra": {
                "branch-alias": {
                    "dev-master": "2.0.x-dev"
                }
            },
            "autoload": {
                "classmap": [
                    "src/"
                ]
            },
            "notification-url": "https://packagist.org/downloads/",
            "license": [
                "BSD-3-Clause"
            ],
            "authors": [
                {
                    "name": "Arne Blankerts",
                    "email": "arne@blankerts.de",
                    "role": "Developer"
                },
                {
                    "name": "Sebastian Heuer",
                    "email": "sebastian@phpeople.de",
                    "role": "Developer"
                },
                {
                    "name": "Sebastian Bergmann",
                    "email": "sebastian@phpunit.de",
                    "role": "Developer"
                }
            ],
            "description": "Component for reading phar.io manifest information from a PHP Archive (PHAR)",
            "support": {
                "issues": "https://github.com/phar-io/manifest/issues",
                "source": "https://github.com/phar-io/manifest/tree/2.0.3"
            },
            "time": "2021-07-20T11:28:43+00:00"
        },
        {
            "name": "phar-io/version",
            "version": "3.1.0",
            "source": {
                "type": "git",
                "url": "https://github.com/phar-io/version.git",
                "reference": "bae7c545bef187884426f042434e561ab1ddb182"
            },
            "dist": {
                "type": "zip",
                "url": "https://api.github.com/repos/phar-io/version/zipball/bae7c545bef187884426f042434e561ab1ddb182",
                "reference": "bae7c545bef187884426f042434e561ab1ddb182",
                "shasum": ""
            },
            "require": {
                "php": "^7.2 || ^8.0"
            },
            "type": "library",
            "autoload": {
                "classmap": [
                    "src/"
                ]
            },
            "notification-url": "https://packagist.org/downloads/",
            "license": [
                "BSD-3-Clause"
            ],
            "authors": [
                {
                    "name": "Arne Blankerts",
                    "email": "arne@blankerts.de",
                    "role": "Developer"
                },
                {
                    "name": "Sebastian Heuer",
                    "email": "sebastian@phpeople.de",
                    "role": "Developer"
                },
                {
                    "name": "Sebastian Bergmann",
                    "email": "sebastian@phpunit.de",
                    "role": "Developer"
                }
            ],
            "description": "Library for handling version information and constraints",
            "support": {
                "issues": "https://github.com/phar-io/version/issues",
                "source": "https://github.com/phar-io/version/tree/3.1.0"
            },
            "time": "2021-02-23T14:00:09+00:00"
        },
        {
            "name": "php-cs-fixer/diff",
            "version": "v2.0.2",
            "source": {
                "type": "git",
                "url": "https://github.com/PHP-CS-Fixer/diff.git",
                "reference": "29dc0d507e838c4580d018bd8b5cb412474f7ec3"
            },
            "dist": {
                "type": "zip",
                "url": "https://api.github.com/repos/PHP-CS-Fixer/diff/zipball/29dc0d507e838c4580d018bd8b5cb412474f7ec3",
                "reference": "29dc0d507e838c4580d018bd8b5cb412474f7ec3",
                "shasum": ""
            },
            "require": {
                "php": "^5.6 || ^7.0 || ^8.0"
            },
            "require-dev": {
                "phpunit/phpunit": "^5.7.23 || ^6.4.3 || ^7.0",
                "symfony/process": "^3.3"
            },
            "type": "library",
            "autoload": {
                "classmap": [
                    "src/"
                ]
            },
            "notification-url": "https://packagist.org/downloads/",
            "license": [
                "BSD-3-Clause"
            ],
            "authors": [
                {
                    "name": "Sebastian Bergmann",
                    "email": "sebastian@phpunit.de"
                },
                {
                    "name": "Kore Nordmann",
                    "email": "mail@kore-nordmann.de"
                }
            ],
            "description": "sebastian/diff v3 backport support for PHP 5.6+",
            "homepage": "https://github.com/PHP-CS-Fixer",
            "keywords": [
                "diff"
            ],
            "support": {
                "issues": "https://github.com/PHP-CS-Fixer/diff/issues",
                "source": "https://github.com/PHP-CS-Fixer/diff/tree/v2.0.2"
            },
            "time": "2020-10-14T08:32:19+00:00"
        },
        {
            "name": "phpdocumentor/reflection-common",
            "version": "2.2.0",
            "source": {
                "type": "git",
                "url": "https://github.com/phpDocumentor/ReflectionCommon.git",
                "reference": "1d01c49d4ed62f25aa84a747ad35d5a16924662b"
            },
            "dist": {
                "type": "zip",
                "url": "https://api.github.com/repos/phpDocumentor/ReflectionCommon/zipball/1d01c49d4ed62f25aa84a747ad35d5a16924662b",
                "reference": "1d01c49d4ed62f25aa84a747ad35d5a16924662b",
                "shasum": ""
            },
            "require": {
                "php": "^7.2 || ^8.0"
            },
            "type": "library",
            "extra": {
                "branch-alias": {
                    "dev-2.x": "2.x-dev"
                }
            },
            "autoload": {
                "psr-4": {
                    "phpDocumentor\\Reflection\\": "src/"
                }
            },
            "notification-url": "https://packagist.org/downloads/",
            "license": [
                "MIT"
            ],
            "authors": [
                {
                    "name": "Jaap van Otterdijk",
                    "email": "opensource@ijaap.nl"
                }
            ],
            "description": "Common reflection classes used by phpdocumentor to reflect the code structure",
            "homepage": "http://www.phpdoc.org",
            "keywords": [
                "FQSEN",
                "phpDocumentor",
                "phpdoc",
                "reflection",
                "static analysis"
            ],
            "support": {
                "issues": "https://github.com/phpDocumentor/ReflectionCommon/issues",
                "source": "https://github.com/phpDocumentor/ReflectionCommon/tree/2.x"
            },
            "time": "2020-06-27T09:03:43+00:00"
        },
        {
            "name": "phpdocumentor/reflection-docblock",
            "version": "5.2.2",
            "source": {
                "type": "git",
                "url": "https://github.com/phpDocumentor/ReflectionDocBlock.git",
                "reference": "069a785b2141f5bcf49f3e353548dc1cce6df556"
            },
            "dist": {
                "type": "zip",
                "url": "https://api.github.com/repos/phpDocumentor/ReflectionDocBlock/zipball/069a785b2141f5bcf49f3e353548dc1cce6df556",
                "reference": "069a785b2141f5bcf49f3e353548dc1cce6df556",
                "shasum": ""
            },
            "require": {
                "ext-filter": "*",
                "php": "^7.2 || ^8.0",
                "phpdocumentor/reflection-common": "^2.2",
                "phpdocumentor/type-resolver": "^1.3",
                "webmozart/assert": "^1.9.1"
            },
            "require-dev": {
                "mockery/mockery": "~1.3.2"
            },
            "type": "library",
            "extra": {
                "branch-alias": {
                    "dev-master": "5.x-dev"
                }
            },
            "autoload": {
                "psr-4": {
                    "phpDocumentor\\Reflection\\": "src"
                }
            },
            "notification-url": "https://packagist.org/downloads/",
            "license": [
                "MIT"
            ],
            "authors": [
                {
                    "name": "Mike van Riel",
                    "email": "me@mikevanriel.com"
                },
                {
                    "name": "Jaap van Otterdijk",
                    "email": "account@ijaap.nl"
                }
            ],
            "description": "With this component, a library can provide support for annotations via DocBlocks or otherwise retrieve information that is embedded in a DocBlock.",
            "support": {
                "issues": "https://github.com/phpDocumentor/ReflectionDocBlock/issues",
                "source": "https://github.com/phpDocumentor/ReflectionDocBlock/tree/master"
            },
            "time": "2020-09-03T19:13:55+00:00"
        },
        {
            "name": "phpdocumentor/type-resolver",
            "version": "1.4.0",
            "source": {
                "type": "git",
                "url": "https://github.com/phpDocumentor/TypeResolver.git",
                "reference": "6a467b8989322d92aa1c8bf2bebcc6e5c2ba55c0"
            },
            "dist": {
                "type": "zip",
                "url": "https://api.github.com/repos/phpDocumentor/TypeResolver/zipball/6a467b8989322d92aa1c8bf2bebcc6e5c2ba55c0",
                "reference": "6a467b8989322d92aa1c8bf2bebcc6e5c2ba55c0",
                "shasum": ""
            },
            "require": {
                "php": "^7.2 || ^8.0",
                "phpdocumentor/reflection-common": "^2.0"
            },
            "require-dev": {
                "ext-tokenizer": "*"
            },
            "type": "library",
            "extra": {
                "branch-alias": {
                    "dev-1.x": "1.x-dev"
                }
            },
            "autoload": {
                "psr-4": {
                    "phpDocumentor\\Reflection\\": "src"
                }
            },
            "notification-url": "https://packagist.org/downloads/",
            "license": [
                "MIT"
            ],
            "authors": [
                {
                    "name": "Mike van Riel",
                    "email": "me@mikevanriel.com"
                }
            ],
            "description": "A PSR-5 based resolver of Class names, Types and Structural Element Names",
            "support": {
                "issues": "https://github.com/phpDocumentor/TypeResolver/issues",
                "source": "https://github.com/phpDocumentor/TypeResolver/tree/1.4.0"
            },
            "time": "2020-09-17T18:55:26+00:00"
        },
        {
            "name": "phploc/phploc",
            "version": "7.0.2",
            "source": {
                "type": "git",
                "url": "https://github.com/sebastianbergmann/phploc.git",
                "reference": "af0d5fc84f3f7725513ba59cdcbe670ac2a4532a"
            },
            "dist": {
                "type": "zip",
                "url": "https://api.github.com/repos/sebastianbergmann/phploc/zipball/af0d5fc84f3f7725513ba59cdcbe670ac2a4532a",
                "reference": "af0d5fc84f3f7725513ba59cdcbe670ac2a4532a",
                "shasum": ""
            },
            "require": {
                "ext-dom": "*",
                "ext-json": "*",
                "php": ">=7.3",
                "phpunit/php-file-iterator": "^3.0",
                "sebastian/cli-parser": "^1.0",
                "sebastian/version": "^3.0"
            },
            "bin": [
                "phploc"
            ],
            "type": "library",
            "extra": {
                "branch-alias": {
                    "dev-master": "7.0-dev"
                }
            },
            "autoload": {
                "classmap": [
                    "src/"
                ]
            },
            "notification-url": "https://packagist.org/downloads/",
            "license": [
                "BSD-3-Clause"
            ],
            "authors": [
                {
                    "name": "Sebastian Bergmann",
                    "email": "sebastian@phpunit.de",
                    "role": "lead"
                }
            ],
            "description": "A tool for quickly measuring the size of a PHP project.",
            "homepage": "https://github.com/sebastianbergmann/phploc",
            "support": {
                "issues": "https://github.com/sebastianbergmann/phploc/issues",
                "source": "https://github.com/sebastianbergmann/phploc/tree/7.0.2"
            },
            "funding": [
                {
                    "url": "https://github.com/sebastianbergmann",
                    "type": "github"
                }
            ],
            "time": "2020-12-07T05:51:20+00:00"
        },
        {
            "name": "phpmd/phpmd",
            "version": "2.10.2",
            "source": {
                "type": "git",
                "url": "https://github.com/phpmd/phpmd.git",
                "reference": "1bc74db7cf834662d83abebae265be11bb2eec3a"
            },
            "dist": {
                "type": "zip",
                "url": "https://api.github.com/repos/phpmd/phpmd/zipball/1bc74db7cf834662d83abebae265be11bb2eec3a",
                "reference": "1bc74db7cf834662d83abebae265be11bb2eec3a",
                "shasum": ""
            },
            "require": {
                "composer/xdebug-handler": "^1.0 || ^2.0",
                "ext-xml": "*",
                "pdepend/pdepend": "^2.10.0",
                "php": ">=5.3.9"
            },
            "require-dev": {
                "easy-doc/easy-doc": "0.0.0 || ^1.3.2",
                "ext-json": "*",
                "ext-simplexml": "*",
                "gregwar/rst": "^1.0",
                "mikey179/vfsstream": "^1.6.8",
                "phpunit/phpunit": "^4.8.36 || ^5.7.27",
                "squizlabs/php_codesniffer": "^2.0"
            },
            "bin": [
                "src/bin/phpmd"
            ],
            "type": "library",
            "autoload": {
                "psr-0": {
                    "PHPMD\\": "src/main/php"
                }
            },
            "notification-url": "https://packagist.org/downloads/",
            "license": [
                "BSD-3-Clause"
            ],
            "authors": [
                {
                    "name": "Manuel Pichler",
                    "email": "github@manuel-pichler.de",
                    "homepage": "https://github.com/manuelpichler",
                    "role": "Project Founder"
                },
                {
                    "name": "Marc Würth",
                    "email": "ravage@bluewin.ch",
                    "homepage": "https://github.com/ravage84",
                    "role": "Project Maintainer"
                },
                {
                    "name": "Other contributors",
                    "homepage": "https://github.com/phpmd/phpmd/graphs/contributors",
                    "role": "Contributors"
                }
            ],
            "description": "PHPMD is a spin-off project of PHP Depend and aims to be a PHP equivalent of the well known Java tool PMD.",
            "homepage": "https://phpmd.org/",
            "keywords": [
                "mess detection",
                "mess detector",
                "pdepend",
                "phpmd",
                "pmd"
            ],
            "support": {
                "irc": "irc://irc.freenode.org/phpmd",
                "issues": "https://github.com/phpmd/phpmd/issues",
                "source": "https://github.com/phpmd/phpmd/tree/2.10.2"
            },
            "funding": [
                {
                    "url": "https://tidelift.com/funding/github/packagist/phpmd/phpmd",
                    "type": "tidelift"
                }
            ],
            "time": "2021-07-22T09:56:23+00:00"
        },
        {
            "name": "phpspec/prophecy",
            "version": "1.13.0",
            "source": {
                "type": "git",
                "url": "https://github.com/phpspec/prophecy.git",
                "reference": "be1996ed8adc35c3fd795488a653f4b518be70ea"
            },
            "dist": {
                "type": "zip",
                "url": "https://api.github.com/repos/phpspec/prophecy/zipball/be1996ed8adc35c3fd795488a653f4b518be70ea",
                "reference": "be1996ed8adc35c3fd795488a653f4b518be70ea",
                "shasum": ""
            },
            "require": {
                "doctrine/instantiator": "^1.2",
                "php": "^7.2 || ~8.0, <8.1",
                "phpdocumentor/reflection-docblock": "^5.2",
                "sebastian/comparator": "^3.0 || ^4.0",
                "sebastian/recursion-context": "^3.0 || ^4.0"
            },
            "require-dev": {
                "phpspec/phpspec": "^6.0",
                "phpunit/phpunit": "^8.0 || ^9.0"
            },
            "type": "library",
            "extra": {
                "branch-alias": {
                    "dev-master": "1.11.x-dev"
                }
            },
            "autoload": {
                "psr-4": {
                    "Prophecy\\": "src/Prophecy"
                }
            },
            "notification-url": "https://packagist.org/downloads/",
            "license": [
                "MIT"
            ],
            "authors": [
                {
                    "name": "Konstantin Kudryashov",
                    "email": "ever.zet@gmail.com",
                    "homepage": "http://everzet.com"
                },
                {
                    "name": "Marcello Duarte",
                    "email": "marcello.duarte@gmail.com"
                }
            ],
            "description": "Highly opinionated mocking framework for PHP 5.3+",
            "homepage": "https://github.com/phpspec/prophecy",
            "keywords": [
                "Double",
                "Dummy",
                "fake",
                "mock",
                "spy",
                "stub"
            ],
            "support": {
                "issues": "https://github.com/phpspec/prophecy/issues",
                "source": "https://github.com/phpspec/prophecy/tree/1.13.0"
            },
            "time": "2021-03-17T13:42:18+00:00"
        },
        {
            "name": "phpstan/phpstan",
            "version": "0.12.94",
            "source": {
                "type": "git",
                "url": "https://github.com/phpstan/phpstan.git",
                "reference": "3d0ba4c198a24e3c3fc489f3ec6ac9612c4be5d6"
            },
            "dist": {
                "type": "zip",
                "url": "https://api.github.com/repos/phpstan/phpstan/zipball/3d0ba4c198a24e3c3fc489f3ec6ac9612c4be5d6",
                "reference": "3d0ba4c198a24e3c3fc489f3ec6ac9612c4be5d6",
                "shasum": ""
            },
            "require": {
                "php": "^7.1|^8.0"
            },
            "conflict": {
                "phpstan/phpstan-shim": "*"
            },
            "bin": [
                "phpstan",
                "phpstan.phar"
            ],
            "type": "library",
            "extra": {
                "branch-alias": {
                    "dev-master": "0.12-dev"
                }
            },
            "autoload": {
                "files": [
                    "bootstrap.php"
                ]
            },
            "notification-url": "https://packagist.org/downloads/",
            "license": [
                "MIT"
            ],
            "description": "PHPStan - PHP Static Analysis Tool",
            "support": {
                "issues": "https://github.com/phpstan/phpstan/issues",
                "source": "https://github.com/phpstan/phpstan/tree/0.12.94"
            },
            "funding": [
                {
                    "url": "https://github.com/ondrejmirtes",
                    "type": "github"
                },
                {
                    "url": "https://github.com/phpstan",
                    "type": "github"
                },
                {
                    "url": "https://www.patreon.com/phpstan",
                    "type": "patreon"
                },
                {
                    "url": "https://tidelift.com/funding/github/packagist/phpstan/phpstan",
                    "type": "tidelift"
                }
            ],
            "time": "2021-07-30T09:05:27+00:00"
        },
        {
            "name": "phpunit/php-code-coverage",
            "version": "9.2.6",
            "source": {
                "type": "git",
                "url": "https://github.com/sebastianbergmann/php-code-coverage.git",
                "reference": "f6293e1b30a2354e8428e004689671b83871edde"
            },
            "dist": {
                "type": "zip",
                "url": "https://api.github.com/repos/sebastianbergmann/php-code-coverage/zipball/f6293e1b30a2354e8428e004689671b83871edde",
                "reference": "f6293e1b30a2354e8428e004689671b83871edde",
                "shasum": ""
            },
            "require": {
                "ext-dom": "*",
                "ext-libxml": "*",
                "ext-xmlwriter": "*",
                "nikic/php-parser": "^4.10.2",
                "php": ">=7.3",
                "phpunit/php-file-iterator": "^3.0.3",
                "phpunit/php-text-template": "^2.0.2",
                "sebastian/code-unit-reverse-lookup": "^2.0.2",
                "sebastian/complexity": "^2.0",
                "sebastian/environment": "^5.1.2",
                "sebastian/lines-of-code": "^1.0.3",
                "sebastian/version": "^3.0.1",
                "theseer/tokenizer": "^1.2.0"
            },
            "require-dev": {
                "phpunit/phpunit": "^9.3"
            },
            "suggest": {
                "ext-pcov": "*",
                "ext-xdebug": "*"
            },
            "type": "library",
            "extra": {
                "branch-alias": {
                    "dev-master": "9.2-dev"
                }
            },
            "autoload": {
                "classmap": [
                    "src/"
                ]
            },
            "notification-url": "https://packagist.org/downloads/",
            "license": [
                "BSD-3-Clause"
            ],
            "authors": [
                {
                    "name": "Sebastian Bergmann",
                    "email": "sebastian@phpunit.de",
                    "role": "lead"
                }
            ],
            "description": "Library that provides collection, processing, and rendering functionality for PHP code coverage information.",
            "homepage": "https://github.com/sebastianbergmann/php-code-coverage",
            "keywords": [
                "coverage",
                "testing",
                "xunit"
            ],
            "support": {
                "issues": "https://github.com/sebastianbergmann/php-code-coverage/issues",
                "source": "https://github.com/sebastianbergmann/php-code-coverage/tree/9.2.6"
            },
            "funding": [
                {
                    "url": "https://github.com/sebastianbergmann",
                    "type": "github"
                }
            ],
            "time": "2021-03-28T07:26:59+00:00"
        },
        {
            "name": "phpunit/php-file-iterator",
            "version": "3.0.5",
            "source": {
                "type": "git",
                "url": "https://github.com/sebastianbergmann/php-file-iterator.git",
                "reference": "aa4be8575f26070b100fccb67faabb28f21f66f8"
            },
            "dist": {
                "type": "zip",
                "url": "https://api.github.com/repos/sebastianbergmann/php-file-iterator/zipball/aa4be8575f26070b100fccb67faabb28f21f66f8",
                "reference": "aa4be8575f26070b100fccb67faabb28f21f66f8",
                "shasum": ""
            },
            "require": {
                "php": ">=7.3"
            },
            "require-dev": {
                "phpunit/phpunit": "^9.3"
            },
            "type": "library",
            "extra": {
                "branch-alias": {
                    "dev-master": "3.0-dev"
                }
            },
            "autoload": {
                "classmap": [
                    "src/"
                ]
            },
            "notification-url": "https://packagist.org/downloads/",
            "license": [
                "BSD-3-Clause"
            ],
            "authors": [
                {
                    "name": "Sebastian Bergmann",
                    "email": "sebastian@phpunit.de",
                    "role": "lead"
                }
            ],
            "description": "FilterIterator implementation that filters files based on a list of suffixes.",
            "homepage": "https://github.com/sebastianbergmann/php-file-iterator/",
            "keywords": [
                "filesystem",
                "iterator"
            ],
            "support": {
                "issues": "https://github.com/sebastianbergmann/php-file-iterator/issues",
                "source": "https://github.com/sebastianbergmann/php-file-iterator/tree/3.0.5"
            },
            "funding": [
                {
                    "url": "https://github.com/sebastianbergmann",
                    "type": "github"
                }
            ],
            "time": "2020-09-28T05:57:25+00:00"
        },
        {
            "name": "phpunit/php-invoker",
            "version": "3.1.1",
            "source": {
                "type": "git",
                "url": "https://github.com/sebastianbergmann/php-invoker.git",
                "reference": "5a10147d0aaf65b58940a0b72f71c9ac0423cc67"
            },
            "dist": {
                "type": "zip",
                "url": "https://api.github.com/repos/sebastianbergmann/php-invoker/zipball/5a10147d0aaf65b58940a0b72f71c9ac0423cc67",
                "reference": "5a10147d0aaf65b58940a0b72f71c9ac0423cc67",
                "shasum": ""
            },
            "require": {
                "php": ">=7.3"
            },
            "require-dev": {
                "ext-pcntl": "*",
                "phpunit/phpunit": "^9.3"
            },
            "suggest": {
                "ext-pcntl": "*"
            },
            "type": "library",
            "extra": {
                "branch-alias": {
                    "dev-master": "3.1-dev"
                }
            },
            "autoload": {
                "classmap": [
                    "src/"
                ]
            },
            "notification-url": "https://packagist.org/downloads/",
            "license": [
                "BSD-3-Clause"
            ],
            "authors": [
                {
                    "name": "Sebastian Bergmann",
                    "email": "sebastian@phpunit.de",
                    "role": "lead"
                }
            ],
            "description": "Invoke callables with a timeout",
            "homepage": "https://github.com/sebastianbergmann/php-invoker/",
            "keywords": [
                "process"
            ],
            "support": {
                "issues": "https://github.com/sebastianbergmann/php-invoker/issues",
                "source": "https://github.com/sebastianbergmann/php-invoker/tree/3.1.1"
            },
            "funding": [
                {
                    "url": "https://github.com/sebastianbergmann",
                    "type": "github"
                }
            ],
            "time": "2020-09-28T05:58:55+00:00"
        },
        {
            "name": "phpunit/php-text-template",
            "version": "2.0.4",
            "source": {
                "type": "git",
                "url": "https://github.com/sebastianbergmann/php-text-template.git",
                "reference": "5da5f67fc95621df9ff4c4e5a84d6a8a2acf7c28"
            },
            "dist": {
                "type": "zip",
                "url": "https://api.github.com/repos/sebastianbergmann/php-text-template/zipball/5da5f67fc95621df9ff4c4e5a84d6a8a2acf7c28",
                "reference": "5da5f67fc95621df9ff4c4e5a84d6a8a2acf7c28",
                "shasum": ""
            },
            "require": {
                "php": ">=7.3"
            },
            "require-dev": {
                "phpunit/phpunit": "^9.3"
            },
            "type": "library",
            "extra": {
                "branch-alias": {
                    "dev-master": "2.0-dev"
                }
            },
            "autoload": {
                "classmap": [
                    "src/"
                ]
            },
            "notification-url": "https://packagist.org/downloads/",
            "license": [
                "BSD-3-Clause"
            ],
            "authors": [
                {
                    "name": "Sebastian Bergmann",
                    "email": "sebastian@phpunit.de",
                    "role": "lead"
                }
            ],
            "description": "Simple template engine.",
            "homepage": "https://github.com/sebastianbergmann/php-text-template/",
            "keywords": [
                "template"
            ],
            "support": {
                "issues": "https://github.com/sebastianbergmann/php-text-template/issues",
                "source": "https://github.com/sebastianbergmann/php-text-template/tree/2.0.4"
            },
            "funding": [
                {
                    "url": "https://github.com/sebastianbergmann",
                    "type": "github"
                }
            ],
            "time": "2020-10-26T05:33:50+00:00"
        },
        {
            "name": "phpunit/php-timer",
            "version": "5.0.3",
            "source": {
                "type": "git",
                "url": "https://github.com/sebastianbergmann/php-timer.git",
                "reference": "5a63ce20ed1b5bf577850e2c4e87f4aa902afbd2"
            },
            "dist": {
                "type": "zip",
                "url": "https://api.github.com/repos/sebastianbergmann/php-timer/zipball/5a63ce20ed1b5bf577850e2c4e87f4aa902afbd2",
                "reference": "5a63ce20ed1b5bf577850e2c4e87f4aa902afbd2",
                "shasum": ""
            },
            "require": {
                "php": ">=7.3"
            },
            "require-dev": {
                "phpunit/phpunit": "^9.3"
            },
            "type": "library",
            "extra": {
                "branch-alias": {
                    "dev-master": "5.0-dev"
                }
            },
            "autoload": {
                "classmap": [
                    "src/"
                ]
            },
            "notification-url": "https://packagist.org/downloads/",
            "license": [
                "BSD-3-Clause"
            ],
            "authors": [
                {
                    "name": "Sebastian Bergmann",
                    "email": "sebastian@phpunit.de",
                    "role": "lead"
                }
            ],
            "description": "Utility class for timing",
            "homepage": "https://github.com/sebastianbergmann/php-timer/",
            "keywords": [
                "timer"
            ],
            "support": {
                "issues": "https://github.com/sebastianbergmann/php-timer/issues",
                "source": "https://github.com/sebastianbergmann/php-timer/tree/5.0.3"
            },
            "funding": [
                {
                    "url": "https://github.com/sebastianbergmann",
                    "type": "github"
                }
            ],
            "time": "2020-10-26T13:16:10+00:00"
        },
        {
            "name": "phpunit/phpunit",
            "version": "9.5.4",
            "source": {
                "type": "git",
                "url": "https://github.com/sebastianbergmann/phpunit.git",
                "reference": "c73c6737305e779771147af66c96ca6a7ed8a741"
            },
            "dist": {
                "type": "zip",
                "url": "https://api.github.com/repos/sebastianbergmann/phpunit/zipball/c73c6737305e779771147af66c96ca6a7ed8a741",
                "reference": "c73c6737305e779771147af66c96ca6a7ed8a741",
                "shasum": ""
            },
            "require": {
                "doctrine/instantiator": "^1.3.1",
                "ext-dom": "*",
                "ext-json": "*",
                "ext-libxml": "*",
                "ext-mbstring": "*",
                "ext-xml": "*",
                "ext-xmlwriter": "*",
                "myclabs/deep-copy": "^1.10.1",
                "phar-io/manifest": "^2.0.1",
                "phar-io/version": "^3.0.2",
                "php": ">=7.3",
                "phpspec/prophecy": "^1.12.1",
                "phpunit/php-code-coverage": "^9.2.3",
                "phpunit/php-file-iterator": "^3.0.5",
                "phpunit/php-invoker": "^3.1.1",
                "phpunit/php-text-template": "^2.0.3",
                "phpunit/php-timer": "^5.0.2",
                "sebastian/cli-parser": "^1.0.1",
                "sebastian/code-unit": "^1.0.6",
                "sebastian/comparator": "^4.0.5",
                "sebastian/diff": "^4.0.3",
                "sebastian/environment": "^5.1.3",
                "sebastian/exporter": "^4.0.3",
                "sebastian/global-state": "^5.0.1",
                "sebastian/object-enumerator": "^4.0.3",
                "sebastian/resource-operations": "^3.0.3",
                "sebastian/type": "^2.3",
                "sebastian/version": "^3.0.2"
            },
            "require-dev": {
                "ext-pdo": "*",
                "phpspec/prophecy-phpunit": "^2.0.1"
            },
            "suggest": {
                "ext-soap": "*",
                "ext-xdebug": "*"
            },
            "bin": [
                "phpunit"
            ],
            "type": "library",
            "extra": {
                "branch-alias": {
                    "dev-master": "9.5-dev"
                }
            },
            "autoload": {
                "classmap": [
                    "src/"
                ],
                "files": [
                    "src/Framework/Assert/Functions.php"
                ]
            },
            "notification-url": "https://packagist.org/downloads/",
            "license": [
                "BSD-3-Clause"
            ],
            "authors": [
                {
                    "name": "Sebastian Bergmann",
                    "email": "sebastian@phpunit.de",
                    "role": "lead"
                }
            ],
            "description": "The PHP Unit Testing framework.",
            "homepage": "https://phpunit.de/",
            "keywords": [
                "phpunit",
                "testing",
                "xunit"
            ],
            "support": {
                "issues": "https://github.com/sebastianbergmann/phpunit/issues",
                "source": "https://github.com/sebastianbergmann/phpunit/tree/9.5.4"
            },
            "funding": [
                {
                    "url": "https://phpunit.de/donate.html",
                    "type": "custom"
                },
                {
                    "url": "https://github.com/sebastianbergmann",
                    "type": "github"
                }
            ],
            "time": "2021-03-23T07:16:29+00:00"
        },
        {
            "name": "psr/event-dispatcher",
            "version": "1.0.0",
            "source": {
                "type": "git",
                "url": "https://github.com/php-fig/event-dispatcher.git",
                "reference": "dbefd12671e8a14ec7f180cab83036ed26714bb0"
            },
            "dist": {
                "type": "zip",
                "url": "https://api.github.com/repos/php-fig/event-dispatcher/zipball/dbefd12671e8a14ec7f180cab83036ed26714bb0",
                "reference": "dbefd12671e8a14ec7f180cab83036ed26714bb0",
                "shasum": ""
            },
            "require": {
                "php": ">=7.2.0"
            },
            "type": "library",
            "extra": {
                "branch-alias": {
                    "dev-master": "1.0.x-dev"
                }
            },
            "autoload": {
                "psr-4": {
                    "Psr\\EventDispatcher\\": "src/"
                }
            },
            "notification-url": "https://packagist.org/downloads/",
            "license": [
                "MIT"
            ],
            "authors": [
                {
                    "name": "PHP-FIG",
                    "homepage": "http://www.php-fig.org/"
                }
            ],
            "description": "Standard interfaces for event handling.",
            "keywords": [
                "events",
                "psr",
                "psr-14"
            ],
            "support": {
                "issues": "https://github.com/php-fig/event-dispatcher/issues",
                "source": "https://github.com/php-fig/event-dispatcher/tree/1.0.0"
            },
            "time": "2019-01-08T18:20:26+00:00"
        },
        {
            "name": "sebastian/cli-parser",
            "version": "1.0.1",
            "source": {
                "type": "git",
                "url": "https://github.com/sebastianbergmann/cli-parser.git",
                "reference": "442e7c7e687e42adc03470c7b668bc4b2402c0b2"
            },
            "dist": {
                "type": "zip",
                "url": "https://api.github.com/repos/sebastianbergmann/cli-parser/zipball/442e7c7e687e42adc03470c7b668bc4b2402c0b2",
                "reference": "442e7c7e687e42adc03470c7b668bc4b2402c0b2",
                "shasum": ""
            },
            "require": {
                "php": ">=7.3"
            },
            "require-dev": {
                "phpunit/phpunit": "^9.3"
            },
            "type": "library",
            "extra": {
                "branch-alias": {
                    "dev-master": "1.0-dev"
                }
            },
            "autoload": {
                "classmap": [
                    "src/"
                ]
            },
            "notification-url": "https://packagist.org/downloads/",
            "license": [
                "BSD-3-Clause"
            ],
            "authors": [
                {
                    "name": "Sebastian Bergmann",
                    "email": "sebastian@phpunit.de",
                    "role": "lead"
                }
            ],
            "description": "Library for parsing CLI options",
            "homepage": "https://github.com/sebastianbergmann/cli-parser",
            "support": {
                "issues": "https://github.com/sebastianbergmann/cli-parser/issues",
                "source": "https://github.com/sebastianbergmann/cli-parser/tree/1.0.1"
            },
            "funding": [
                {
                    "url": "https://github.com/sebastianbergmann",
                    "type": "github"
                }
            ],
            "time": "2020-09-28T06:08:49+00:00"
        },
        {
            "name": "sebastian/code-unit",
            "version": "1.0.8",
            "source": {
                "type": "git",
                "url": "https://github.com/sebastianbergmann/code-unit.git",
                "reference": "1fc9f64c0927627ef78ba436c9b17d967e68e120"
            },
            "dist": {
                "type": "zip",
                "url": "https://api.github.com/repos/sebastianbergmann/code-unit/zipball/1fc9f64c0927627ef78ba436c9b17d967e68e120",
                "reference": "1fc9f64c0927627ef78ba436c9b17d967e68e120",
                "shasum": ""
            },
            "require": {
                "php": ">=7.3"
            },
            "require-dev": {
                "phpunit/phpunit": "^9.3"
            },
            "type": "library",
            "extra": {
                "branch-alias": {
                    "dev-master": "1.0-dev"
                }
            },
            "autoload": {
                "classmap": [
                    "src/"
                ]
            },
            "notification-url": "https://packagist.org/downloads/",
            "license": [
                "BSD-3-Clause"
            ],
            "authors": [
                {
                    "name": "Sebastian Bergmann",
                    "email": "sebastian@phpunit.de",
                    "role": "lead"
                }
            ],
            "description": "Collection of value objects that represent the PHP code units",
            "homepage": "https://github.com/sebastianbergmann/code-unit",
            "support": {
                "issues": "https://github.com/sebastianbergmann/code-unit/issues",
                "source": "https://github.com/sebastianbergmann/code-unit/tree/1.0.8"
            },
            "funding": [
                {
                    "url": "https://github.com/sebastianbergmann",
                    "type": "github"
                }
            ],
            "time": "2020-10-26T13:08:54+00:00"
        },
        {
            "name": "sebastian/code-unit-reverse-lookup",
            "version": "2.0.3",
            "source": {
                "type": "git",
                "url": "https://github.com/sebastianbergmann/code-unit-reverse-lookup.git",
                "reference": "ac91f01ccec49fb77bdc6fd1e548bc70f7faa3e5"
            },
            "dist": {
                "type": "zip",
                "url": "https://api.github.com/repos/sebastianbergmann/code-unit-reverse-lookup/zipball/ac91f01ccec49fb77bdc6fd1e548bc70f7faa3e5",
                "reference": "ac91f01ccec49fb77bdc6fd1e548bc70f7faa3e5",
                "shasum": ""
            },
            "require": {
                "php": ">=7.3"
            },
            "require-dev": {
                "phpunit/phpunit": "^9.3"
            },
            "type": "library",
            "extra": {
                "branch-alias": {
                    "dev-master": "2.0-dev"
                }
            },
            "autoload": {
                "classmap": [
                    "src/"
                ]
            },
            "notification-url": "https://packagist.org/downloads/",
            "license": [
                "BSD-3-Clause"
            ],
            "authors": [
                {
                    "name": "Sebastian Bergmann",
                    "email": "sebastian@phpunit.de"
                }
            ],
            "description": "Looks up which function or method a line of code belongs to",
            "homepage": "https://github.com/sebastianbergmann/code-unit-reverse-lookup/",
            "support": {
                "issues": "https://github.com/sebastianbergmann/code-unit-reverse-lookup/issues",
                "source": "https://github.com/sebastianbergmann/code-unit-reverse-lookup/tree/2.0.3"
            },
            "funding": [
                {
                    "url": "https://github.com/sebastianbergmann",
                    "type": "github"
                }
            ],
            "time": "2020-09-28T05:30:19+00:00"
        },
        {
            "name": "sebastian/comparator",
            "version": "4.0.6",
            "source": {
                "type": "git",
                "url": "https://github.com/sebastianbergmann/comparator.git",
                "reference": "55f4261989e546dc112258c7a75935a81a7ce382"
            },
            "dist": {
                "type": "zip",
                "url": "https://api.github.com/repos/sebastianbergmann/comparator/zipball/55f4261989e546dc112258c7a75935a81a7ce382",
                "reference": "55f4261989e546dc112258c7a75935a81a7ce382",
                "shasum": ""
            },
            "require": {
                "php": ">=7.3",
                "sebastian/diff": "^4.0",
                "sebastian/exporter": "^4.0"
            },
            "require-dev": {
                "phpunit/phpunit": "^9.3"
            },
            "type": "library",
            "extra": {
                "branch-alias": {
                    "dev-master": "4.0-dev"
                }
            },
            "autoload": {
                "classmap": [
                    "src/"
                ]
            },
            "notification-url": "https://packagist.org/downloads/",
            "license": [
                "BSD-3-Clause"
            ],
            "authors": [
                {
                    "name": "Sebastian Bergmann",
                    "email": "sebastian@phpunit.de"
                },
                {
                    "name": "Jeff Welch",
                    "email": "whatthejeff@gmail.com"
                },
                {
                    "name": "Volker Dusch",
                    "email": "github@wallbash.com"
                },
                {
                    "name": "Bernhard Schussek",
                    "email": "bschussek@2bepublished.at"
                }
            ],
            "description": "Provides the functionality to compare PHP values for equality",
            "homepage": "https://github.com/sebastianbergmann/comparator",
            "keywords": [
                "comparator",
                "compare",
                "equality"
            ],
            "support": {
                "issues": "https://github.com/sebastianbergmann/comparator/issues",
                "source": "https://github.com/sebastianbergmann/comparator/tree/4.0.6"
            },
            "funding": [
                {
                    "url": "https://github.com/sebastianbergmann",
                    "type": "github"
                }
            ],
            "time": "2020-10-26T15:49:45+00:00"
        },
        {
            "name": "sebastian/complexity",
            "version": "2.0.2",
            "source": {
                "type": "git",
                "url": "https://github.com/sebastianbergmann/complexity.git",
                "reference": "739b35e53379900cc9ac327b2147867b8b6efd88"
            },
            "dist": {
                "type": "zip",
                "url": "https://api.github.com/repos/sebastianbergmann/complexity/zipball/739b35e53379900cc9ac327b2147867b8b6efd88",
                "reference": "739b35e53379900cc9ac327b2147867b8b6efd88",
                "shasum": ""
            },
            "require": {
                "nikic/php-parser": "^4.7",
                "php": ">=7.3"
            },
            "require-dev": {
                "phpunit/phpunit": "^9.3"
            },
            "type": "library",
            "extra": {
                "branch-alias": {
                    "dev-master": "2.0-dev"
                }
            },
            "autoload": {
                "classmap": [
                    "src/"
                ]
            },
            "notification-url": "https://packagist.org/downloads/",
            "license": [
                "BSD-3-Clause"
            ],
            "authors": [
                {
                    "name": "Sebastian Bergmann",
                    "email": "sebastian@phpunit.de",
                    "role": "lead"
                }
            ],
            "description": "Library for calculating the complexity of PHP code units",
            "homepage": "https://github.com/sebastianbergmann/complexity",
            "support": {
                "issues": "https://github.com/sebastianbergmann/complexity/issues",
                "source": "https://github.com/sebastianbergmann/complexity/tree/2.0.2"
            },
            "funding": [
                {
                    "url": "https://github.com/sebastianbergmann",
                    "type": "github"
                }
            ],
            "time": "2020-10-26T15:52:27+00:00"
        },
        {
            "name": "sebastian/diff",
            "version": "4.0.4",
            "source": {
                "type": "git",
                "url": "https://github.com/sebastianbergmann/diff.git",
                "reference": "3461e3fccc7cfdfc2720be910d3bd73c69be590d"
            },
            "dist": {
                "type": "zip",
                "url": "https://api.github.com/repos/sebastianbergmann/diff/zipball/3461e3fccc7cfdfc2720be910d3bd73c69be590d",
                "reference": "3461e3fccc7cfdfc2720be910d3bd73c69be590d",
                "shasum": ""
            },
            "require": {
                "php": ">=7.3"
            },
            "require-dev": {
                "phpunit/phpunit": "^9.3",
                "symfony/process": "^4.2 || ^5"
            },
            "type": "library",
            "extra": {
                "branch-alias": {
                    "dev-master": "4.0-dev"
                }
            },
            "autoload": {
                "classmap": [
                    "src/"
                ]
            },
            "notification-url": "https://packagist.org/downloads/",
            "license": [
                "BSD-3-Clause"
            ],
            "authors": [
                {
                    "name": "Sebastian Bergmann",
                    "email": "sebastian@phpunit.de"
                },
                {
                    "name": "Kore Nordmann",
                    "email": "mail@kore-nordmann.de"
                }
            ],
            "description": "Diff implementation",
            "homepage": "https://github.com/sebastianbergmann/diff",
            "keywords": [
                "diff",
                "udiff",
                "unidiff",
                "unified diff"
            ],
            "support": {
                "issues": "https://github.com/sebastianbergmann/diff/issues",
                "source": "https://github.com/sebastianbergmann/diff/tree/4.0.4"
            },
            "funding": [
                {
                    "url": "https://github.com/sebastianbergmann",
                    "type": "github"
                }
            ],
            "time": "2020-10-26T13:10:38+00:00"
        },
        {
            "name": "sebastian/environment",
            "version": "5.1.3",
            "source": {
                "type": "git",
                "url": "https://github.com/sebastianbergmann/environment.git",
                "reference": "388b6ced16caa751030f6a69e588299fa09200ac"
            },
            "dist": {
                "type": "zip",
                "url": "https://api.github.com/repos/sebastianbergmann/environment/zipball/388b6ced16caa751030f6a69e588299fa09200ac",
                "reference": "388b6ced16caa751030f6a69e588299fa09200ac",
                "shasum": ""
            },
            "require": {
                "php": ">=7.3"
            },
            "require-dev": {
                "phpunit/phpunit": "^9.3"
            },
            "suggest": {
                "ext-posix": "*"
            },
            "type": "library",
            "extra": {
                "branch-alias": {
                    "dev-master": "5.1-dev"
                }
            },
            "autoload": {
                "classmap": [
                    "src/"
                ]
            },
            "notification-url": "https://packagist.org/downloads/",
            "license": [
                "BSD-3-Clause"
            ],
            "authors": [
                {
                    "name": "Sebastian Bergmann",
                    "email": "sebastian@phpunit.de"
                }
            ],
            "description": "Provides functionality to handle HHVM/PHP environments",
            "homepage": "http://www.github.com/sebastianbergmann/environment",
            "keywords": [
                "Xdebug",
                "environment",
                "hhvm"
            ],
            "support": {
                "issues": "https://github.com/sebastianbergmann/environment/issues",
                "source": "https://github.com/sebastianbergmann/environment/tree/5.1.3"
            },
            "funding": [
                {
                    "url": "https://github.com/sebastianbergmann",
                    "type": "github"
                }
            ],
            "time": "2020-09-28T05:52:38+00:00"
        },
        {
            "name": "sebastian/exporter",
            "version": "4.0.3",
            "source": {
                "type": "git",
                "url": "https://github.com/sebastianbergmann/exporter.git",
                "reference": "d89cc98761b8cb5a1a235a6b703ae50d34080e65"
            },
            "dist": {
                "type": "zip",
                "url": "https://api.github.com/repos/sebastianbergmann/exporter/zipball/d89cc98761b8cb5a1a235a6b703ae50d34080e65",
                "reference": "d89cc98761b8cb5a1a235a6b703ae50d34080e65",
                "shasum": ""
            },
            "require": {
                "php": ">=7.3",
                "sebastian/recursion-context": "^4.0"
            },
            "require-dev": {
                "ext-mbstring": "*",
                "phpunit/phpunit": "^9.3"
            },
            "type": "library",
            "extra": {
                "branch-alias": {
                    "dev-master": "4.0-dev"
                }
            },
            "autoload": {
                "classmap": [
                    "src/"
                ]
            },
            "notification-url": "https://packagist.org/downloads/",
            "license": [
                "BSD-3-Clause"
            ],
            "authors": [
                {
                    "name": "Sebastian Bergmann",
                    "email": "sebastian@phpunit.de"
                },
                {
                    "name": "Jeff Welch",
                    "email": "whatthejeff@gmail.com"
                },
                {
                    "name": "Volker Dusch",
                    "email": "github@wallbash.com"
                },
                {
                    "name": "Adam Harvey",
                    "email": "aharvey@php.net"
                },
                {
                    "name": "Bernhard Schussek",
                    "email": "bschussek@gmail.com"
                }
            ],
            "description": "Provides the functionality to export PHP variables for visualization",
            "homepage": "http://www.github.com/sebastianbergmann/exporter",
            "keywords": [
                "export",
                "exporter"
            ],
            "support": {
                "issues": "https://github.com/sebastianbergmann/exporter/issues",
                "source": "https://github.com/sebastianbergmann/exporter/tree/4.0.3"
            },
            "funding": [
                {
                    "url": "https://github.com/sebastianbergmann",
                    "type": "github"
                }
            ],
            "time": "2020-09-28T05:24:23+00:00"
        },
        {
            "name": "sebastian/global-state",
            "version": "5.0.3",
            "source": {
                "type": "git",
                "url": "https://github.com/sebastianbergmann/global-state.git",
                "reference": "23bd5951f7ff26f12d4e3242864df3e08dec4e49"
            },
            "dist": {
                "type": "zip",
                "url": "https://api.github.com/repos/sebastianbergmann/global-state/zipball/23bd5951f7ff26f12d4e3242864df3e08dec4e49",
                "reference": "23bd5951f7ff26f12d4e3242864df3e08dec4e49",
                "shasum": ""
            },
            "require": {
                "php": ">=7.3",
                "sebastian/object-reflector": "^2.0",
                "sebastian/recursion-context": "^4.0"
            },
            "require-dev": {
                "ext-dom": "*",
                "phpunit/phpunit": "^9.3"
            },
            "suggest": {
                "ext-uopz": "*"
            },
            "type": "library",
            "extra": {
                "branch-alias": {
                    "dev-master": "5.0-dev"
                }
            },
            "autoload": {
                "classmap": [
                    "src/"
                ]
            },
            "notification-url": "https://packagist.org/downloads/",
            "license": [
                "BSD-3-Clause"
            ],
            "authors": [
                {
                    "name": "Sebastian Bergmann",
                    "email": "sebastian@phpunit.de"
                }
            ],
            "description": "Snapshotting of global state",
            "homepage": "http://www.github.com/sebastianbergmann/global-state",
            "keywords": [
                "global state"
            ],
            "support": {
                "issues": "https://github.com/sebastianbergmann/global-state/issues",
                "source": "https://github.com/sebastianbergmann/global-state/tree/5.0.3"
            },
            "funding": [
                {
                    "url": "https://github.com/sebastianbergmann",
                    "type": "github"
                }
            ],
            "time": "2021-06-11T13:31:12+00:00"
        },
        {
            "name": "sebastian/lines-of-code",
            "version": "1.0.3",
            "source": {
                "type": "git",
                "url": "https://github.com/sebastianbergmann/lines-of-code.git",
                "reference": "c1c2e997aa3146983ed888ad08b15470a2e22ecc"
            },
            "dist": {
                "type": "zip",
                "url": "https://api.github.com/repos/sebastianbergmann/lines-of-code/zipball/c1c2e997aa3146983ed888ad08b15470a2e22ecc",
                "reference": "c1c2e997aa3146983ed888ad08b15470a2e22ecc",
                "shasum": ""
            },
            "require": {
                "nikic/php-parser": "^4.6",
                "php": ">=7.3"
            },
            "require-dev": {
                "phpunit/phpunit": "^9.3"
            },
            "type": "library",
            "extra": {
                "branch-alias": {
                    "dev-master": "1.0-dev"
                }
            },
            "autoload": {
                "classmap": [
                    "src/"
                ]
            },
            "notification-url": "https://packagist.org/downloads/",
            "license": [
                "BSD-3-Clause"
            ],
            "authors": [
                {
                    "name": "Sebastian Bergmann",
                    "email": "sebastian@phpunit.de",
                    "role": "lead"
                }
            ],
            "description": "Library for counting the lines of code in PHP source code",
            "homepage": "https://github.com/sebastianbergmann/lines-of-code",
            "support": {
                "issues": "https://github.com/sebastianbergmann/lines-of-code/issues",
                "source": "https://github.com/sebastianbergmann/lines-of-code/tree/1.0.3"
            },
            "funding": [
                {
                    "url": "https://github.com/sebastianbergmann",
                    "type": "github"
                }
            ],
            "time": "2020-11-28T06:42:11+00:00"
        },
        {
            "name": "sebastian/object-enumerator",
            "version": "4.0.4",
            "source": {
                "type": "git",
                "url": "https://github.com/sebastianbergmann/object-enumerator.git",
                "reference": "5c9eeac41b290a3712d88851518825ad78f45c71"
            },
            "dist": {
                "type": "zip",
                "url": "https://api.github.com/repos/sebastianbergmann/object-enumerator/zipball/5c9eeac41b290a3712d88851518825ad78f45c71",
                "reference": "5c9eeac41b290a3712d88851518825ad78f45c71",
                "shasum": ""
            },
            "require": {
                "php": ">=7.3",
                "sebastian/object-reflector": "^2.0",
                "sebastian/recursion-context": "^4.0"
            },
            "require-dev": {
                "phpunit/phpunit": "^9.3"
            },
            "type": "library",
            "extra": {
                "branch-alias": {
                    "dev-master": "4.0-dev"
                }
            },
            "autoload": {
                "classmap": [
                    "src/"
                ]
            },
            "notification-url": "https://packagist.org/downloads/",
            "license": [
                "BSD-3-Clause"
            ],
            "authors": [
                {
                    "name": "Sebastian Bergmann",
                    "email": "sebastian@phpunit.de"
                }
            ],
            "description": "Traverses array structures and object graphs to enumerate all referenced objects",
            "homepage": "https://github.com/sebastianbergmann/object-enumerator/",
            "support": {
                "issues": "https://github.com/sebastianbergmann/object-enumerator/issues",
                "source": "https://github.com/sebastianbergmann/object-enumerator/tree/4.0.4"
            },
            "funding": [
                {
                    "url": "https://github.com/sebastianbergmann",
                    "type": "github"
                }
            ],
            "time": "2020-10-26T13:12:34+00:00"
        },
        {
            "name": "sebastian/object-reflector",
            "version": "2.0.4",
            "source": {
                "type": "git",
                "url": "https://github.com/sebastianbergmann/object-reflector.git",
                "reference": "b4f479ebdbf63ac605d183ece17d8d7fe49c15c7"
            },
            "dist": {
                "type": "zip",
                "url": "https://api.github.com/repos/sebastianbergmann/object-reflector/zipball/b4f479ebdbf63ac605d183ece17d8d7fe49c15c7",
                "reference": "b4f479ebdbf63ac605d183ece17d8d7fe49c15c7",
                "shasum": ""
            },
            "require": {
                "php": ">=7.3"
            },
            "require-dev": {
                "phpunit/phpunit": "^9.3"
            },
            "type": "library",
            "extra": {
                "branch-alias": {
                    "dev-master": "2.0-dev"
                }
            },
            "autoload": {
                "classmap": [
                    "src/"
                ]
            },
            "notification-url": "https://packagist.org/downloads/",
            "license": [
                "BSD-3-Clause"
            ],
            "authors": [
                {
                    "name": "Sebastian Bergmann",
                    "email": "sebastian@phpunit.de"
                }
            ],
            "description": "Allows reflection of object attributes, including inherited and non-public ones",
            "homepage": "https://github.com/sebastianbergmann/object-reflector/",
            "support": {
                "issues": "https://github.com/sebastianbergmann/object-reflector/issues",
                "source": "https://github.com/sebastianbergmann/object-reflector/tree/2.0.4"
            },
            "funding": [
                {
                    "url": "https://github.com/sebastianbergmann",
                    "type": "github"
                }
            ],
            "time": "2020-10-26T13:14:26+00:00"
        },
        {
            "name": "sebastian/phpcpd",
            "version": "6.0.3",
            "source": {
                "type": "git",
                "url": "https://github.com/sebastianbergmann/phpcpd.git",
                "reference": "f3683aa0db2e8e09287c2bb33a595b2873ea9176"
            },
            "dist": {
                "type": "zip",
                "url": "https://api.github.com/repos/sebastianbergmann/phpcpd/zipball/f3683aa0db2e8e09287c2bb33a595b2873ea9176",
                "reference": "f3683aa0db2e8e09287c2bb33a595b2873ea9176",
                "shasum": ""
            },
            "require": {
                "ext-dom": "*",
                "php": ">=7.3",
                "phpunit/php-file-iterator": "^3.0",
                "phpunit/php-timer": "^5.0",
                "sebastian/cli-parser": "^1.0",
                "sebastian/version": "^3.0"
            },
            "bin": [
                "phpcpd"
            ],
            "type": "library",
            "extra": {
                "branch-alias": {
                    "dev-master": "6.0-dev"
                }
            },
            "autoload": {
                "classmap": [
                    "src/"
                ]
            },
            "notification-url": "https://packagist.org/downloads/",
            "license": [
                "BSD-3-Clause"
            ],
            "authors": [
                {
                    "name": "Sebastian Bergmann",
                    "email": "sebastian@phpunit.de",
                    "role": "lead"
                }
            ],
            "description": "Copy/Paste Detector (CPD) for PHP code.",
            "homepage": "https://github.com/sebastianbergmann/phpcpd",
            "support": {
                "issues": "https://github.com/sebastianbergmann/phpcpd/issues",
                "source": "https://github.com/sebastianbergmann/phpcpd/tree/6.0.3"
            },
            "funding": [
                {
                    "url": "https://github.com/sebastianbergmann",
                    "type": "github"
                }
            ],
            "time": "2020-12-07T05:39:23+00:00"
        },
        {
            "name": "sebastian/recursion-context",
            "version": "4.0.4",
            "source": {
                "type": "git",
                "url": "https://github.com/sebastianbergmann/recursion-context.git",
                "reference": "cd9d8cf3c5804de4341c283ed787f099f5506172"
            },
            "dist": {
                "type": "zip",
                "url": "https://api.github.com/repos/sebastianbergmann/recursion-context/zipball/cd9d8cf3c5804de4341c283ed787f099f5506172",
                "reference": "cd9d8cf3c5804de4341c283ed787f099f5506172",
                "shasum": ""
            },
            "require": {
                "php": ">=7.3"
            },
            "require-dev": {
                "phpunit/phpunit": "^9.3"
            },
            "type": "library",
            "extra": {
                "branch-alias": {
                    "dev-master": "4.0-dev"
                }
            },
            "autoload": {
                "classmap": [
                    "src/"
                ]
            },
            "notification-url": "https://packagist.org/downloads/",
            "license": [
                "BSD-3-Clause"
            ],
            "authors": [
                {
                    "name": "Sebastian Bergmann",
                    "email": "sebastian@phpunit.de"
                },
                {
                    "name": "Jeff Welch",
                    "email": "whatthejeff@gmail.com"
                },
                {
                    "name": "Adam Harvey",
                    "email": "aharvey@php.net"
                }
            ],
            "description": "Provides functionality to recursively process PHP variables",
            "homepage": "http://www.github.com/sebastianbergmann/recursion-context",
            "support": {
                "issues": "https://github.com/sebastianbergmann/recursion-context/issues",
                "source": "https://github.com/sebastianbergmann/recursion-context/tree/4.0.4"
            },
            "funding": [
                {
                    "url": "https://github.com/sebastianbergmann",
                    "type": "github"
                }
            ],
            "time": "2020-10-26T13:17:30+00:00"
        },
        {
            "name": "sebastian/resource-operations",
            "version": "3.0.3",
            "source": {
                "type": "git",
                "url": "https://github.com/sebastianbergmann/resource-operations.git",
                "reference": "0f4443cb3a1d92ce809899753bc0d5d5a8dd19a8"
            },
            "dist": {
                "type": "zip",
                "url": "https://api.github.com/repos/sebastianbergmann/resource-operations/zipball/0f4443cb3a1d92ce809899753bc0d5d5a8dd19a8",
                "reference": "0f4443cb3a1d92ce809899753bc0d5d5a8dd19a8",
                "shasum": ""
            },
            "require": {
                "php": ">=7.3"
            },
            "require-dev": {
                "phpunit/phpunit": "^9.0"
            },
            "type": "library",
            "extra": {
                "branch-alias": {
                    "dev-master": "3.0-dev"
                }
            },
            "autoload": {
                "classmap": [
                    "src/"
                ]
            },
            "notification-url": "https://packagist.org/downloads/",
            "license": [
                "BSD-3-Clause"
            ],
            "authors": [
                {
                    "name": "Sebastian Bergmann",
                    "email": "sebastian@phpunit.de"
                }
            ],
            "description": "Provides a list of PHP built-in functions that operate on resources",
            "homepage": "https://www.github.com/sebastianbergmann/resource-operations",
            "support": {
                "issues": "https://github.com/sebastianbergmann/resource-operations/issues",
                "source": "https://github.com/sebastianbergmann/resource-operations/tree/3.0.3"
            },
            "funding": [
                {
                    "url": "https://github.com/sebastianbergmann",
                    "type": "github"
                }
            ],
            "time": "2020-09-28T06:45:17+00:00"
        },
        {
            "name": "sebastian/type",
            "version": "2.3.4",
            "source": {
                "type": "git",
                "url": "https://github.com/sebastianbergmann/type.git",
                "reference": "b8cd8a1c753c90bc1a0f5372170e3e489136f914"
            },
            "dist": {
                "type": "zip",
                "url": "https://api.github.com/repos/sebastianbergmann/type/zipball/b8cd8a1c753c90bc1a0f5372170e3e489136f914",
                "reference": "b8cd8a1c753c90bc1a0f5372170e3e489136f914",
                "shasum": ""
            },
            "require": {
                "php": ">=7.3"
            },
            "require-dev": {
                "phpunit/phpunit": "^9.3"
            },
            "type": "library",
            "extra": {
                "branch-alias": {
                    "dev-master": "2.3-dev"
                }
            },
            "autoload": {
                "classmap": [
                    "src/"
                ]
            },
            "notification-url": "https://packagist.org/downloads/",
            "license": [
                "BSD-3-Clause"
            ],
            "authors": [
                {
                    "name": "Sebastian Bergmann",
                    "email": "sebastian@phpunit.de",
                    "role": "lead"
                }
            ],
            "description": "Collection of value objects that represent the types of the PHP type system",
            "homepage": "https://github.com/sebastianbergmann/type",
            "support": {
                "issues": "https://github.com/sebastianbergmann/type/issues",
                "source": "https://github.com/sebastianbergmann/type/tree/2.3.4"
            },
            "funding": [
                {
                    "url": "https://github.com/sebastianbergmann",
                    "type": "github"
                }
            ],
            "time": "2021-06-15T12:49:02+00:00"
        },
        {
            "name": "sebastian/version",
            "version": "3.0.2",
            "source": {
                "type": "git",
                "url": "https://github.com/sebastianbergmann/version.git",
                "reference": "c6c1022351a901512170118436c764e473f6de8c"
            },
            "dist": {
                "type": "zip",
                "url": "https://api.github.com/repos/sebastianbergmann/version/zipball/c6c1022351a901512170118436c764e473f6de8c",
                "reference": "c6c1022351a901512170118436c764e473f6de8c",
                "shasum": ""
            },
            "require": {
                "php": ">=7.3"
            },
            "type": "library",
            "extra": {
                "branch-alias": {
                    "dev-master": "3.0-dev"
                }
            },
            "autoload": {
                "classmap": [
                    "src/"
                ]
            },
            "notification-url": "https://packagist.org/downloads/",
            "license": [
                "BSD-3-Clause"
            ],
            "authors": [
                {
                    "name": "Sebastian Bergmann",
                    "email": "sebastian@phpunit.de",
                    "role": "lead"
                }
            ],
            "description": "Library that helps with managing the version number of Git-hosted PHP projects",
            "homepage": "https://github.com/sebastianbergmann/version",
            "support": {
                "issues": "https://github.com/sebastianbergmann/version/issues",
                "source": "https://github.com/sebastianbergmann/version/tree/3.0.2"
            },
            "funding": [
                {
                    "url": "https://github.com/sebastianbergmann",
                    "type": "github"
                }
            ],
            "time": "2020-09-28T06:39:44+00:00"
        },
        {
            "name": "squizlabs/php_codesniffer",
            "version": "3.6.0",
            "source": {
                "type": "git",
                "url": "https://github.com/squizlabs/PHP_CodeSniffer.git",
                "reference": "ffced0d2c8fa8e6cdc4d695a743271fab6c38625"
            },
            "dist": {
                "type": "zip",
                "url": "https://api.github.com/repos/squizlabs/PHP_CodeSniffer/zipball/ffced0d2c8fa8e6cdc4d695a743271fab6c38625",
                "reference": "ffced0d2c8fa8e6cdc4d695a743271fab6c38625",
                "shasum": ""
            },
            "require": {
                "ext-simplexml": "*",
                "ext-tokenizer": "*",
                "ext-xmlwriter": "*",
                "php": ">=5.4.0"
            },
            "require-dev": {
                "phpunit/phpunit": "^4.0 || ^5.0 || ^6.0 || ^7.0"
            },
            "bin": [
                "bin/phpcs",
                "bin/phpcbf"
            ],
            "type": "library",
            "extra": {
                "branch-alias": {
                    "dev-master": "3.x-dev"
                }
            },
            "notification-url": "https://packagist.org/downloads/",
            "license": [
                "BSD-3-Clause"
            ],
            "authors": [
                {
                    "name": "Greg Sherwood",
                    "role": "lead"
                }
            ],
            "description": "PHP_CodeSniffer tokenizes PHP, JavaScript and CSS files and detects violations of a defined set of coding standards.",
            "homepage": "https://github.com/squizlabs/PHP_CodeSniffer",
            "keywords": [
                "phpcs",
                "standards"
            ],
            "support": {
                "issues": "https://github.com/squizlabs/PHP_CodeSniffer/issues",
                "source": "https://github.com/squizlabs/PHP_CodeSniffer",
                "wiki": "https://github.com/squizlabs/PHP_CodeSniffer/wiki"
            },
            "time": "2021-04-09T00:54:41+00:00"
        },
        {
            "name": "symfony/config",
            "version": "v5.3.4",
            "source": {
                "type": "git",
                "url": "https://github.com/symfony/config.git",
                "reference": "4268f3059c904c61636275182707f81645517a37"
            },
            "dist": {
                "type": "zip",
                "url": "https://api.github.com/repos/symfony/config/zipball/4268f3059c904c61636275182707f81645517a37",
                "reference": "4268f3059c904c61636275182707f81645517a37",
                "shasum": ""
            },
            "require": {
                "php": ">=7.2.5",
                "symfony/deprecation-contracts": "^2.1",
                "symfony/filesystem": "^4.4|^5.0",
                "symfony/polyfill-ctype": "~1.8",
                "symfony/polyfill-php80": "^1.16",
                "symfony/polyfill-php81": "^1.22"
            },
            "conflict": {
                "symfony/finder": "<4.4"
            },
            "require-dev": {
                "symfony/event-dispatcher": "^4.4|^5.0",
                "symfony/finder": "^4.4|^5.0",
                "symfony/messenger": "^4.4|^5.0",
                "symfony/service-contracts": "^1.1|^2",
                "symfony/yaml": "^4.4|^5.0"
            },
            "suggest": {
                "symfony/yaml": "To use the yaml reference dumper"
            },
            "type": "library",
            "autoload": {
                "psr-4": {
                    "Symfony\\Component\\Config\\": ""
                },
                "exclude-from-classmap": [
                    "/Tests/"
                ]
            },
            "notification-url": "https://packagist.org/downloads/",
            "license": [
                "MIT"
            ],
            "authors": [
                {
                    "name": "Fabien Potencier",
                    "email": "fabien@symfony.com"
                },
                {
                    "name": "Symfony Community",
                    "homepage": "https://symfony.com/contributors"
                }
            ],
            "description": "Helps you find, load, combine, autofill and validate configuration values of any kind",
            "homepage": "https://symfony.com",
            "support": {
                "source": "https://github.com/symfony/config/tree/v5.3.4"
            },
            "funding": [
                {
                    "url": "https://symfony.com/sponsor",
                    "type": "custom"
                },
                {
                    "url": "https://github.com/fabpot",
                    "type": "github"
                },
                {
                    "url": "https://tidelift.com/funding/github/packagist/symfony/symfony",
                    "type": "tidelift"
                }
            ],
            "time": "2021-07-21T12:40:44+00:00"
        },
        {
            "name": "symfony/css-selector",
            "version": "v5.3.4",
            "source": {
                "type": "git",
                "url": "https://github.com/symfony/css-selector.git",
                "reference": "7fb120adc7f600a59027775b224c13a33530dd90"
            },
            "dist": {
                "type": "zip",
                "url": "https://api.github.com/repos/symfony/css-selector/zipball/7fb120adc7f600a59027775b224c13a33530dd90",
                "reference": "7fb120adc7f600a59027775b224c13a33530dd90",
                "shasum": ""
            },
            "require": {
                "php": ">=7.2.5",
                "symfony/polyfill-php80": "^1.16"
            },
            "type": "library",
            "autoload": {
                "psr-4": {
                    "Symfony\\Component\\CssSelector\\": ""
                },
                "exclude-from-classmap": [
                    "/Tests/"
                ]
            },
            "notification-url": "https://packagist.org/downloads/",
            "license": [
                "MIT"
            ],
            "authors": [
                {
                    "name": "Fabien Potencier",
                    "email": "fabien@symfony.com"
                },
                {
                    "name": "Jean-François Simon",
                    "email": "jeanfrancois.simon@sensiolabs.com"
                },
                {
                    "name": "Symfony Community",
                    "homepage": "https://symfony.com/contributors"
                }
            ],
            "description": "Converts CSS selectors to XPath expressions",
            "homepage": "https://symfony.com",
            "support": {
                "source": "https://github.com/symfony/css-selector/tree/v5.3.4"
            },
            "funding": [
                {
                    "url": "https://symfony.com/sponsor",
                    "type": "custom"
                },
                {
                    "url": "https://github.com/fabpot",
                    "type": "github"
                },
                {
                    "url": "https://tidelift.com/funding/github/packagist/symfony/symfony",
                    "type": "tidelift"
                }
            ],
            "time": "2021-07-21T12:38:00+00:00"
        },
        {
            "name": "symfony/dependency-injection",
            "version": "v5.3.4",
            "source": {
                "type": "git",
                "url": "https://github.com/symfony/dependency-injection.git",
                "reference": "5a825e4b386066167a8b55487091cb62beec74c2"
            },
            "dist": {
                "type": "zip",
                "url": "https://api.github.com/repos/symfony/dependency-injection/zipball/5a825e4b386066167a8b55487091cb62beec74c2",
                "reference": "5a825e4b386066167a8b55487091cb62beec74c2",
                "shasum": ""
            },
            "require": {
                "php": ">=7.2.5",
                "psr/container": "^1.1.1",
                "symfony/deprecation-contracts": "^2.1",
                "symfony/polyfill-php80": "^1.16",
                "symfony/service-contracts": "^1.1.6|^2"
            },
            "conflict": {
                "ext-psr": "<1.1|>=2",
                "symfony/config": "<5.3",
                "symfony/finder": "<4.4",
                "symfony/proxy-manager-bridge": "<4.4",
                "symfony/yaml": "<4.4"
            },
            "provide": {
                "psr/container-implementation": "1.0",
                "symfony/service-implementation": "1.0|2.0"
            },
            "require-dev": {
                "symfony/config": "^5.3",
                "symfony/expression-language": "^4.4|^5.0",
                "symfony/yaml": "^4.4|^5.0"
            },
            "suggest": {
                "symfony/config": "",
                "symfony/expression-language": "For using expressions in service container configuration",
                "symfony/finder": "For using double-star glob patterns or when GLOB_BRACE portability is required",
                "symfony/proxy-manager-bridge": "Generate service proxies to lazy load them",
                "symfony/yaml": ""
            },
            "type": "library",
            "autoload": {
                "psr-4": {
                    "Symfony\\Component\\DependencyInjection\\": ""
                },
                "exclude-from-classmap": [
                    "/Tests/"
                ]
            },
            "notification-url": "https://packagist.org/downloads/",
            "license": [
                "MIT"
            ],
            "authors": [
                {
                    "name": "Fabien Potencier",
                    "email": "fabien@symfony.com"
                },
                {
                    "name": "Symfony Community",
                    "homepage": "https://symfony.com/contributors"
                }
            ],
            "description": "Allows you to standardize and centralize the way objects are constructed in your application",
            "homepage": "https://symfony.com",
            "support": {
                "source": "https://github.com/symfony/dependency-injection/tree/v5.3.4"
            },
            "funding": [
                {
                    "url": "https://symfony.com/sponsor",
                    "type": "custom"
                },
                {
                    "url": "https://github.com/fabpot",
                    "type": "github"
                },
                {
                    "url": "https://tidelift.com/funding/github/packagist/symfony/symfony",
                    "type": "tidelift"
                }
            ],
            "time": "2021-07-23T15:55:36+00:00"
        },
        {
            "name": "symfony/event-dispatcher",
            "version": "v5.3.4",
            "source": {
                "type": "git",
                "url": "https://github.com/symfony/event-dispatcher.git",
                "reference": "f2fd2208157553874560f3645d4594303058c4bd"
            },
            "dist": {
                "type": "zip",
                "url": "https://api.github.com/repos/symfony/event-dispatcher/zipball/f2fd2208157553874560f3645d4594303058c4bd",
                "reference": "f2fd2208157553874560f3645d4594303058c4bd",
                "shasum": ""
            },
            "require": {
                "php": ">=7.2.5",
                "symfony/deprecation-contracts": "^2.1",
                "symfony/event-dispatcher-contracts": "^2",
                "symfony/polyfill-php80": "^1.16"
            },
            "conflict": {
                "symfony/dependency-injection": "<4.4"
            },
            "provide": {
                "psr/event-dispatcher-implementation": "1.0",
                "symfony/event-dispatcher-implementation": "2.0"
            },
            "require-dev": {
                "psr/log": "^1|^2|^3",
                "symfony/config": "^4.4|^5.0",
                "symfony/dependency-injection": "^4.4|^5.0",
                "symfony/error-handler": "^4.4|^5.0",
                "symfony/expression-language": "^4.4|^5.0",
                "symfony/http-foundation": "^4.4|^5.0",
                "symfony/service-contracts": "^1.1|^2",
                "symfony/stopwatch": "^4.4|^5.0"
            },
            "suggest": {
                "symfony/dependency-injection": "",
                "symfony/http-kernel": ""
            },
            "type": "library",
            "autoload": {
                "psr-4": {
                    "Symfony\\Component\\EventDispatcher\\": ""
                },
                "exclude-from-classmap": [
                    "/Tests/"
                ]
            },
            "notification-url": "https://packagist.org/downloads/",
            "license": [
                "MIT"
            ],
            "authors": [
                {
                    "name": "Fabien Potencier",
                    "email": "fabien@symfony.com"
                },
                {
                    "name": "Symfony Community",
                    "homepage": "https://symfony.com/contributors"
                }
            ],
            "description": "Provides tools that allow your application components to communicate with each other by dispatching events and listening to them",
            "homepage": "https://symfony.com",
            "support": {
                "source": "https://github.com/symfony/event-dispatcher/tree/v5.3.4"
            },
            "funding": [
                {
                    "url": "https://symfony.com/sponsor",
                    "type": "custom"
                },
                {
                    "url": "https://github.com/fabpot",
                    "type": "github"
                },
                {
                    "url": "https://tidelift.com/funding/github/packagist/symfony/symfony",
                    "type": "tidelift"
                }
            ],
            "time": "2021-07-23T15:55:36+00:00"
        },
        {
            "name": "symfony/event-dispatcher-contracts",
            "version": "v2.4.0",
            "source": {
                "type": "git",
                "url": "https://github.com/symfony/event-dispatcher-contracts.git",
                "reference": "69fee1ad2332a7cbab3aca13591953da9cdb7a11"
            },
            "dist": {
                "type": "zip",
                "url": "https://api.github.com/repos/symfony/event-dispatcher-contracts/zipball/69fee1ad2332a7cbab3aca13591953da9cdb7a11",
                "reference": "69fee1ad2332a7cbab3aca13591953da9cdb7a11",
                "shasum": ""
            },
            "require": {
                "php": ">=7.2.5",
                "psr/event-dispatcher": "^1"
            },
            "suggest": {
                "symfony/event-dispatcher-implementation": ""
            },
            "type": "library",
            "extra": {
                "branch-alias": {
                    "dev-main": "2.4-dev"
                },
                "thanks": {
                    "name": "symfony/contracts",
                    "url": "https://github.com/symfony/contracts"
                }
            },
            "autoload": {
                "psr-4": {
                    "Symfony\\Contracts\\EventDispatcher\\": ""
                }
            },
            "notification-url": "https://packagist.org/downloads/",
            "license": [
                "MIT"
            ],
            "authors": [
                {
                    "name": "Nicolas Grekas",
                    "email": "p@tchwork.com"
                },
                {
                    "name": "Symfony Community",
                    "homepage": "https://symfony.com/contributors"
                }
            ],
            "description": "Generic abstractions related to dispatching event",
            "homepage": "https://symfony.com",
            "keywords": [
                "abstractions",
                "contracts",
                "decoupling",
                "interfaces",
                "interoperability",
                "standards"
            ],
            "support": {
                "source": "https://github.com/symfony/event-dispatcher-contracts/tree/v2.4.0"
            },
            "funding": [
                {
                    "url": "https://symfony.com/sponsor",
                    "type": "custom"
                },
                {
                    "url": "https://github.com/fabpot",
                    "type": "github"
                },
                {
                    "url": "https://tidelift.com/funding/github/packagist/symfony/symfony",
                    "type": "tidelift"
                }
            ],
            "time": "2021-03-23T23:28:01+00:00"
        },
        {
            "name": "symfony/filesystem",
            "version": "v5.3.4",
            "source": {
                "type": "git",
                "url": "https://github.com/symfony/filesystem.git",
                "reference": "343f4fe324383ca46792cae728a3b6e2f708fb32"
            },
            "dist": {
                "type": "zip",
                "url": "https://api.github.com/repos/symfony/filesystem/zipball/343f4fe324383ca46792cae728a3b6e2f708fb32",
                "reference": "343f4fe324383ca46792cae728a3b6e2f708fb32",
                "shasum": ""
            },
            "require": {
                "php": ">=7.2.5",
                "symfony/polyfill-ctype": "~1.8",
                "symfony/polyfill-php80": "^1.16"
            },
            "type": "library",
            "autoload": {
                "psr-4": {
                    "Symfony\\Component\\Filesystem\\": ""
                },
                "exclude-from-classmap": [
                    "/Tests/"
                ]
            },
            "notification-url": "https://packagist.org/downloads/",
            "license": [
                "MIT"
            ],
            "authors": [
                {
                    "name": "Fabien Potencier",
                    "email": "fabien@symfony.com"
                },
                {
                    "name": "Symfony Community",
                    "homepage": "https://symfony.com/contributors"
                }
            ],
            "description": "Provides basic utilities for the filesystem",
            "homepage": "https://symfony.com",
            "support": {
                "source": "https://github.com/symfony/filesystem/tree/v5.3.4"
            },
            "funding": [
                {
                    "url": "https://symfony.com/sponsor",
                    "type": "custom"
                },
                {
                    "url": "https://github.com/fabpot",
                    "type": "github"
                },
                {
                    "url": "https://tidelift.com/funding/github/packagist/symfony/symfony",
                    "type": "tidelift"
                }
            ],
            "time": "2021-07-21T12:40:44+00:00"
        },
        {
            "name": "symfony/finder",
            "version": "v5.3.4",
            "source": {
                "type": "git",
                "url": "https://github.com/symfony/finder.git",
                "reference": "17f50e06018baec41551a71a15731287dbaab186"
            },
            "dist": {
                "type": "zip",
                "url": "https://api.github.com/repos/symfony/finder/zipball/17f50e06018baec41551a71a15731287dbaab186",
                "reference": "17f50e06018baec41551a71a15731287dbaab186",
                "shasum": ""
            },
            "require": {
                "php": ">=7.2.5",
                "symfony/polyfill-php80": "^1.16"
            },
            "type": "library",
            "autoload": {
                "psr-4": {
                    "Symfony\\Component\\Finder\\": ""
                },
                "exclude-from-classmap": [
                    "/Tests/"
                ]
            },
            "notification-url": "https://packagist.org/downloads/",
            "license": [
                "MIT"
            ],
            "authors": [
                {
                    "name": "Fabien Potencier",
                    "email": "fabien@symfony.com"
                },
                {
                    "name": "Symfony Community",
                    "homepage": "https://symfony.com/contributors"
                }
            ],
            "description": "Finds files and directories via an intuitive fluent interface",
            "homepage": "https://symfony.com",
            "support": {
                "source": "https://github.com/symfony/finder/tree/v5.3.4"
            },
            "funding": [
                {
                    "url": "https://symfony.com/sponsor",
                    "type": "custom"
                },
                {
                    "url": "https://github.com/fabpot",
                    "type": "github"
                },
                {
                    "url": "https://tidelift.com/funding/github/packagist/symfony/symfony",
                    "type": "tidelift"
                }
            ],
            "time": "2021-07-23T15:54:19+00:00"
        },
        {
            "name": "symfony/options-resolver",
            "version": "v5.3.4",
            "source": {
                "type": "git",
                "url": "https://github.com/symfony/options-resolver.git",
                "reference": "a603e5701bd6e305cfc777a8b50bf081ef73105e"
            },
            "dist": {
                "type": "zip",
                "url": "https://api.github.com/repos/symfony/options-resolver/zipball/a603e5701bd6e305cfc777a8b50bf081ef73105e",
                "reference": "a603e5701bd6e305cfc777a8b50bf081ef73105e",
                "shasum": ""
            },
            "require": {
                "php": ">=7.2.5",
                "symfony/deprecation-contracts": "^2.1",
                "symfony/polyfill-php73": "~1.0",
                "symfony/polyfill-php80": "^1.16"
            },
            "type": "library",
            "autoload": {
                "psr-4": {
                    "Symfony\\Component\\OptionsResolver\\": ""
                },
                "exclude-from-classmap": [
                    "/Tests/"
                ]
            },
            "notification-url": "https://packagist.org/downloads/",
            "license": [
                "MIT"
            ],
            "authors": [
                {
                    "name": "Fabien Potencier",
                    "email": "fabien@symfony.com"
                },
                {
                    "name": "Symfony Community",
                    "homepage": "https://symfony.com/contributors"
                }
            ],
            "description": "Provides an improved replacement for the array_replace PHP function",
            "homepage": "https://symfony.com",
            "keywords": [
                "config",
                "configuration",
                "options"
            ],
            "support": {
                "source": "https://github.com/symfony/options-resolver/tree/v5.3.4"
            },
            "funding": [
                {
                    "url": "https://symfony.com/sponsor",
                    "type": "custom"
                },
                {
                    "url": "https://github.com/fabpot",
                    "type": "github"
                },
                {
                    "url": "https://tidelift.com/funding/github/packagist/symfony/symfony",
                    "type": "tidelift"
                }
            ],
            "time": "2021-07-23T15:55:36+00:00"
        },
        {
            "name": "symfony/polyfill-php72",
            "version": "v1.23.0",
            "source": {
                "type": "git",
                "url": "https://github.com/symfony/polyfill-php72.git",
                "reference": "9a142215a36a3888e30d0a9eeea9766764e96976"
            },
            "dist": {
                "type": "zip",
                "url": "https://api.github.com/repos/symfony/polyfill-php72/zipball/9a142215a36a3888e30d0a9eeea9766764e96976",
                "reference": "9a142215a36a3888e30d0a9eeea9766764e96976",
                "shasum": ""
            },
            "require": {
                "php": ">=7.1"
            },
            "type": "library",
            "extra": {
                "branch-alias": {
                    "dev-main": "1.23-dev"
                },
                "thanks": {
                    "name": "symfony/polyfill",
                    "url": "https://github.com/symfony/polyfill"
                }
            },
            "autoload": {
                "psr-4": {
                    "Symfony\\Polyfill\\Php72\\": ""
                },
                "files": [
                    "bootstrap.php"
                ]
            },
            "notification-url": "https://packagist.org/downloads/",
            "license": [
                "MIT"
            ],
            "authors": [
                {
                    "name": "Nicolas Grekas",
                    "email": "p@tchwork.com"
                },
                {
                    "name": "Symfony Community",
                    "homepage": "https://symfony.com/contributors"
                }
            ],
            "description": "Symfony polyfill backporting some PHP 7.2+ features to lower PHP versions",
            "homepage": "https://symfony.com",
            "keywords": [
                "compatibility",
                "polyfill",
                "portable",
                "shim"
            ],
            "support": {
                "source": "https://github.com/symfony/polyfill-php72/tree/v1.23.0"
            },
            "funding": [
                {
                    "url": "https://symfony.com/sponsor",
                    "type": "custom"
                },
                {
                    "url": "https://github.com/fabpot",
                    "type": "github"
                },
                {
                    "url": "https://tidelift.com/funding/github/packagist/symfony/symfony",
                    "type": "tidelift"
                }
            ],
            "time": "2021-05-27T09:17:38+00:00"
        },
        {
            "name": "symfony/polyfill-php81",
            "version": "v1.23.0",
            "source": {
                "type": "git",
                "url": "https://github.com/symfony/polyfill-php81.git",
                "reference": "e66119f3de95efc359483f810c4c3e6436279436"
            },
            "dist": {
                "type": "zip",
                "url": "https://api.github.com/repos/symfony/polyfill-php81/zipball/e66119f3de95efc359483f810c4c3e6436279436",
                "reference": "e66119f3de95efc359483f810c4c3e6436279436",
                "shasum": ""
            },
            "require": {
                "php": ">=7.1"
            },
            "type": "library",
            "extra": {
                "branch-alias": {
                    "dev-main": "1.23-dev"
                },
                "thanks": {
                    "name": "symfony/polyfill",
                    "url": "https://github.com/symfony/polyfill"
                }
            },
            "autoload": {
                "psr-4": {
                    "Symfony\\Polyfill\\Php81\\": ""
                },
                "files": [
                    "bootstrap.php"
                ],
                "classmap": [
                    "Resources/stubs"
                ]
            },
            "notification-url": "https://packagist.org/downloads/",
            "license": [
                "MIT"
            ],
            "authors": [
                {
                    "name": "Nicolas Grekas",
                    "email": "p@tchwork.com"
                },
                {
                    "name": "Symfony Community",
                    "homepage": "https://symfony.com/contributors"
                }
            ],
            "description": "Symfony polyfill backporting some PHP 8.1+ features to lower PHP versions",
            "homepage": "https://symfony.com",
            "keywords": [
                "compatibility",
                "polyfill",
                "portable",
                "shim"
            ],
            "support": {
                "source": "https://github.com/symfony/polyfill-php81/tree/v1.23.0"
            },
            "funding": [
                {
                    "url": "https://symfony.com/sponsor",
                    "type": "custom"
                },
                {
                    "url": "https://github.com/fabpot",
                    "type": "github"
                },
                {
                    "url": "https://tidelift.com/funding/github/packagist/symfony/symfony",
                    "type": "tidelift"
                }
            ],
            "time": "2021-05-21T13:25:03+00:00"
        },
        {
            "name": "symfony/process",
            "version": "v5.3.4",
            "source": {
                "type": "git",
                "url": "https://github.com/symfony/process.git",
                "reference": "d16634ee55b895bd85ec714dadc58e4428ecf030"
            },
            "dist": {
                "type": "zip",
                "url": "https://api.github.com/repos/symfony/process/zipball/d16634ee55b895bd85ec714dadc58e4428ecf030",
                "reference": "d16634ee55b895bd85ec714dadc58e4428ecf030",
                "shasum": ""
            },
            "require": {
                "php": ">=7.2.5",
                "symfony/polyfill-php80": "^1.16"
            },
            "type": "library",
            "autoload": {
                "psr-4": {
                    "Symfony\\Component\\Process\\": ""
                },
                "exclude-from-classmap": [
                    "/Tests/"
                ]
            },
            "notification-url": "https://packagist.org/downloads/",
            "license": [
                "MIT"
            ],
            "authors": [
                {
                    "name": "Fabien Potencier",
                    "email": "fabien@symfony.com"
                },
                {
                    "name": "Symfony Community",
                    "homepage": "https://symfony.com/contributors"
                }
            ],
            "description": "Executes commands in sub-processes",
            "homepage": "https://symfony.com",
            "support": {
                "source": "https://github.com/symfony/process/tree/v5.3.4"
            },
            "funding": [
                {
                    "url": "https://symfony.com/sponsor",
                    "type": "custom"
                },
                {
                    "url": "https://github.com/fabpot",
                    "type": "github"
                },
                {
                    "url": "https://tidelift.com/funding/github/packagist/symfony/symfony",
                    "type": "tidelift"
                }
            ],
            "time": "2021-07-23T15:54:19+00:00"
        },
        {
            "name": "symfony/stopwatch",
            "version": "v5.3.4",
            "source": {
                "type": "git",
                "url": "https://github.com/symfony/stopwatch.git",
                "reference": "b24c6a92c6db316fee69e38c80591e080e41536c"
            },
            "dist": {
                "type": "zip",
                "url": "https://api.github.com/repos/symfony/stopwatch/zipball/b24c6a92c6db316fee69e38c80591e080e41536c",
                "reference": "b24c6a92c6db316fee69e38c80591e080e41536c",
                "shasum": ""
            },
            "require": {
                "php": ">=7.2.5",
                "symfony/service-contracts": "^1.0|^2"
            },
            "type": "library",
            "autoload": {
                "psr-4": {
                    "Symfony\\Component\\Stopwatch\\": ""
                },
                "exclude-from-classmap": [
                    "/Tests/"
                ]
            },
            "notification-url": "https://packagist.org/downloads/",
            "license": [
                "MIT"
            ],
            "authors": [
                {
                    "name": "Fabien Potencier",
                    "email": "fabien@symfony.com"
                },
                {
                    "name": "Symfony Community",
                    "homepage": "https://symfony.com/contributors"
                }
            ],
            "description": "Provides a way to profile code",
            "homepage": "https://symfony.com",
            "support": {
                "source": "https://github.com/symfony/stopwatch/tree/v5.3.4"
            },
            "funding": [
                {
                    "url": "https://symfony.com/sponsor",
                    "type": "custom"
                },
                {
                    "url": "https://github.com/fabpot",
                    "type": "github"
                },
                {
                    "url": "https://tidelift.com/funding/github/packagist/symfony/symfony",
                    "type": "tidelift"
                }
            ],
            "time": "2021-07-10T08:58:57+00:00"
        },
        {
            "name": "textalk/websocket",
            "version": "1.5.5",
            "source": {
                "type": "git",
                "url": "https://github.com/Textalk/websocket-php.git",
                "reference": "846542f82658132cd36acb7a7e8ce0f03960c295"
            },
            "dist": {
                "type": "zip",
                "url": "https://api.github.com/repos/Textalk/websocket-php/zipball/846542f82658132cd36acb7a7e8ce0f03960c295",
                "reference": "846542f82658132cd36acb7a7e8ce0f03960c295",
                "shasum": ""
            },
            "require": {
                "php": "^7.2 | ^8.0",
                "psr/log": "^1 | ^2 | ^3"
            },
            "require-dev": {
                "php-coveralls/php-coveralls": "^2.0",
                "phpunit/phpunit": "^8.0|^9.0",
                "squizlabs/php_codesniffer": "^3.5"
            },
            "type": "library",
            "autoload": {
                "psr-4": {
                    "WebSocket\\": "lib"
                }
            },
            "notification-url": "https://packagist.org/downloads/",
            "license": [
                "ISC"
            ],
            "authors": [
                {
                    "name": "Fredrik Liljegren"
                },
                {
                    "name": "Sören Jensen",
                    "email": "soren@abicart.se"
                }
            ],
            "description": "WebSocket client and server",
            "support": {
                "issues": "https://github.com/Textalk/websocket-php/issues",
                "source": "https://github.com/Textalk/websocket-php/tree/1.5.5"
            },
            "time": "2021-08-07T10:21:40+00:00"
        },
        {
            "name": "theseer/tokenizer",
            "version": "1.2.1",
            "source": {
                "type": "git",
                "url": "https://github.com/theseer/tokenizer.git",
                "reference": "34a41e998c2183e22995f158c581e7b5e755ab9e"
            },
            "dist": {
                "type": "zip",
                "url": "https://api.github.com/repos/theseer/tokenizer/zipball/34a41e998c2183e22995f158c581e7b5e755ab9e",
                "reference": "34a41e998c2183e22995f158c581e7b5e755ab9e",
                "shasum": ""
            },
            "require": {
                "ext-dom": "*",
                "ext-tokenizer": "*",
                "ext-xmlwriter": "*",
                "php": "^7.2 || ^8.0"
            },
            "type": "library",
            "autoload": {
                "classmap": [
                    "src/"
                ]
            },
            "notification-url": "https://packagist.org/downloads/",
            "license": [
                "BSD-3-Clause"
            ],
            "authors": [
                {
                    "name": "Arne Blankerts",
                    "email": "arne@blankerts.de",
                    "role": "Developer"
                }
            ],
            "description": "A small library for converting tokenized PHP source code into XML and potentially other formats",
            "support": {
                "issues": "https://github.com/theseer/tokenizer/issues",
                "source": "https://github.com/theseer/tokenizer/tree/1.2.1"
            },
            "funding": [
                {
                    "url": "https://github.com/theseer",
                    "type": "github"
                }
            ],
            "time": "2021-07-28T10:34:58+00:00"
        }
    ],
    "aliases": [],
    "minimum-stability": "stable",
    "stability-flags": {
        "ahand/mobileesp": 20,
        "pear/validate_ispn": 20
    },
    "prefer-stable": false,
    "prefer-lowest": false,
    "platform": {
        "php": ">=7.3.0"
    },
    "platform-dev": [],
    "platform-overrides": {
        "php": "7.3.0"
    },
    "plugin-api-version": "2.0.0"
}<|MERGE_RESOLUTION|>--- conflicted
+++ resolved
@@ -4,11 +4,7 @@
         "Read more about it at https://getcomposer.org/doc/01-basic-usage.md#installing-dependencies",
         "This file is @generated automatically"
     ],
-<<<<<<< HEAD
-    "content-hash": "e93e74d5060089d17a6c8d4b6d6b093e",
-=======
-    "content-hash": "5d4b9a2d43a3d57a185c7933c3e1990d",
->>>>>>> 189ee56a
+    "content-hash": "4705f292df9d484aea6eed52af3677a4",
     "packages": [
         {
             "name": "ahand/mobileesp",
