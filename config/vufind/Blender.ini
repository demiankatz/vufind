; Blender configuration. Note that all backends enabled here must have their own
; configuration set up properly first, i.e. VuFind must be configured to use each
; individual backend first before Blender can be used.

; Enabled backends and their labels. A label is a translatable string that is
; displayed in the results list for each result. Use an empty string for no label.
; Backend order defines the order the results are fetched from each backend.
[Backends]
;Solr = "Items in Library"
;SolrAuth = "Authors"
;Primo = "CDI"
;EDS = "EDS"

[Blending]
; Backends used for blending the first results for at most the initial 20 results:
initialResults[] = Solr
initialResults[] = Solr
initialResults[] = SolrAuth
initialResults[] = SolrAuth
initialResults[] = Primo
initialResults[] = EDS
initialResults[] = Primo
initialResults[] = EDS

; The number of records to take from each backend when filling a result list in a
; round-robin fashion:
blockSize = 7

; Block size based on result count (result count range[colon]block size):
;adaptiveBlockSizes[] = "0-20:3"
;adaptiveBlockSizes[] = "21-10000:5"

; ---------- searches.ini settings ----------

[General]
default_handler = AllFields
default_sort = "relevance,id asc"
default_view = list
default_limit = 20
;limit_options        = 10,20,40,60,80,100
case_sensitive_bools = true
case_sensitive_ranges = true

default_top_recommend[] = SpellingSuggestions
;default_top_recommend[] = VisualFacets:Visual_Settings
default_side_recommend[] = SideFacets:Results:CheckboxFacets:Blender
;default_noresults_recommend[] = SwitchTab
default_noresults_recommend[] = SwitchType
default_noresults_recommend[] = SwitchQuery:::fuzzy
default_noresults_recommend[] = SpellingSuggestions
default_noresults_recommend[] = RemoveFilters

; Set this to true in order to highlight keywords from the search query when they
; appear in fields displayed in search results.
highlighting = true

; Set this to restrict the list of fields that will be highlighted (the hl.fl
; Solr parameter); default = '*' for all fields:
;highlighting_fields = *
snippets = true
retain_filters_by_default = true
;default_filters[] = "format:Book"
;default_filters[] = "institution:MyInstitution"
;default_filters[] = "(format:Book AND institution:MyInstitution)"

; Whether the "versions" (FRBR) link and record tab are enabled. Default is true.
;display_versions = true

; This setting allows to limit pagination of a search result as deep pagination
; costs a lot of performance and most users are not very likely to navigate
; further down than 20 pages of a search result.
; This is especially useful to prevent webcrawlers from descending too deep and
; eating up search backend performance. Default is set to unlimited.
; With Blender it is recommended to keep this as low as possible.
result_limit = 400

<<<<<<< HEAD
; This setting can be used to configure pagination control on top of results.
; Possible options are:
; empty string or false  No top pagination (default)
; simple                 Simple next/prev button pagination
; full                   Full pagination alike to the one at the bottom of results
;top_paginator = simple

; This section controls the search handler options displayed in blended mode.
=======
; This section shows which search types will display in the basic search box.
; The name of each setting below corresponds with a Search/Fields mapping in
; BlenderMappings.yaml.
>>>>>>> 44cbf8c3
[Basic_Searches]
AllFields = "All Fields"
Title = Title
Author = Author
Subject = Subject

; This section defines which search options will be included on the advanced
; search screen.
; The name of each setting below corresponds with a Search/Fields mapping in
; BlenderMappings.yaml.
; Note that you will need to ensure that all enabled backends support advanced
; searches (Solr, SolrAuth, EDS and Primo do). You can comment out or delete all
; of the options in this section to disable advanced search in situations where
; all backends cannot support it.
[Advanced_Searches]
AllFields = adv_search_all
Title = adv_search_title
Author = adv_search_author
Subject = adv_search_subject

[Sorting]
relevance = sort_relevance
year = sort_year
year asc = "sort_year asc"

; ---------- facets.ini settings ----------

; The order of display is as shown below
; The name of the index field is on the left
; The display name of the field is on the right
[Results]
; blender_backend is a pseudo-facet that returns result counts for each searched
; backend:
;blender_backend    = Source
institution        = Institution
building           = Library
format             = Format
author_facet       = Author
language           = Language
genre_facet        = Genre
era_facet          = Era
geographic_facet   = Region
publish_date       = adv_search_year  ; share year string w/advanced search page
; Authority facets:
occupation         = Occupation
gender             = Gender

[FacetLabels]
labelSections[] = Advanced_Facets
labelSections[] = HomePage_Facets
labelSections[] = ResultsTop
labelSections[] = Results
labelSections[] = ExtraFacetLabels
checkboxSections[] = CheckboxFacets

; This setting lists configuration settings defining checkbox facets. If you use
; a custom section to configure additional facets, be sure to add it to this list
; so labels display correctly in history, the advanced search editor, etc.
checkboxSections[] = CheckboxFacets

; This section is used to identify facets for special treatment by the SideFacets
; recommendations module.
[SpecialFacets]
; Any fields listed below will be treated as year-based date ranges rather than plain
; facets:
dateRange[] = publish_date
; Any fields listed below will be treated as year/month/day-based date ranges rather
; than plain facets:
;fullDateRange[] = example_field_date
; Any fields listed below will be treated as numeric ranges rather than plain facets:
;numericRange[] = example_field_str
; Any fields listed below will be treated as free-form ranges rather than plain
; facets:
;genericRange[] = example_field_str
; Any fields listed below will be treated as hierarchical facets
; (see https://wiki.apache.org/solr/HierarchicalFaceting but note that we always
; use a trailing slash to avoid ambiquities)
;hierarchical[] = building
;hierarchical[] = format
; Sort options for hierarchical facets:
; How hierarchical facets are sorted. Default is result count, but alternative ways
; can be specified:
; top = Sort the top level list alphabetically, others by result count (useful e.g.
;       for a large number of building facets where top level is organization and
;       second level the library branch)
; all = Sort all levels alphabetically
hierarchicalFacetSortOptions[building] = top
; How hierarchical facet values are displayed in the records:
; single = Display only the deepest level (default)
; full   = Display full hierarchy for each entry
;hierarchicalFacetDisplayStyles[format] = full
; Separator used when display hierarchical facet levels (default is "/")
;hierarchicalFacetSeparators[format] = " > "

; This section is reserved for special boolean facets.  These are displayed
; as checkboxes.  If the box is checked, the filter on the left side of the
; equal sign is applied.  If the box is not checked, the filter is not applied.
; The value on the right side of the equal sign is the text to display to the
; user.  It will be run through the translation code, so be sure to update the
; language files appropriately.
;
; Leave the section empty if you do not need checkbox facets.
[CheckboxFacets]
; blender_backend facet is special and allows limiting of results to one of the
; actual backends:
;blender_backend:Solr = "Items in Library"
;blender_backend:SolrAuth = "Authors"
;blender_backend:Primo = "Electronic Material (Ex Libris CDI)"
;blender_backend:EDS = "Electronic Material (EBSCO EDS)"
peer_reviewed:1 = peer_reviewed
fulltext:1 = online_resources

; These settings affect the way the [Results] facets are displayed
; If using facets at the top of search results you have more room for text.
[Results_Settings]
; By default, the side facets will only show 6 facets and then the "show more"
; button. This can get configured with the showMore settings.
; You can use the * to set a new default setting.
showMore[*] = 6
; Or you can set a facet specific value by using the facet name as index.
;showMore['format'] = 10

; Number of rows of values for top facets to show above the "more" button
top_rows = 2
; Should we show "exclude" links for some or all of the facets? Set to * for
; all facets, use a comma-separated list to show for some of the facets, set
; to false or omit to disable "exclude" links.
exclude = blender_backend
; Should we OR together facets rather than ANDing them? Set to * for
; all facets, use a comma-separated list to apply to some of the facets, set
; to false or omit to disable ORed facets.
; NOTE: In EDS, facet behavior is controlled through the EBSCO admin panel,
; but you should configure this setting to match the EBSCO settings so that
; VuFind displays match actual behavior.
;orFacets = *
; Do we want any facets to be collapsed by default?
;collapsedFacets = *

; Most of these settings affect the way the [Advanced] facets are displayed; the
; translated_facets setting affects facets globally.
[Advanced_Settings]
; A default delimiter for use with delimited facets (see below).
delimiter = "{{{_:::_}}}"

; The facets listed under the [Advanced] section above will be used as limiters on
; the advanced search screen and will be displayed uniformly as multi-select boxes.
; Some facet types don't lend themselves to this format, and they can be turned on
; by inclusion in the comma-separated list below, or turned off by being excluded.
; Currently, just two values are supported: "illustrated", for the "illustrated/not
; illustrated" radio button limiter and "daterange" for the publication year range
; control.
special_facets   = "daterange"

; Any facets named in the list below will have their values run through the
; translation code; unlisted facets will displayed as-is without translation.  For
; translated facets, be sure that all of the necessary strings are included in the
; language files found in the web/lang directory.  By default, no facets are
; translated -- uncomment or add lines below to turn on this feature.
translated_facets[] = blender_backend
translated_facets[] = format
translated_facets[] = language

; Any facets named here will be treated as a delimited facet.
; Delimited facets can be used to display a text value for otherwise incomprehensible
; facet values. It can also be used in combination with sorted_by_index (above)
; to fully control the display order of facet values. The delimiter may be present in
; the string an unlimited number of times; only the text after the last delimiter
; will be displayed to the user.
; e.g. facetValue{{{_:::_}}}displayText
; e.g. sortKey{{{_:::_}}}facetValue{{{_:::_}}}displayText
; Per-field delimiters can be set here following a pipe after the facet name.
; e.g. "author_id_str|:::"
; If no delimiter is set, the default delimiter (set above) will be used.
;delimited_facets[] = author_id_str
;delimited_facets[] = "author_id_str|:::"
delimited_facets[] = "blender_backend|{{{_:::_}}}"<|MERGE_RESOLUTION|>--- conflicted
+++ resolved
@@ -74,7 +74,6 @@
 ; With Blender it is recommended to keep this as low as possible.
 result_limit = 400
 
-<<<<<<< HEAD
 ; This setting can be used to configure pagination control on top of results.
 ; Possible options are:
 ; empty string or false  No top pagination (default)
@@ -82,12 +81,9 @@
 ; full                   Full pagination alike to the one at the bottom of results
 ;top_paginator = simple
 
-; This section controls the search handler options displayed in blended mode.
-=======
-; This section shows which search types will display in the basic search box.
+; This section controls the search handler options displayed in simple search.
 ; The name of each setting below corresponds with a Search/Fields mapping in
 ; BlenderMappings.yaml.
->>>>>>> 44cbf8c3
 [Basic_Searches]
 AllFields = "All Fields"
 Title = Title
