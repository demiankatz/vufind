[Overdrive]
; are your records in Marc format? If true, then the driver will mostly default
; to Marc templates. If false, then the driver will assume your records come from
; Overdrive.
isMarc = false;

; (if isMarc is true) The marc field/subfield that has the overdriveID
overdriveIdMarcField = "037"
overdriveIdMarcSubfield = "a"

; When to show the Overdrive Content link in the MyResearch Menu. (see noAccessString
; below).
; Note: if you choose accessOnly then the menu item will be hidden when the
; noAccessString is returned from Overdrive's authentication API. In this case "no
; access" means the patron type should not have access to Overdrive, not that there
; is a temporary problem like an expired card. Options:
; - always: show the menu item.
; - accessOnly: only show if the patron has access to overdrive
; - never: never show the item(default)
showMyContent = "never"

<<<<<<< HEAD
;Whether to show the Overdrive API Troubleshooting menu item in the Admin Menu
=======
; Whether to show the Overdrive API Troubleshooting menu item in the Admin Menu
>>>>>>> d8b6902b
showOverdriveAdminMenu = false

; A substring to check for in the message that Overdrive returns when a patron
; account does not have access to Overdrive. This string will probably be coming
; from your ILS or your own authentication API. You may want to change the message
; that gets displayed in the language translation files when this happens. Other
; messages that come from the API will result in an account problem type message.
noAccessString = ""

<<<<<<< HEAD
;enable previews for Overdrive (true false)
previews = true

;Enable Consortium Support (true/false).  Enable this if this vufind instance is set up
;for a consortium AND you have some user member libraries that have advantage accounts.  This will allow
;the individual user to have availability based on her individual library holdings.  Leave this off otherwise
;because there is a little more overhead with it on.
;Default is false.
=======
; Enable Consortium Support (true/false). Enable this if this VuFind instance is
; set up for a consortium AND you have some user member libraries that have advantage
; accounts. This will allow the individual user to have availability based on her
; individual library holdings. Leave this off otherwise because there is a little
; more overhead with it on. Default is false.
>>>>>>> d8b6902b
consortiumSupport = false

[API]
; You should only have to change these top 5 in most cases. These
; values should be supplied to you by the Overdrive API support team.
clientKey = "YOURLIBKEY"
clientSecret = "yourclientsecret"
productionLibraryID = ""
productionWebsiteID = ""
ILSname = ""

; set production mode to false to use the integration API during testing;
; set production mode to true to begin using prod URLs and IDs
productionMode = true

; how long to keep the collection token in the object cache (in seconds);
; the collection token will be refreshed after this amount of time
; default: 60*60*24*7 = 604800 (one week)
tokenCacheLifetime = 604800

; Use these in integration mode
integrationLibraryID = ""
integrationWebsiteID = ""

; you shouldn't have to change anything below unless the API changes
tokenURL = "https://oauth.overdrive.com/token"
patronTokenURL = "https://oauth-patron.overdrive.com/patrontoken"

; Base Discovery API integration URL
integrationDiscoveryURL = "http://integration.api.overdrive.com"
; Base Circulation API integration URL
integrationCircURL = "http://integration-patron.api.overdrive.com"

; Base Discovery API Production URL
productionDiscoveryURL = "https://api.overdrive.com"
; Base Circulation API Production URL
productionCircURL = "https://patron.api.overdrive.com"<|MERGE_RESOLUTION|>--- conflicted
+++ resolved
@@ -19,11 +19,7 @@
 ; - never: never show the item(default)
 showMyContent = "never"
 
-<<<<<<< HEAD
-;Whether to show the Overdrive API Troubleshooting menu item in the Admin Menu
-=======
 ; Whether to show the Overdrive API Troubleshooting menu item in the Admin Menu
->>>>>>> d8b6902b
 showOverdriveAdminMenu = false
 
 ; A substring to check for in the message that Overdrive returns when a patron
@@ -33,22 +29,11 @@
 ; messages that come from the API will result in an account problem type message.
 noAccessString = ""
 
-<<<<<<< HEAD
-;enable previews for Overdrive (true false)
-previews = true
-
-;Enable Consortium Support (true/false).  Enable this if this vufind instance is set up
-;for a consortium AND you have some user member libraries that have advantage accounts.  This will allow
-;the individual user to have availability based on her individual library holdings.  Leave this off otherwise
-;because there is a little more overhead with it on.
-;Default is false.
-=======
 ; Enable Consortium Support (true/false). Enable this if this VuFind instance is
 ; set up for a consortium AND you have some user member libraries that have advantage
 ; accounts. This will allow the individual user to have availability based on her
 ; individual library holdings. Leave this off otherwise because there is a little
 ; more overhead with it on. Default is false.
->>>>>>> d8b6902b
 consortiumSupport = false
 
 [API]
