<?php

/**
 * Factory for Util/PurgeCachedRecord command.
 *
 * PHP version 8
 *
 * Copyright (C) The National Library of Finland 2023.
 *
 * This program is free software; you can redistribute it and/or modify
 * it under the terms of the GNU General Public License version 2,
 * as published by the Free Software Foundation.
 *
 * This program is distributed in the hope that it will be useful,
 * but WITHOUT ANY WARRANTY; without even the implied warranty of
 * MERCHANTABILITY or FITNESS FOR A PARTICULAR PURPOSE.  See the
 * GNU General Public License for more details.
 *
 * You should have received a copy of the GNU General Public License
 * along with this program; if not, write to the Free Software
 * Foundation, Inc., 51 Franklin Street, Fifth Floor, Boston, MA  02110-1301  USA
 *
 * @category VuFind
 * @package  Console
 * @author   Ere Maijala <ere.maijala@helsinki.fi>
 * @license  http://opensource.org/licenses/gpl-2.0.php GNU General Public License
 * @link     https://vufind.org/wiki/development Wiki
 */

namespace VuFindConsole\Command\Util;

use Laminas\ServiceManager\Exception\ServiceNotCreatedException;
use Laminas\ServiceManager\Exception\ServiceNotFoundException;
use Laminas\ServiceManager\Factory\FactoryInterface;
use Psr\Container\ContainerExceptionInterface as ContainerException;
use Psr\Container\ContainerInterface;
use VuFind\Db\Service\RecordServiceInterface;
use VuFind\Db\Service\ResourceServiceInterface;

/**
 * Factory for Util/PurgeCachedRecord command.
 *
 * @category VuFind
 * @package  Console
 * @author   Ere Maijala <ere.maijala@helsinki.fi>
 * @license  http://opensource.org/licenses/gpl-2.0.php GNU General Public License
 * @link     https://vufind.org/wiki/development Wiki
 */
class PurgeCachedRecordCommandFactory implements FactoryInterface
{
    /**
     * Create an object
     *
     * @param ContainerInterface $container     Service manager
     * @param string             $requestedName Service being created
     * @param null|array         $options       Extra options (optional)
     *
     * @return object
     *
     * @throws ServiceNotFoundException if unable to resolve the service.
     * @throws ServiceNotCreatedException if an exception is raised when
     * creating a service.
     * @throws ContainerException&\Throwable if any other error occurs
     */
    public function __invoke(
        ContainerInterface $container,
        $requestedName,
        array $options = null
    ) {
<<<<<<< HEAD
        $servicePluginManager = $container->get(
            \VuFind\Db\Service\PluginManager::class
        );
        return new $requestedName(
            $servicePluginManager->get(\VuFind\Db\Service\RecordService::class),
            $servicePluginManager->get(\VuFind\Db\Service\ResourceService::class),
=======
        $serviceManager = $container->get(\VuFind\Db\Service\PluginManager::class);
        return new $requestedName(
            $serviceManager->get(RecordServiceInterface::class),
            $serviceManager->get(ResourceServiceInterface::class),
>>>>>>> 73518f37
            ...($options ?? [])
        );
    }
}<|MERGE_RESOLUTION|>--- conflicted
+++ resolved
@@ -67,19 +67,10 @@
         $requestedName,
         array $options = null
     ) {
-<<<<<<< HEAD
-        $servicePluginManager = $container->get(
-            \VuFind\Db\Service\PluginManager::class
-        );
-        return new $requestedName(
-            $servicePluginManager->get(\VuFind\Db\Service\RecordService::class),
-            $servicePluginManager->get(\VuFind\Db\Service\ResourceService::class),
-=======
         $serviceManager = $container->get(\VuFind\Db\Service\PluginManager::class);
         return new $requestedName(
             $serviceManager->get(RecordServiceInterface::class),
             $serviceManager->get(ResourceServiceInterface::class),
->>>>>>> 73518f37
             ...($options ?? [])
         );
     }
