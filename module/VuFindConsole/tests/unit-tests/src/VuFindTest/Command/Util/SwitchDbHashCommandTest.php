<?php

/**
 * SwitchDbHashCommand test.
 *
 * PHP version 8
 *
 * Copyright (C) Villanova University 2020.
 *
 * This program is free software; you can redistribute it and/or modify
 * it under the terms of the GNU General Public License version 2,
 * as published by the Free Software Foundation.
 *
 * This program is distributed in the hope that it will be useful,
 * but WITHOUT ANY WARRANTY; without even the implied warranty of
 * MERCHANTABILITY or FITNESS FOR A PARTICULAR PURPOSE.  See the
 * GNU General Public License for more details.
 *
 * You should have received a copy of the GNU General Public License
 * along with this program; if not, write to the Free Software
 * Foundation, Inc., 51 Franklin Street, Fifth Floor, Boston, MA  02110-1301  USA
 *
 * @category VuFind
 * @package  Tests
 * @author   Demian Katz <demian.katz@villanova.edu>
 * @license  http://opensource.org/licenses/gpl-2.0.php GNU General Public License
 * @link     https://vufind.org/wiki/development:testing:unit_tests Wiki
 */

namespace VuFindTest\Command\Util;

use Laminas\Config\Config;
use Laminas\Crypt\BlockCipher;
use Laminas\Crypt\Symmetric\Openssl;
use PHPUnit\Framework\MockObject\MockObject;
use Symfony\Component\Console\Tester\CommandTester;
use VuFind\Config\Writer;
<<<<<<< HEAD
use VuFind\Db\Entity\UserCard;
use VuFind\Db\Row\User as UserRow;
use VuFind\Db\Service\UserCardService;
=======
use VuFind\Db\Entity\UserCardEntityInterface;
use VuFind\Db\Row\User as UserRow;
use VuFind\Db\Service\UserCardServiceInterface;
>>>>>>> 316c4bca
use VuFind\Db\Table\User;
use VuFindConsole\Command\Util\SwitchDbHashCommand;

/**
 * SwitchDbHashCommand test.
 *
 * @category VuFind
 * @package  Tests
 * @author   Demian Katz <demian.katz@villanova.edu>
 * @license  http://opensource.org/licenses/gpl-2.0.php GNU General Public License
 * @link     https://vufind.org/wiki/development:testing:unit_tests Wiki
 */
class SwitchDbHashCommandTest extends \PHPUnit\Framework\TestCase
{
    use \VuFindTest\Feature\PathResolverTrait;
    use \VuFindTest\Feature\WithConsecutiveTrait;

    /**
     * Expected path to config.ini
     *
     * @var string
     */
    protected $expectedConfigIniPath;

    /**
     * Encryption algorithm to use
     *
     * @var string
     */
    protected $encryptionAlgorithm = 'aes';

    /**
     * Get mock user table object
     *
     * @return MockObject&User
     */
    protected function getMockUserTable(): MockObject&User
    {
        return $this->createMock(User::class);
    }

    /**
     * Get mock card table object
     *
<<<<<<< HEAD
     * @return UserCardService
     */
    protected function getMockCardService(): UserCardService
    {
        return $this->createMock(UserCardService::class);
=======
     * @return MockObject&UserCardServiceInterface
     */
    protected function getMockCardService(): MockObject&UserCardServiceInterface
    {
        return $this->createMock(UserCardServiceInterface::class);
>>>>>>> 316c4bca
    }

    /**
     * Get mock command object
     *
     * @param array            $config      Config settings
     * @param ?User            $userTable   User table gateway
     * @param ?UserCardService $cardService User table gateway
     *
     * @return MockObject&SwitchDbHashCommand
     */
<<<<<<< HEAD
    protected function getMockCommand(array $config = [], ?User $userTable = null, ?UserCardService $cardService = null)
    {
=======
    protected function getMockCommand(
        array $config = [],
        ?User $userTable = null,
        ?UserCardServiceInterface $cardService = null
    ): MockObject&SwitchDbHashCommand {
>>>>>>> 316c4bca
        return $this->getMockBuilder(SwitchDbHashCommand::class)
            ->setConstructorArgs(
                [
                    new Config($config),
                    $userTable ?? $this->getMockUserTable(),
                    $cardService ?? $this->getMockCardService(),
                ]
            )->onlyMethods(['getConfigWriter'])
            ->getMock();
    }

    /**
     * Get a mock config writer
     *
     * @return MockObject&Writer
     */
    protected function getMockConfigWriter(): MockObject&Writer
    {
        return $this->createMock(Writer::class);
    }

    /**
     * Standard setup method.
     *
     * @return void
     */
    public function setUp(): void
    {
        $this->expectedConfigIniPath = $this->getPathResolver()
            ->getLocalConfigPath('config.ini', null, true);
    }

    /**
     * Test that missing parameters yield an error message.
     *
     * @return void
     */
    public function testWithoutParameters(): void
    {
        $this->expectException(
            \Symfony\Component\Console\Exception\RuntimeException::class
        );
        $this->expectExceptionMessage(
            'Not enough arguments (missing: "newmethod").'
        );
        $command = $this->getMockCommand();
        $commandTester = new CommandTester($command);
        $commandTester->execute([]);
    }

    /**
     * Test missing key parameter (not in config or on command line).
     *
     * @return void
     */
    public function testWithoutKeyParameter(): void
    {
        $command = $this->getMockCommand();
        $commandTester = new CommandTester($command);
        $commandTester->execute(['newmethod' => $this->encryptionAlgorithm]);
        $this->assertEquals(1, $commandTester->getStatusCode());
        $this->assertEquals(
            "Please specify a key as the second parameter.\n",
            $commandTester->getDisplay()
        );
    }

    /**
     * Test no action needed because no changes requested.
     *
     * @return void
     */
    public function testNoActionNeeded(): void
    {
        $command = $this->getMockCommand(
            [
                'Authentication' => [
                    'encrypt_ils_password' => true,
                    'ils_encryption_algo' => $this->encryptionAlgorithm,
                    'ils_encryption_key' => 'bar',
                ],
            ]
        );
        $commandTester = new CommandTester($command);
        $commandTester->execute(
            ['newmethod' => $this->encryptionAlgorithm, 'newkey' => 'bar']
        );
        $this->assertEquals(0, $commandTester->getStatusCode());
        $this->assertEquals(
            "No changes requested -- no action needed.\n",
            $commandTester->getDisplay()
        );
    }

    /**
     * Test failed configuration write.
     *
     * @return void
     */
    public function testFailedConfigWrite(): void
    {
        $writer = $this->getMockConfigWriter();
        $writer->expects($this->once())->method('save')->willReturn(false);
        $command = $this->getMockCommand();
        $command->expects($this->once())->method('getConfigWriter')->willReturn($writer);
        $commandTester = new CommandTester($command);
        $commandTester->execute(
            ['newmethod' => $this->encryptionAlgorithm, 'newkey' => 'foo']
        );
        $this->assertEquals(1, $commandTester->getStatusCode());
        $this->assertEquals(
            "\tUpdating {$this->expectedConfigIniPath}...\n\tWrite failed!\n",
            $commandTester->getDisplay()
        );
    }

    /**
     * Test success with no users to update.
     *
     * @return void
     */
    public function testSuccessNoUsers(): void
    {
        $writer = $this->getMockConfigWriter();
        $this->expectConsecutiveCalls(
            $writer,
            'set',
            [
                ['Authentication', 'encrypt_ils_password', true],
                [
                    'Authentication',
                    'ils_encryption_algo',
                    $this->encryptionAlgorithm,
                ],
                ['Authentication', 'ils_encryption_key', 'foo'],
            ]
        );
        $writer->expects($this->once())->method('save')->willReturn(true);
        $userTable = $this->getMockUserTable();
<<<<<<< HEAD
        $userTable->expects($this->once())->method('select')
            ->will($this->returnValue([]));
        $cardService = $this->getMockCardService();
        $cardService->expects($this->once())->method('getAllRowsWithUsernames')
            ->will($this->returnValue([]));
        $command = $this->getMockCommand([], $userTable, $cardService);
        $command->expects($this->once())->method('getConfigWriter')
            ->will($this->returnValue($writer));
=======
        $userTable->expects($this->once())->method('select')->willReturn([]);
        $cardService = $this->getMockCardService();
        $cardService->expects($this->once())->method('getAllRowsWithUsernames')->willReturn([]);
        $command = $this->getMockCommand([], $userTable, $cardService);
        $command->expects($this->once())->method('getConfigWriter')->willReturn($writer);
>>>>>>> 316c4bca
        $commandTester = new CommandTester($command);
        $commandTester->execute(
            ['newmethod' => $this->encryptionAlgorithm, 'newkey' => 'foo']
        );
        $this->assertEquals(0, $commandTester->getStatusCode());
        $this->assertEquals(
            "\tUpdating {$this->expectedConfigIniPath}...\n\tConverting hashes for"
            . " 0 user(s).\n\tFinished.\n",
            $commandTester->getDisplay()
        );
    }

    /**
     * Get a mock row representing a user.
     *
     * @return MockObject&UserRow
     */
    protected function getMockUserObject(): MockObject&UserRow
    {
        $user = $this->createMock(UserRow::class);
        $user->method('getId')->willReturn(2);
        $user->method('getUsername')->willReturn('foo');
        $user->method('getEmail')->willReturn('fake@myuniversity.edu');
        $user->method('getCreated')->willReturn(\DateTime::createFromFormat('Y-m-d H:i:s', '2000-01-01 00:00:00'));
        $user->method('getRawCatPassword')->willReturn('mypassword');
        $user->method('getLastLanguage')->willReturn('en');
        // Use mock setters and getters to actually store/retrieve an encrypted password value
        $pass = null;
        $setPass = function ($new) use (&$pass) {
            $pass = $new;
            return true;
        };
        $user->method('setCatPassEnc')->with($this->callback($setPass))->willReturn($user);
        $getPass = function () use (&$pass) {
            return $pass;
        };
        $user->method('getCatPassEnc')->willReturnCallback($getPass);
        return $user;
    }

    /**
     * Get a mock row representing a card.
     *
<<<<<<< HEAD
     * @return UserCard
     */
    protected function getUserCardEntity(): UserCard
    {
        $card = new \VuFind\Db\Entity\UserCard();
        $card->setRawCatPassword('mypassword');
=======
     * @return MockObject&UserCardEntityInterface
     */
    protected function getMockUserCardEntity(): MockObject&UserCardEntityInterface
    {
        $card = $this->createMock(UserCardEntityInterface::class);
        $rawPass = 'mypassword';
        $rawSetter = function ($new) use (&$rawPass) {
            $rawPass = $new;
            return true;
        };
        $rawGetter = function () use (&$rawPass) {
            return $rawPass;
        };
        $card->method('setRawCatPassword')->with($this->callback($rawSetter))->willReturn($card);
        $card->method('getRawCatPassword')->willReturnCallback($rawGetter);
        $enc = null;
        $encSetter = function ($new) use (&$enc) {
            $enc = $new;
            return true;
        };
        $encGetter = function () use (&$enc) {
            return $enc;
        };
        $card->method('setCatPassEnc')->with($this->callback($encSetter))->willReturn($card);
        $card->method('getCatPassEnc')->willReturnCallback($encGetter);
>>>>>>> 316c4bca
        return $card;
    }

    /**
     * Decode a hash to confirm that it was encoded correctly.
     *
     * @param string $hash Hash to decode
     *
     * @return string
     */
    protected function decode(string $hash): string
    {
        $cipher = new BlockCipher(
            new Openssl(['algorithm' => $this->encryptionAlgorithm])
        );
        $cipher->setKey('foo');
        return $cipher->decrypt($hash);
    }

    /**
     * Test success with a user to update.
     *
     * @return void
     */
    public function testSuccessWithUser(): void
    {
        $writer = $this->getMockConfigWriter();
        $this->expectConsecutiveCalls(
            $writer,
            'set',
            [
                ['Authentication', 'encrypt_ils_password', true],
                [
                    'Authentication',
                    'ils_encryption_algo',
                    $this->encryptionAlgorithm,
                ],
                ['Authentication', 'ils_encryption_key', 'foo'],
            ]
        );
        $writer->expects($this->once())->method('save')->willReturn(true);
        $user = $this->getMockUserObject();
        $user->expects($this->once())->method('save');
        $userTable = $this->getMockUserTable();
<<<<<<< HEAD
        $userTable->expects($this->once())->method('select')
            ->will($this->returnValue([$user]));
        $cardService = $this->getMockCardService();
        $cardService->expects($this->once())->method('getAllRowsWithUsernames')
                ->will($this->returnValue([]));
        $command = $this->getMockCommand([], $userTable, $cardService);
        $command->expects($this->once())->method('getConfigWriter')
            ->will($this->returnValue($writer));
=======
        $userTable->expects($this->once())->method('select')->willReturn([$user]);
        $cardService = $this->getMockCardService();
        $cardService->expects($this->once())->method('getAllRowsWithUsernames')->willReturn([]);
        $command = $this->getMockCommand([], $userTable, $cardService);
        $command->expects($this->once())->method('getConfigWriter')->willReturn($writer);
>>>>>>> 316c4bca
        $commandTester = new CommandTester($command);
        $commandTester->execute(
            ['newmethod' => $this->encryptionAlgorithm, 'newkey' => 'foo']
        );
        $this->assertEquals(0, $commandTester->getStatusCode());
        $this->assertEquals(
            "\tUpdating {$this->expectedConfigIniPath}...\n\tConverting hashes for"
            . " 1 user(s).\n\tFinished.\n",
            $commandTester->getDisplay()
        );
        $this->assertEquals(null, $user['cat_password']);
        $this->assertEquals('mypassword', $this->decode($user->getCatPassEnc()));
    }

    /**
     * Test success with a card to update.
     *
     * @return void
     */
    public function testSuccessWithCard(): void
    {
        $writer = $this->getMockConfigWriter();
        $this->expectConsecutiveCalls(
            $writer,
            'set',
            [
                ['Authentication', 'encrypt_ils_password', true],
                [
                    'Authentication',
                    'ils_encryption_algo',
                    $this->encryptionAlgorithm,
                ],
                ['Authentication', 'ils_encryption_key', 'foo'],
            ]
        );
<<<<<<< HEAD
        $writer->expects($this->once())->method('save')
            ->will($this->returnValue(true));
        $card = $this->getUserCardEntity();
        $userTable = $this->getMockUserTable();
        $userTable->expects($this->once())->method('select')
            ->will($this->returnValue([]));
        $cardService = $this->getMockCardService();
        $cardService->expects($this->once())->method('getAllRowsWithUsernames')
            ->will($this->returnValue([$card]));
        $cardService->expects($this->once())->method('persistEntity')
            ->with($this->equalTo($card));
        $command = $this->getMockCommand([], $userTable, $cardService);
        $command->expects($this->once())->method('getConfigWriter')
            ->will($this->returnValue($writer));
=======
        $writer->expects($this->once())->method('save')->willReturn(true);
        $card = $this->getMockUserCardEntity();
        $userTable = $this->getMockUserTable();
        $userTable->expects($this->once())->method('select')->willReturn([]);
        $cardService = $this->getMockCardService();
        $cardService->expects($this->once())->method('getAllRowsWithUsernames')->willReturn([$card]);
        $cardService->expects($this->once())->method('persistEntity')
            ->with($this->equalTo($card));
        $command = $this->getMockCommand([], $userTable, $cardService);
        $command->expects($this->once())->method('getConfigWriter')->willReturn($writer);
>>>>>>> 316c4bca
        $commandTester = new CommandTester($command);
        $commandTester->execute(
            ['newmethod' => $this->encryptionAlgorithm, 'newkey' => 'foo']
        );
        $this->assertEquals(0, $commandTester->getStatusCode());
        $this->assertEquals(
            "\tUpdating {$this->expectedConfigIniPath}...\n\tConverting hashes for"
            . " 0 user(s).\n\tConverting hashes for 1 card(s).\n\tFinished.\n",
            $commandTester->getDisplay()
        );
        $this->assertEquals(null, $card->getRawCatPassword());
        $this->assertEquals('mypassword', $this->decode($card->getCatPassEnc()));
    }
}<|MERGE_RESOLUTION|>--- conflicted
+++ resolved
@@ -35,15 +35,9 @@
 use PHPUnit\Framework\MockObject\MockObject;
 use Symfony\Component\Console\Tester\CommandTester;
 use VuFind\Config\Writer;
-<<<<<<< HEAD
-use VuFind\Db\Entity\UserCard;
-use VuFind\Db\Row\User as UserRow;
-use VuFind\Db\Service\UserCardService;
-=======
 use VuFind\Db\Entity\UserCardEntityInterface;
 use VuFind\Db\Row\User as UserRow;
 use VuFind\Db\Service\UserCardServiceInterface;
->>>>>>> 316c4bca
 use VuFind\Db\Table\User;
 use VuFindConsole\Command\Util\SwitchDbHashCommand;
 
@@ -88,19 +82,11 @@
     /**
      * Get mock card table object
      *
-<<<<<<< HEAD
-     * @return UserCardService
-     */
-    protected function getMockCardService(): UserCardService
-    {
-        return $this->createMock(UserCardService::class);
-=======
      * @return MockObject&UserCardServiceInterface
      */
     protected function getMockCardService(): MockObject&UserCardServiceInterface
     {
         return $this->createMock(UserCardServiceInterface::class);
->>>>>>> 316c4bca
     }
 
     /**
@@ -112,16 +98,11 @@
      *
      * @return MockObject&SwitchDbHashCommand
      */
-<<<<<<< HEAD
-    protected function getMockCommand(array $config = [], ?User $userTable = null, ?UserCardService $cardService = null)
-    {
-=======
     protected function getMockCommand(
         array $config = [],
         ?User $userTable = null,
         ?UserCardServiceInterface $cardService = null
     ): MockObject&SwitchDbHashCommand {
->>>>>>> 316c4bca
         return $this->getMockBuilder(SwitchDbHashCommand::class)
             ->setConstructorArgs(
                 [
@@ -261,22 +242,11 @@
         );
         $writer->expects($this->once())->method('save')->willReturn(true);
         $userTable = $this->getMockUserTable();
-<<<<<<< HEAD
-        $userTable->expects($this->once())->method('select')
-            ->will($this->returnValue([]));
-        $cardService = $this->getMockCardService();
-        $cardService->expects($this->once())->method('getAllRowsWithUsernames')
-            ->will($this->returnValue([]));
-        $command = $this->getMockCommand([], $userTable, $cardService);
-        $command->expects($this->once())->method('getConfigWriter')
-            ->will($this->returnValue($writer));
-=======
         $userTable->expects($this->once())->method('select')->willReturn([]);
         $cardService = $this->getMockCardService();
         $cardService->expects($this->once())->method('getAllRowsWithUsernames')->willReturn([]);
         $command = $this->getMockCommand([], $userTable, $cardService);
         $command->expects($this->once())->method('getConfigWriter')->willReturn($writer);
->>>>>>> 316c4bca
         $commandTester = new CommandTester($command);
         $commandTester->execute(
             ['newmethod' => $this->encryptionAlgorithm, 'newkey' => 'foo']
@@ -320,14 +290,6 @@
     /**
      * Get a mock row representing a card.
      *
-<<<<<<< HEAD
-     * @return UserCard
-     */
-    protected function getUserCardEntity(): UserCard
-    {
-        $card = new \VuFind\Db\Entity\UserCard();
-        $card->setRawCatPassword('mypassword');
-=======
      * @return MockObject&UserCardEntityInterface
      */
     protected function getMockUserCardEntity(): MockObject&UserCardEntityInterface
@@ -353,7 +315,6 @@
         };
         $card->method('setCatPassEnc')->with($this->callback($encSetter))->willReturn($card);
         $card->method('getCatPassEnc')->willReturnCallback($encGetter);
->>>>>>> 316c4bca
         return $card;
     }
 
@@ -398,22 +359,11 @@
         $user = $this->getMockUserObject();
         $user->expects($this->once())->method('save');
         $userTable = $this->getMockUserTable();
-<<<<<<< HEAD
-        $userTable->expects($this->once())->method('select')
-            ->will($this->returnValue([$user]));
-        $cardService = $this->getMockCardService();
-        $cardService->expects($this->once())->method('getAllRowsWithUsernames')
-                ->will($this->returnValue([]));
-        $command = $this->getMockCommand([], $userTable, $cardService);
-        $command->expects($this->once())->method('getConfigWriter')
-            ->will($this->returnValue($writer));
-=======
         $userTable->expects($this->once())->method('select')->willReturn([$user]);
         $cardService = $this->getMockCardService();
         $cardService->expects($this->once())->method('getAllRowsWithUsernames')->willReturn([]);
         $command = $this->getMockCommand([], $userTable, $cardService);
         $command->expects($this->once())->method('getConfigWriter')->willReturn($writer);
->>>>>>> 316c4bca
         $commandTester = new CommandTester($command);
         $commandTester->execute(
             ['newmethod' => $this->encryptionAlgorithm, 'newkey' => 'foo']
@@ -449,22 +399,6 @@
                 ['Authentication', 'ils_encryption_key', 'foo'],
             ]
         );
-<<<<<<< HEAD
-        $writer->expects($this->once())->method('save')
-            ->will($this->returnValue(true));
-        $card = $this->getUserCardEntity();
-        $userTable = $this->getMockUserTable();
-        $userTable->expects($this->once())->method('select')
-            ->will($this->returnValue([]));
-        $cardService = $this->getMockCardService();
-        $cardService->expects($this->once())->method('getAllRowsWithUsernames')
-            ->will($this->returnValue([$card]));
-        $cardService->expects($this->once())->method('persistEntity')
-            ->with($this->equalTo($card));
-        $command = $this->getMockCommand([], $userTable, $cardService);
-        $command->expects($this->once())->method('getConfigWriter')
-            ->will($this->returnValue($writer));
-=======
         $writer->expects($this->once())->method('save')->willReturn(true);
         $card = $this->getMockUserCardEntity();
         $userTable = $this->getMockUserTable();
@@ -475,7 +409,6 @@
             ->with($this->equalTo($card));
         $command = $this->getMockCommand([], $userTable, $cardService);
         $command->expects($this->once())->method('getConfigWriter')->willReturn($writer);
->>>>>>> 316c4bca
         $commandTester = new CommandTester($command);
         $commandTester->execute(
             ['newmethod' => $this->encryptionAlgorithm, 'newkey' => 'foo']
