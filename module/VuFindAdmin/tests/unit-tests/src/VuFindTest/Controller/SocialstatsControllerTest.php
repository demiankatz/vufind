--- conflicted
+++ resolved
@@ -81,7 +81,6 @@
         $ratingsService = $this->getMockBuilder(RatingsService::class)
             ->disableOriginalConstructor()->onlyMethods(['getStatistics'])
             ->getMock();
-<<<<<<< HEAD
         $ratingsService->expects($this->any())->method('getStatistics')
             ->will($this->returnValue($mockRatingsStats));
         $dbServices->set(RatingsService::class, $ratingsService);
@@ -93,16 +92,6 @@
         $tagService->expects($this->once())->method('getStatistics')
             ->will($this->returnValue($mockTagStats));
         $dbServices->set(TagService::class, $tagService);
-
-        // Build the controller to test:
-        $c = new \VuFindAdmin\Controller\SocialstatsController($container);
-=======
-        $resourcetags->expects($this->once())->method('getStatistics')->will($this->returnValue('resourcetags-data'));
-        $tables->set('resourcetags', $resourcetags);
-        $ratings = $this->getMockBuilder(\VuFind\Db\Table\Ratings::class)
-            ->disableOriginalConstructor()->onlyMethods(['getStatistics'])->getMock();
-        $ratings->expects($this->once())->method('getStatistics')->will($this->returnValue(['ratings-data']));
-        $tables->set('ratings', $ratings);
         $viewRenderer = $this->getMockBuilder(\Laminas\View\Renderer\RendererInterface::class)
             ->onlyMethods(['getEngine', 'setResolver', 'render'])->addMethods(['plugin'])->getMock();
         $viewRenderer->expects($this->once())->method('plugin')->withAnyParameters()
@@ -110,7 +99,9 @@
                 return 'url';
             }));
         $container->set('ViewRenderer', $viewRenderer);
->>>>>>> d61d04ff
+
+        // Build the controller to test:
+        $c = new \VuFindAdmin\Controller\SocialstatsController($container);
 
         // Confirm properly-constructed view object:
         $view = $c->homeAction();
