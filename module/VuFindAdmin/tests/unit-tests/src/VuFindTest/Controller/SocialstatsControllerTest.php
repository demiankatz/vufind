--- conflicted
+++ resolved
@@ -32,11 +32,7 @@
 use VuFind\Db\Service\CommentsServiceInterface;
 use VuFind\Db\Service\RatingsServiceInterface;
 use VuFind\Db\Service\TagServiceInterface;
-<<<<<<< HEAD
-use VuFind\Db\Service\UserResourceService;
-=======
 use VuFind\Db\Service\UserResourceServiceInterface;
->>>>>>> da28028b
 
 /**
  * Unit tests for Socialstats controller.
@@ -72,19 +68,10 @@
             'resources' => 7,
             'total' => 23,
         ];
-<<<<<<< HEAD
-        $userResourceService = $this->getMockBuilder(UserResourceService::class)
-            ->disableOriginalConstructor()->onlyMethods(['getStatistics'])
-            ->getMock();
-        $userResourceService->expects($this->once())->method('getStatistics')
-            ->will($this->returnValue($userResourceStats));
-        $dbServices->set(UserResourceService::class, $userResourceService);
-=======
         $userResourceService = $this->createMock(UserResourceServiceInterface::class);
         $userResourceService->expects($this->once())->method('getStatistics')
             ->will($this->returnValue($userResourceStats));
         $dbServices->set(UserResourceServiceInterface::class, $userResourceService);
->>>>>>> da28028b
 
         $mockRatingsStats = ['users' => 1, 'resources' => 2, 'total' => 3];
         $ratingsService = $this->createMock(RatingsServiceInterface::class);
