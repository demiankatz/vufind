--- conflicted
+++ resolved
@@ -56,43 +56,11 @@
         $dbServices = new \VuFindTest\Container\MockContainer($this);
         $container->set(\VuFind\Db\Service\PluginManager::class, $dbServices);
 
-<<<<<<< HEAD
-        $mockStats = ['users' => 5, 'resources' => 7, 'total' => 23];
-        $userResourceStats = ['users' => 5,
-            'lists' =>4,
-            'resources' => 7,
-            'total' => 23
-        ];
-=======
         $mockCommentsStats = ['users' => 5, 'resources' => 7, 'total' => 23];
->>>>>>> c9e5de57
         $commentsService = $this->getMockBuilder(CommentsService::class)
             ->disableOriginalConstructor()->onlyMethods(['getStatistics'])
             ->getMock();
         $commentsService->expects($this->once())->method('getStatistics')
-<<<<<<< HEAD
-            ->will($this->returnValue($mockStats));
-        $dbServices->set(CommentsService::class, $commentsService);
-
-        $userResourceService = $this->getMockBuilder(UserResourceService::class)
-            ->disableOriginalConstructor()->onlyMethods(['getStatistics'])
-            ->getMock();
-        $userResourceService->expects($this->once())->method('getStatistics')
-            ->will($this->returnValue($userResourceStats));
-        $dbServices->set(UserResourceService::class, $userResourceService);
-
-        $ratingsService = $this->getMockBuilder(RatingsService::class)
-            ->disableOriginalConstructor()->onlyMethods(['getStatistics'])
-            ->getMock();
-        $ratingsService->expects($this->any())->method('getStatistics')
-            ->will($this->returnValue($mockStats));
-        $dbServices->set(RatingsService::class, $ratingsService);
-
-        $tagService = $this->getMockBuilder(TagService::class)
-            ->disableOriginalConstructor()->onlyMethods(['getStatistics'])
-            ->getMock();
-
-=======
             ->will($this->returnValue($mockCommentsStats));
         $dbServices->set(CommentsService::class, $commentsService);
 
@@ -120,7 +88,6 @@
         $tagService = $this->getMockBuilder(TagService::class)
             ->disableOriginalConstructor()->onlyMethods(['getStatistics'])
             ->getMock();
->>>>>>> c9e5de57
         $tagService->expects($this->once())->method('getStatistics')
             ->will($this->returnValue($mockStats));
         $dbServices->set(TagService::class, $tagService);
@@ -131,16 +98,9 @@
         // Confirm properly-constructed view object:
         $view = $c->homeAction();
         $this->assertEquals('admin/socialstats/home', $view->getTemplate());
-<<<<<<< HEAD
-        $this->assertEquals($mockStats, $view->comments);
-        $this->assertEquals($userResourceStats, $view->favorites);
-        $this->assertEquals($mockStats, $view->tags);
-        $this->assertEquals($mockStats, $view->ratings);
-=======
         $this->assertEquals($mockCommentsStats, $view->comments);
         $this->assertEquals($userResourceStats, $view->favorites);
         $this->assertEquals($mockTagStats, $view->tags);
         $this->assertEquals($mockRatingsStats, $view->ratings);
->>>>>>> c9e5de57
     }
 }