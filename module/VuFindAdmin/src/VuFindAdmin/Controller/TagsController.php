<?php
/**
 * Admin Tag Controller
 *
 * PHP version 7
 *
 * Copyright (C) Villanova University 2010.
 *
 * This program is free software; you can redistribute it and/or modify
 * it under the terms of the GNU General Public License version 2,
 * as published by the Free Software Foundation.
 *
 * This program is distributed in the hope that it will be useful,
 * but WITHOUT ANY WARRANTY; without even the implied warranty of
 * MERCHANTABILITY or FITNESS FOR A PARTICULAR PURPOSE.  See the
 * GNU General Public License for more details.
 *
 * You should have received a copy of the GNU General Public License
 * along with this program; if not, write to the Free Software
 * Foundation, Inc., 51 Franklin Street, Fifth Floor, Boston, MA  02110-1301  USA
 *
 * @category VuFind
 * @package  Controller
 * @author   Demian Katz <demian.katz@villanova.edu>
 * @license  http://opensource.org/licenses/gpl-2.0.php GNU General Public License
 * @link     https://vufind.org Main Site
 */
namespace VuFindAdmin\Controller;

use Laminas\ServiceManager\ServiceLocatorInterface;
use VuFind\Db\Service\TagService;

/**
 * Class controls distribution of tags and resource tags.
 *
 * @category VuFind
 * @package  Controller
 * @author   Demian Katz <demian.katz@villanova.edu>
 * @license  http://opensource.org/licenses/gpl-2.0.php GNU General Public License
 * @link     https://vufind.org Main Site
 */
class TagsController extends AbstractAdmin
{
    /**
     * Params
     *
     * @var array
     */
    protected $params;

    /**
     * Tag service
     *
     * @var TagService
     */
    protected $tagService;

    /**
     * Constructor
     *
     * @param ServiceLocatorInterface $sm Service locator
     */
    public function __construct(ServiceLocatorInterface $sm)
    {
        parent::__construct($sm);
        $this->tagService = $sm->get(\VuFind\Db\Service\PluginManager::class)
            ->get(TagService::class);
    }

    /**
     * Get the url parameters
     *
     * @param string $param          A key to check the url params for
     * @param bool   $prioritizePost If true, check the POST params first
     * @param mixed  $default        Default value if no value found
     *
     * @return string
     */
    protected function getParam($param, $prioritizePost = true, $default = null)
    {
        $primary = $prioritizePost ? 'fromPost' : 'fromQuery';
        $secondary = $prioritizePost ? 'fromQuery' : 'fromPost';
        return $this->params()->$primary($param)
            ?? $this->params()->$secondary($param, $default);
    }

    /**
     * Tag Details
     *
     * @return \Laminas\View\Model\ViewModel
     */
    public function homeAction()
    {
        $view = $this->createViewModel();
        $view->setTemplate('admin/tags/home');
        $view->statistics = $this->tagService->getStatistics(true);
        return $view;
    }

    /**
     * Manage Tags
     *
     * @return \Laminas\View\Model\ViewModel
     */
    public function manageAction()
    {
        $view = $this->createViewModel();
        $view->setTemplate('admin/tags/manage');
        $view->type = null !== $this->params()->fromPost('type', null)
            ? $this->params()->fromPost('type')
            : $this->params()->fromQuery('type', null);
<<<<<<< HEAD
        $view->uniqueTags      = $this->getUniqueTags();
        $view->uniqueUsers     = $this->getUniqueUsers();
        $view->uniqueResources = $this->getUniqueResources();
        $view->params = $this->params;
=======
        $view->uniqueTags      = $this->getUniqueTags()->toArray();
        $view->uniqueUsers     = $this->getUniqueUsers()->toArray();
        $view->uniqueResources = $this->getUniqueResources()->toArray();
        $view->params = $this->params()->fromQuery();
>>>>>>> 4dac019c
        return $view;
    }

    /**
     * List Tags
     *
     * @return \Laminas\View\Model\ViewModel
     */
    public function listAction()
    {
        $view = $this->createViewModel();
        $view->setTemplate('admin/tags/list');
<<<<<<< HEAD
        $view->uniqueTags      = $this->getUniqueTags();
        $view->uniqueUsers     = $this->getUniqueUsers();
        $view->uniqueResources = $this->getUniqueResources();
        $resourceTags = $this->tagService->getResourceTags(
            $this->convertFilter($this->getParam('user_id')),
            $this->convertFilter($this->getParam('resource_id')),
            $this->convertFilter($this->getParam('tag_id')),
            $this->getParam('order'),
            $this->params['page'] ?? '1'
        );
        $view->results = new \Laminas\Paginator\Paginator(
            new \DoctrineORMModule\Paginator\Adapter\DoctrinePaginator(
                $resourceTags
            )
        );
        $view->results->setCurrentPageNumber($this->params['page'] ?? "1");
        $view->results->setItemCountPerPage(20);
        $view->params = $this->params;
=======
        $view->uniqueTags      = $this->getUniqueTags()->toArray();
        $view->uniqueUsers     = $this->getUniqueUsers()->toArray();
        $view->uniqueResources = $this->getUniqueResources()->toArray();
        $view->results = $this->getResourceTags(false);
        $view->params = $this->params()->fromQuery();
>>>>>>> 4dac019c
        return $view;
    }

    /**
     * Delete Tags
     *
     * @return \Laminas\View\Model\ViewModel
     */
    public function deleteAction()
    {
<<<<<<< HEAD
        $this->params = $this->params()->fromPost();
=======
        $tags = $this->getTable('ResourceTags');
>>>>>>> 4dac019c

        $origin = $this->getParam('origin');

        $action = ("list" == $origin) ? 'List' : 'Manage';

        $originUrl = $this->url()
            ->fromRoute('admin/tags', ['action' => $action]);
        if ($action == 'List') {
            $originUrl .= '?' . http_build_query(
                [
                    'user_id' => $this->getParam('user_id'),
                    'resource_id' => $this->getParam('resource_id'),
                    'tag_id' => $this->getParam('tag_id'),
                ]
            );
        }
        $newUrl = $this->url()->fromRoute('admin/tags', ['action' => 'Delete']);

        $confirm = $this->params()->fromPost('confirm', false);

        // Delete All
        if ("manage" == $origin
            || null !== $this->getRequest()->getPost('deleteFilter')
            || null !== $this->getRequest()->getQuery('deleteFilter')
        ) {
            if (false === $confirm) {
                return $this->confirmTagsDeleteByFilter($originUrl, $newUrl);
            }
            $delete = $this->deleteResourceTagsByFilter();
        } else {
            // Delete by ID
            // Fail if we have nothing to delete:
            $ids = null === $this->getRequest()->getPost('deletePage')
                ? $this->params()->fromPost('ids')
                : $this->params()->fromPost('idsAll');

            if (!is_array($ids) || empty($ids)) {
                $this->flashMessenger()->addMessage('bulk_noitems_advice', 'error');
                return $this->redirect()->toUrl($originUrl);
            }

            if (false === $confirm) {
                return $this->confirmTagsDelete($ids, $originUrl, $newUrl);
            }
            $delete = $this->tagService->deleteLinksByResourceTagsIdArray($ids);
        }

        if (0 == $delete) {
            $this->flashMessenger()->addMessage('tags_delete_fail', 'error');
            return $this->redirect()->toUrl($originUrl);
        }

        $this->flashMessenger()->addMessage(
            [
                'msg' => 'tags_deleted',
                'tokens' => ['%count%' => $delete]
            ],
            'success'
        );
        return $this->redirect()->toUrl($originUrl);
    }

    /**
     * Get confirmation messages.
     *
     * @param int $count Count of tags that are about to be deleted
     *
     * @return array
     */
    protected function getConfirmDeleteMessages($count)
    {
        // Default all messages to "All"; we'll make them more specific as needed:
        $userMsg = $tagMsg = $resourceMsg = $this->translate('All');

        $userId = intval($this->getParam('user_id'));
        if ($userId) {
            $user = $this->getTable('user')->select(['id' => $userId])->current();
            if (!is_object($user)) {
                throw new \Exception("Unexpected error retrieving user $userId");
            }
            $userMsg = "{$user->username} ({$user->id})";
        }

        $tagId = intval($this->getParam('tag_id'));
        if ($tagId) {
            $tag = $this->getTable('tags')->select(['id' => $tagId])->current();
            if (!is_object($tag)) {
                throw new \Exception("Unexpected error retrieving tag $tagId");
            }
            $tagMsg = "{$tag->tag} ({$tag->id})";
        }

        $resourceId = intval($this->getParam('resource_id'));
        if ($resourceId) {
            $resource = $this->getTable('resource')
                ->select(['id' => $resourceId])->current();
            if (!is_object($resource)) {
                throw new \Exception(
                    "Unexpected error retrieving resource $resourceId"
                );
            }
            $resourceMsg = "{$resource->title} ({$resource->id})";
        }

        $messages = [
            [
                'msg' => 'tag_delete_warning',
                'tokens' => ['%count%' => $count]
            ]
        ];
        if ($userId || $tagId || $resourceId) {
            $messages[] = [
                'msg' => 'tag_delete_filter',
                'tokens' => [
                    '%username%' => $userMsg,
                    '%tag%' => $tagMsg,
                    '%resource%' => $resourceMsg
                ]
            ];
        }
        $messages[] = ['msg' => 'confirm_delete'];
        return $messages;
    }

    /**
     * Confirm Delete by Id
     *
     * @param array  $ids       A list of resource tag Ids
     * @param string $originUrl An origin url
     * @param string $newUrl    The url of the desired action
     *
     * @return mixed
     */
    protected function confirmTagsDelete($ids, $originUrl, $newUrl)
    {
        $count = count($ids);

        $data = [
            'data' => [
                'confirm' => $newUrl,
                'cancel' => $originUrl,
                'title' => "confirm_delete_tags_brief",
                'messages' => $this->getConfirmDeleteMessages($count),
                'ids' => $ids,
                'extras' => [
                    'origin' => 'list',
                    'user_id' => $this->getParam('user_id'),
                    'tag_id' => $this->getParam('tag_id'),
                    'resource_id' => $this->getParam('resource_id'),
                    'ids' => $ids
                ]
            ]
        ];

        return $this->forwardTo('Confirm', 'Confirm', $data);
    }

    /**
     * Confirm Tag Delete by Filter
     *
     * @param string $originUrl An origin url
     * @param string $newUrl    The url of the desired action
     *
     * @return mixed
     */
    protected function confirmTagsDeleteByFilter($originUrl, $newUrl)
    {
        $count = $this->tagService->getResourceTags(
            $this->convertFilter($this->getParam('user_id')),
            $this->convertFilter($this->getParam('resource_id')),
            $this->convertFilter($this->getParam('tag_id'))
        )->count();

        $data = [
            'data' => [
                'confirm' => $newUrl,
                'cancel' => $originUrl,
                'title' => "confirm_delete_tags_brief",
                'messages' => $this->getConfirmDeleteMessages($count),
                'extras' => [
                    'origin' => 'manage',
                    'type' => $this->getParam('type'),
                    'user_id' => $this->getParam('user_id'),
                    'tag_id' => $this->getParam('tag_id'),
                    'resource_id' => $this->getParam('resource_id'),
                    'deleteFilter' => $this->getParam('deleteFilter')
                ]
            ]
        ];

        return $this->forwardTo('Confirm', 'Confirm', $data);
    }

    /**
     * Gets a list of unique resources based on the url params
     *
     * @return array
     */
    protected function getUniqueResources(): array
    {
<<<<<<< HEAD
        return $this->tagService->getUniqueResources(
            $this->convertFilter($this->getParam('user_id')),
            $this->convertFilter($this->getParam('resource_id')),
            $this->convertFilter($this->getParam('tag_id'))
=======
        return $this->getTable('ResourceTags')->getUniqueResources(
            $this->convertFilter($this->getParam('user_id', false)),
            $this->convertFilter($this->getParam('resource_id', false)),
            $this->convertFilter($this->getParam('tag_id', false))
>>>>>>> 4dac019c
        );
    }

    /**
     * Gets a list of unique tags based on the url params
     *
     * @return array
     */
    protected function getUniqueTags(): array
    {
<<<<<<< HEAD
        return $this->tagService->getUniqueTags(
            $this->convertFilter($this->getParam('user_id')),
            $this->convertFilter($this->getParam('resource_id')),
            $this->convertFilter($this->getParam('tag_id'))
=======
        return $this->getTable('ResourceTags')->getUniqueTags(
            $this->convertFilter($this->getParam('user_id', false)),
            $this->convertFilter($this->getParam('resource_id', false)),
            $this->convertFilter($this->getParam('tag_id', false))
>>>>>>> 4dac019c
        );
    }

    /**
     * Gets a list of unique users based on the url params
     *
     * @return array
     */
    protected function getUniqueUsers(): array
    {
<<<<<<< HEAD
        return $this->tagService->getUniqueUsers(
            $this->convertFilter($this->getParam('user_id')),
            $this->convertFilter($this->getParam('resource_id')),
            $this->convertFilter($this->getParam('tag_id'))
=======
        return $this->getTable('ResourceTags')->getUniqueUsers(
            $this->convertFilter($this->getParam('user_id', false)),
            $this->convertFilter($this->getParam('resource_id', false)),
            $this->convertFilter($this->getParam('tag_id', false))
>>>>>>> 4dac019c
        );
    }

    /**
     * Converts empty params and "ALL" to null
     *
     * @param string $value A parameter to check
     *
     * @return string|null A modified parameter
     */
    protected function convertFilter($value)
    {
        return ("ALL" !== $value && "" !== $value && null !== $value)
            ? $value : null;
    }

    /**
     * Delete tags based on filter settings.
     *
<<<<<<< HEAD
     * @return int Number of IDs deleted
     */
    protected function deleteResourceTagsByFilter(): int
    {
        $count = $this->tagService->getResourceTags(
            $this->convertFilter($this->getParam('user_id')),
            $this->convertFilter($this->getParam('resource_id')),
            $this->convertFilter($this->getParam('tag_id'))
        )->count();
        $this->tagService->deleteResourceTags(
            $this->convertFilter($this->getParam('user_id')),
            $this->convertFilter($this->getParam('resource_id')),
            $this->convertFilter($this->getParam('tag_id'))
=======
     * @param bool $prioritizePost If true, check the POST params first
     *
     * @return \Laminas\Paginator\Paginator
     */
    protected function getResourceTags($prioritizePost = true)
    {
        $currentPage = $this->getParam('page', $prioritizePost, "1");
        $resourceTags = $this->getTable('ResourceTags');
        $tags = $resourceTags->getResourceTags(
            $this->convertFilter($this->getParam('user_id', $prioritizePost)),
            $this->convertFilter($this->getParam('resource_id', $prioritizePost)),
            $this->convertFilter($this->getParam('tag_id', $prioritizePost)),
            $this->getParam('order', $prioritizePost),
            $currentPage
>>>>>>> 4dac019c
        );
        return $count;
    }
}<|MERGE_RESOLUTION|>--- conflicted
+++ resolved
@@ -109,17 +109,10 @@
         $view->type = null !== $this->params()->fromPost('type', null)
             ? $this->params()->fromPost('type')
             : $this->params()->fromQuery('type', null);
-<<<<<<< HEAD
         $view->uniqueTags      = $this->getUniqueTags();
         $view->uniqueUsers     = $this->getUniqueUsers();
         $view->uniqueResources = $this->getUniqueResources();
-        $view->params = $this->params;
-=======
-        $view->uniqueTags      = $this->getUniqueTags()->toArray();
-        $view->uniqueUsers     = $this->getUniqueUsers()->toArray();
-        $view->uniqueResources = $this->getUniqueResources()->toArray();
         $view->params = $this->params()->fromQuery();
->>>>>>> 4dac019c
         return $view;
     }
 
@@ -132,7 +125,6 @@
     {
         $view = $this->createViewModel();
         $view->setTemplate('admin/tags/list');
-<<<<<<< HEAD
         $view->uniqueTags      = $this->getUniqueTags();
         $view->uniqueUsers     = $this->getUniqueUsers();
         $view->uniqueResources = $this->getUniqueResources();
@@ -150,14 +142,7 @@
         );
         $view->results->setCurrentPageNumber($this->params['page'] ?? "1");
         $view->results->setItemCountPerPage(20);
-        $view->params = $this->params;
-=======
-        $view->uniqueTags      = $this->getUniqueTags()->toArray();
-        $view->uniqueUsers     = $this->getUniqueUsers()->toArray();
-        $view->uniqueResources = $this->getUniqueResources()->toArray();
-        $view->results = $this->getResourceTags(false);
         $view->params = $this->params()->fromQuery();
->>>>>>> 4dac019c
         return $view;
     }
 
@@ -168,12 +153,6 @@
      */
     public function deleteAction()
     {
-<<<<<<< HEAD
-        $this->params = $this->params()->fromPost();
-=======
-        $tags = $this->getTable('ResourceTags');
->>>>>>> 4dac019c
-
         $origin = $this->getParam('origin');
 
         $action = ("list" == $origin) ? 'List' : 'Manage';
@@ -373,17 +352,10 @@
      */
     protected function getUniqueResources(): array
     {
-<<<<<<< HEAD
         return $this->tagService->getUniqueResources(
-            $this->convertFilter($this->getParam('user_id')),
-            $this->convertFilter($this->getParam('resource_id')),
-            $this->convertFilter($this->getParam('tag_id'))
-=======
-        return $this->getTable('ResourceTags')->getUniqueResources(
             $this->convertFilter($this->getParam('user_id', false)),
             $this->convertFilter($this->getParam('resource_id', false)),
             $this->convertFilter($this->getParam('tag_id', false))
->>>>>>> 4dac019c
         );
     }
 
@@ -394,17 +366,10 @@
      */
     protected function getUniqueTags(): array
     {
-<<<<<<< HEAD
         return $this->tagService->getUniqueTags(
-            $this->convertFilter($this->getParam('user_id')),
-            $this->convertFilter($this->getParam('resource_id')),
-            $this->convertFilter($this->getParam('tag_id'))
-=======
-        return $this->getTable('ResourceTags')->getUniqueTags(
             $this->convertFilter($this->getParam('user_id', false)),
             $this->convertFilter($this->getParam('resource_id', false)),
             $this->convertFilter($this->getParam('tag_id', false))
->>>>>>> 4dac019c
         );
     }
 
@@ -415,17 +380,10 @@
      */
     protected function getUniqueUsers(): array
     {
-<<<<<<< HEAD
         return $this->tagService->getUniqueUsers(
-            $this->convertFilter($this->getParam('user_id')),
-            $this->convertFilter($this->getParam('resource_id')),
-            $this->convertFilter($this->getParam('tag_id'))
-=======
-        return $this->getTable('ResourceTags')->getUniqueUsers(
             $this->convertFilter($this->getParam('user_id', false)),
             $this->convertFilter($this->getParam('resource_id', false)),
             $this->convertFilter($this->getParam('tag_id', false))
->>>>>>> 4dac019c
         );
     }
 
@@ -445,7 +403,6 @@
     /**
      * Delete tags based on filter settings.
      *
-<<<<<<< HEAD
      * @return int Number of IDs deleted
      */
     protected function deleteResourceTagsByFilter(): int
@@ -459,22 +416,6 @@
             $this->convertFilter($this->getParam('user_id')),
             $this->convertFilter($this->getParam('resource_id')),
             $this->convertFilter($this->getParam('tag_id'))
-=======
-     * @param bool $prioritizePost If true, check the POST params first
-     *
-     * @return \Laminas\Paginator\Paginator
-     */
-    protected function getResourceTags($prioritizePost = true)
-    {
-        $currentPage = $this->getParam('page', $prioritizePost, "1");
-        $resourceTags = $this->getTable('ResourceTags');
-        $tags = $resourceTags->getResourceTags(
-            $this->convertFilter($this->getParam('user_id', $prioritizePost)),
-            $this->convertFilter($this->getParam('resource_id', $prioritizePost)),
-            $this->convertFilter($this->getParam('tag_id', $prioritizePost)),
-            $this->getParam('order', $prioritizePost),
-            $currentPage
->>>>>>> 4dac019c
         );
         return $count;
     }
