--- conflicted
+++ resolved
@@ -31,13 +31,9 @@
 
 use Laminas\ServiceManager\ServiceLocatorInterface;
 use VuFind\Db\Service\CommentsServiceInterface;
-<<<<<<< HEAD
-use VuFind\Db\Service\RatingsService;
+use VuFind\Db\Service\RatingsServiceInterface;
 use VuFind\Db\Service\TagService;
 use VuFind\Db\Service\UserResourceService;
-=======
-use VuFind\Db\Service\RatingsServiceInterface;
->>>>>>> 2c24e283
 
 /**
  * Class controls VuFind social statistical data.
@@ -58,13 +54,6 @@
     protected $tagService;
 
     /**
-     * Ratings service
-     *
-     * @var RatingsService
-     */
-    protected $ratingsService;
-
-    /**
      * UserResource service
      *
      * @var UserResourceService
@@ -81,8 +70,6 @@
         parent::__construct($sm);
         $this->tagService = $sm->get(\VuFind\Db\Service\PluginManager::class)
             ->get(TagService::class);
-        $this->ratingsService = $sm->get(\VuFind\Db\Service\PluginManager::class)
-            ->get(RatingsService::class);
         $this->userResourceService = $sm->get(
             \VuFind\Db\Service\PluginManager::class
         )
@@ -99,15 +86,9 @@
         $view = $this->createViewModel();
         $view->setTemplate('admin/socialstats/home');
         $view->comments = $this->getDbService(CommentsServiceInterface::class)->getStatistics();
-<<<<<<< HEAD
-        $view->ratings = $this->ratingsService->getStatistics();
+        $view->ratings = $this->getDbService(RatingsServiceInterface::class)->getStatistics();
         $view->favorites = $this->userResourceService->getStatistics();
         $view->tags = $this->tagService->getStatistics();
-=======
-        $view->ratings = $this->getDbService(RatingsServiceInterface::class)->getStatistics();
-        $view->favorites = $this->getTable('userresource')->getStatistics();
-        $view->tags = $this->getTable('resourcetags')->getStatistics();
->>>>>>> 2c24e283
         return $view;
     }
 }