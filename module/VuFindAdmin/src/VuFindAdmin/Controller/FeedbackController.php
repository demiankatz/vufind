--- conflicted
+++ resolved
@@ -31,13 +31,7 @@
 
 namespace VuFindAdmin\Controller;
 
-<<<<<<< HEAD
-use Laminas\ServiceManager\ServiceLocatorInterface;
-use VuFind\Db\Service\FeedbackService;
-use VuFind\Db\Table\Feedback;
-=======
 use VuFind\Db\Service\FeedbackServiceInterface;
->>>>>>> 9a0e6a4b
 
 use function count;
 use function intval;
@@ -55,25 +49,6 @@
 class FeedbackController extends AbstractAdmin
 {
     /**
-     * Feedback service
-     *
-     * @var FeedbackService
-     */
-    protected $feedbackService;
-
-    /**
-     * Constructor
-     *
-     * @param ServiceLocatorInterface $sm Service locator
-     */
-    public function __construct(ServiceLocatorInterface $sm)
-    {
-        parent::__construct($sm);
-        $this->feedbackService = $sm->get(\VuFind\Db\Service\PluginManager::class)
-            ->get(FeedbackService::class);
-    }
-
-    /**
      * Get the url parameters
      *
      * @param string $param          A key to check the url params for
@@ -97,12 +72,8 @@
      */
     public function homeAction()
     {
-<<<<<<< HEAD
-        $feedback = $this->feedbackService->getFeedbackByFilter(
-=======
         $feedbackService = $this->getDbService(FeedbackServiceInterface::class);
         $feedback = $feedbackService->getFeedbackPaginator(
->>>>>>> 9a0e6a4b
             $this->convertFilter($this->getParam('form_name')),
             $this->convertFilter($this->getParam('site_url')),
             $this->convertFilter($this->getParam('status')),
@@ -110,11 +81,7 @@
         );
         $view = $this->createViewModel(
             [
-                'feedback' => new \Laminas\Paginator\Paginator(
-                    new \DoctrineORMModule\Paginator\Adapter\DoctrinePaginator(
-                        $feedback
-                    )
-                ),
+                'feedback' => $feedback,
                 'statuses' => $this->getStatuses(),
                 'uniqueForms' => $feedbackService->getUniqueColumn('form_name'),
                 'uniqueSites' => $feedbackService->getUniqueColumn('site_url'),
@@ -122,9 +89,6 @@
                     => $this->params()->fromQuery() + $this->params()->fromPost(),
             ]
         );
-        $page = $this->getParam('page', false, '1');
-        $view->feedback->setCurrentPageNumber($page);
-        $view->feedback->setItemCountPerPage(20);
         $view->setTemplate('admin/feedback/home');
         return $view;
     }
@@ -161,11 +125,7 @@
         if (!$confirm) {
             return $this->confirmDelete($ids, $originUrl, $newUrl);
         }
-<<<<<<< HEAD
-        $delete = $this->feedbackService->deleteByIdArray($ids);
-=======
         $delete = $this->getDbService(FeedbackServiceInterface::class)->deleteByIdArray($ids);
->>>>>>> 9a0e6a4b
         if (0 == $delete) {
             $this->flashMessenger()->addMessage('feedback_delete_failure', 'error');
             return $this->redirect()->toUrl($originUrl);
@@ -258,10 +218,6 @@
     public function updateStatusAction()
     {
         $newStatus = $this->getParam('new_status', true);
-<<<<<<< HEAD
-        $id = $this->getParam('id', true);
-        $success = $this->feedbackService->updateColumn('status', $newStatus, $id);
-=======
         $id = intval($this->getParam('id', true));
         $success = false;
         $feedbackService = $this->getDbService(FeedbackServiceInterface::class);
@@ -274,7 +230,6 @@
             }
         } catch (\Exception $e) {
         }
->>>>>>> 9a0e6a4b
         if ($success) {
             $this->flashMessenger()->addMessage(
                 'feedback_status_update_success',
@@ -302,23 +257,6 @@
     }
 
     /**
-<<<<<<< HEAD
-     * Get unique values for a column
-     *
-     * @param string $column Column name
-     *
-     * @return array
-     */
-    protected function getUniqueColumn(string $column): array
-    {
-        $feedbackArray = $this->feedbackService->getColumn($column);
-        $column = $this->feedbackService->mapField($column);
-        return array_unique(array_column($feedbackArray, $column));
-    }
-
-    /**
-=======
->>>>>>> 9a0e6a4b
      * Converts null and "ALL" params to null
      *
      * @param string|null $value A parameter to check
