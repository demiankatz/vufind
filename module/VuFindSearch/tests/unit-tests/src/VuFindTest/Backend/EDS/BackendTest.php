--- conflicted
+++ resolved
@@ -224,13 +224,8 @@
      */
     protected function getConnectorMock(array $mock = [])
     {
-<<<<<<< HEAD
         $client = $this->createMock(\Laminas\Http\Client::class);
-        return $this->getMockBuilder(\VuFindSearch\Backend\EDS\Zend2::class)
-=======
-        $client = $this->createMock(\Zend\Http\Client::class);
         return $this->getMockBuilder(\VuFindSearch\Backend\EDS\Connector::class)
->>>>>>> 6f5d2422
             ->setMethods($mock)
             ->setConstructorArgs([[], $client])
             ->getMock();
