--- conflicted
+++ resolved
@@ -29,18 +29,11 @@
 
 namespace VuFindTest\AjaxHandler;
 
-use PHPUnit\Framework\MockObject\MockObject;
 use VuFind\AjaxHandler\CommentRecord;
 use VuFind\AjaxHandler\CommentRecordFactory;
 use VuFind\Config\AccountCapabilities;
-<<<<<<< HEAD
 use VuFind\Db\Entity\Resource;
-use VuFind\Db\Row\User;
-=======
 use VuFind\Db\Entity\UserEntityInterface;
-use VuFind\Db\Row\Resource;
-use VuFind\Db\Service\CommentsService;
->>>>>>> 7ceb220f
 use VuFind\Db\Service\CommentsServiceInterface;
 use VuFind\Db\Service\ResourceService;
 use VuFind\Record\Loader as RecordLoader;
@@ -97,26 +90,6 @@
     }
 
     /**
-<<<<<<< HEAD
-=======
-     * Return a mock resource row that expects a specific user and comment.
-     *
-     * @param string              $comment Comment to expect
-     * @param UserEntityInterface $user    User to expect
-     *
-     * @return MockObject&Resource
-     */
-    protected function getMockResource(string $comment, UserEntityInterface $user): MockObject&Resource
-    {
-        $row = $this->container->createMock(Resource::class, ['addComment']);
-        $row->expects($this->once())->method('addComment')
-            ->with($this->equalTo($comment), $this->equalTo($user))
-            ->will($this->returnValue(1));
-        return $row;
-    }
-
-    /**
->>>>>>> 7ceb220f
      * Test the AJAX handler's response when comments are disabled.
      *
      * @return void
@@ -165,12 +138,8 @@
      */
     public function testSuccessfulTransaction(): void
     {
-<<<<<<< HEAD
-        $user = $this->getMockBuilder(User::class)
-            ->disableOriginalConstructor()
-            ->onlyMethods([])
-            ->getMock();
-        $user->id = 1;
+        $user = $this->createMock(UserEntityInterface::class);
+        $user->method('getId')->willReturn(1);
         $resource = $this->container->createMock(Resource::class);
         $resourceService = $this->container->createMock(ResourceService::class);
         $this->container->set(ResourceService::class, $resourceService);
@@ -186,17 +155,6 @@
                 $this->anything()
             )
             ->will($this->returnValue(1));
-=======
-        $user = $this->createMock(UserEntityInterface::class);
-        $user->method('getId')->willReturn(1);
-        $table = $this->container
-            ->createMock(ResourceTable::class, ['findResource']);
-        $table->expects($this->once())->method('findResource')
-            ->with($this->equalTo('foo'), $this->equalTo('Solr'))
-            ->willReturn($this->getMockResource('bar', $user));
-        $this->container->set(ResourceTable::class, $table);
-        $this->container->set(CommentsServiceInterface::class, new CommentsService());
->>>>>>> 7ceb220f
 
         $driver = $this->getMockBuilder(DefaultRecord::class)->getMock();
         $driver->expects($this->once())
