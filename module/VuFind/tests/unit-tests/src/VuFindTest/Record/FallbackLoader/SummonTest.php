--- conflicted
+++ resolved
@@ -31,6 +31,7 @@
 
 use SerialsSolutions\Summon\Laminas as Connector;
 use VuFind\Db\Entity\ResourceEntityInterface;
+use VuFind\Db\Service\ResourceServiceInterface;
 use VuFind\Record\FallbackLoader\Summon;
 use VuFind\Record\RecordIdUpdater;
 use VuFindSearch\ParamBag;
@@ -77,13 +78,8 @@
             ->with($this->callback($checkCommand))
             ->willReturn($commandObj);
 
-<<<<<<< HEAD
-        $resourceService = $this->createMock(\VuFind\Db\Service\ResourceService::class);
-        $resourceService->expects($this->once())->method('updateRecordId')
-=======
         $updater = $this->createMock(RecordIdUpdater::class);
         $updater->expects($this->once())->method('updateRecordId')
->>>>>>> a5419fa0
             ->with(
                 $this->equalTo('oldId'),
                 $this->equalTo('newId'),
@@ -92,14 +88,11 @@
         $entity = $this->createMock(ResourceEntityInterface::class);
         $entity->expects($this->once())->method('getExtraMetadata')
             ->willReturn('{ "bookmark": "bar" }');
+        $resourceService = $this->createMock(ResourceServiceInterface::class);
         $resourceService->expects($this->once())->method('getResourceByRecordId')
             ->with($this->equalTo('oldId'), $this->equalTo('Summon'))
             ->willReturn($entity);
-<<<<<<< HEAD
-        $loader = new Summon($resourceService, $search);
-=======
         $loader = new Summon($resourceService, $updater, $search);
->>>>>>> a5419fa0
         $this->assertEquals([$record], $loader->load(['oldId']));
     }
 }