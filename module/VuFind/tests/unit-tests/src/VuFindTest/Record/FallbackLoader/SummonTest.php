<?php

/**
 * Summon fallback loader test.
 *
 * PHP version 8
 *
 * Copyright (C) Villanova University 2021, 2022.
 *
 * This program is free software; you can redistribute it and/or modify
 * it under the terms of the GNU General Public License version 2,
 * as published by the Free Software Foundation.
 *
 * This program is distributed in the hope that it will be useful,
 * but WITHOUT ANY WARRANTY; without even the implied warranty of
 * MERCHANTABILITY or FITNESS FOR A PARTICULAR PURPOSE.  See the
 * GNU General Public License for more details.
 *
 * You should have received a copy of the GNU General Public License
 * along with this program; if not, write to the Free Software
 * Foundation, Inc., 51 Franklin Street, Fifth Floor, Boston, MA  02110-1301  USA
 *
 * @category VuFind
 * @package  Tests
 * @author   Demian Katz <demian.katz@villanova.edu>
 * @license  http://opensource.org/licenses/gpl-2.0.php GNU General Public License
 * @link     https://vufind.org/wiki/development:testing:unit_tests Wiki
 */

namespace VuFindTest\Record\FallbackLoader;

use SerialsSolutions\Summon\Laminas as Connector;
use VuFind\Db\Entity\ResourceEntityInterface;
use VuFind\Db\Service\ResourceServiceInterface;
use VuFind\Record\FallbackLoader\Summon;
use VuFindSearch\ParamBag;

/**
 * Summon fallback loader test.
 *
 * @category VuFind
 * @package  Tests
 * @author   Demian Katz <demian.katz@villanova.edu>
 * @license  http://opensource.org/licenses/gpl-2.0.php GNU General Public License
 * @link     https://vufind.org/wiki/development:testing:unit_tests Wiki
 */
class SummonTest extends \PHPUnit\Framework\TestCase
{
    /**
     * Test the fallback loader.
     *
     * @return void
     */
    public function testLoader(): void
    {
        $record = $this->getMockBuilder(\VuFind\RecordDriver\Summon::class)
            ->disableOriginalConstructor()->getMock();
        $record->expects($this->once())->method('setPreviousUniqueId')
            ->with($this->equalTo('oldId'));
        $record->expects($this->once())->method('getUniqueId')->willReturn('newId');
        $collection = new \VuFindSearch\Backend\Summon\Response\RecordCollection(
            ['recordCount' => 1]
        );
        $collection->add($record);
        $expectedParams = new ParamBag(
            ['summonIdType' => Connector::IDENTIFIER_BOOKMARK]
        );
        $search = $this->getMockBuilder(\VuFindSearch\Service::class)
            ->disableOriginalConstructor()
            ->getMock();

        $commandObj = $this->getMockBuilder(\VuFindSearch\Command\AbstractBase::class)
            ->disableOriginalConstructor()
            ->getMock();
        $commandObj->expects($this->once())->method('getResult')
            ->will($this->returnValue($collection));
        $checkCommand = function ($command) use ($expectedParams) {
            return $command::class === \VuFindSearch\Command\RetrieveCommand::class
                && $command->getTargetIdentifier() === 'Summon'
                && $command->getArguments()[0] === 'bar'
                && $command->getArguments()[1] == $expectedParams;
        };
        $search->expects($this->once())->method('invoke')
            ->with($this->callback($checkCommand))
            ->willReturn($commandObj);

        $resourceService = $this->getMockBuilder(\VuFind\Db\Service\ResourceService::class)
            ->disableOriginalConstructor()->getMock();
        $resourceService->expects($this->once())->method('updateRecordId')
            ->with(
                $this->equalTo('oldId'),
                $this->equalTo('newId'),
                $this->equalTo('Summon')
            );
<<<<<<< HEAD
        $row = $this->getMockBuilder(\VuFind\Db\Entity\Resource::class)
            ->disableOriginalConstructor()->getMock();
        $row->expects($this->once())->method('getExtraMetadata')
            ->willReturn('{ "bookmark": "bar" }');
        $resourceService->expects($this->once())->method('findResource')
            ->with($this->equalTo('oldId'), $this->equalTo('Summon'))
            ->will($this->returnValue($row));
        $loader = new Summon($resourceService, $search);
=======
        $entity = $this->createMock(ResourceEntityInterface::class);
        $entity->expects($this->once())->method('getExtraMetadata')
            ->willReturn('{ "bookmark": "bar" }');
        $resourceService = $this->createMock(ResourceServiceInterface::class);
        $resourceService->expects($this->once())->method('getResourceByRecordId')
            ->with($this->equalTo('oldId'), $this->equalTo('Summon'))
            ->willReturn($entity);
        $loader = new Summon($resource, $resourceService, $search);
>>>>>>> 505ceb6d
        $this->assertEquals([$record], $loader->load(['oldId']));
    }
}<|MERGE_RESOLUTION|>--- conflicted
+++ resolved
@@ -31,7 +31,6 @@
 
 use SerialsSolutions\Summon\Laminas as Connector;
 use VuFind\Db\Entity\ResourceEntityInterface;
-use VuFind\Db\Service\ResourceServiceInterface;
 use VuFind\Record\FallbackLoader\Summon;
 use VuFindSearch\ParamBag;
 
@@ -84,33 +83,20 @@
             ->with($this->callback($checkCommand))
             ->willReturn($commandObj);
 
-        $resourceService = $this->getMockBuilder(\VuFind\Db\Service\ResourceService::class)
-            ->disableOriginalConstructor()->getMock();
+        $resourceService = $this->createMock(\VuFind\Db\Service\ResourceService::class);
         $resourceService->expects($this->once())->method('updateRecordId')
             ->with(
                 $this->equalTo('oldId'),
                 $this->equalTo('newId'),
                 $this->equalTo('Summon')
             );
-<<<<<<< HEAD
-        $row = $this->getMockBuilder(\VuFind\Db\Entity\Resource::class)
-            ->disableOriginalConstructor()->getMock();
-        $row->expects($this->once())->method('getExtraMetadata')
-            ->willReturn('{ "bookmark": "bar" }');
-        $resourceService->expects($this->once())->method('findResource')
-            ->with($this->equalTo('oldId'), $this->equalTo('Summon'))
-            ->will($this->returnValue($row));
-        $loader = new Summon($resourceService, $search);
-=======
         $entity = $this->createMock(ResourceEntityInterface::class);
         $entity->expects($this->once())->method('getExtraMetadata')
             ->willReturn('{ "bookmark": "bar" }');
-        $resourceService = $this->createMock(ResourceServiceInterface::class);
         $resourceService->expects($this->once())->method('getResourceByRecordId')
             ->with($this->equalTo('oldId'), $this->equalTo('Summon'))
             ->willReturn($entity);
-        $loader = new Summon($resource, $resourceService, $search);
->>>>>>> 505ceb6d
+        $loader = new Summon($resourceService, $search);
         $this->assertEquals([$record], $loader->load(['oldId']));
     }
 }