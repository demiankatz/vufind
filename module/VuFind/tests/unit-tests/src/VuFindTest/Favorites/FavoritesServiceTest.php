--- conflicted
+++ resolved
@@ -59,12 +59,8 @@
     protected function getFavoritesService(?UserListServiceInterface $listService = null): FavoritesService
     {
         return new FavoritesService(
-<<<<<<< HEAD
-            $listService ?? $this->createMock(UserListServiceInterface::class)
-=======
             $listService ?? $this->createMock(UserListServiceInterface::class),
             $this->createMock(ResourcePopulator::class)
->>>>>>> 505ceb6d
         );
     }
 
