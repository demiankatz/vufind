--- conflicted
+++ resolved
@@ -74,11 +74,7 @@
         $server = new Server(
             $this->getMockResultsManager(),
             $this->getMockRecordLoader(),
-<<<<<<< HEAD
             $this->getMockChangeTracker(),
-=======
-            $this->getMockTableManager(),
->>>>>>> 5b495cc0
             $this->getMockResumptionService()
         );
         $server->setRecordFormatter($this->getMockRecordFormatter());
@@ -108,21 +104,11 @@
     /**
      * Get a mock change tracker service
      *
-<<<<<<< HEAD
-     * @return \VuFind\Db\Service\ChangeTrackerService
+     * @return MockObject&\VuFind\Db\Service\ChangeTrackerService
      */
-    protected function getMockChangeTracker()
+    protected function getMockChangeTracker(): MockObject&\VuFind\Db\Service\ChangeTrackerService
     {
-        return $this->getMockBuilder(\VuFind\Db\Service\ChangeTrackerService::class)
-            ->disableOriginalConstructor()
-            ->getMock();
-=======
-     * @return MockObject&\VuFind\Db\Table\PluginManager
-     */
-    protected function getMockTableManager(): MockObject&\VuFind\Db\Table\PluginManager
-    {
-        return $this->createMock(\VuFind\Db\Table\PluginManager::class);
->>>>>>> 5b495cc0
+        return $this->createMock(\VuFind\Db\Service\ChangeTrackerService::class);
     }
 
     /**
@@ -144,16 +130,4 @@
     {
         return $this->createMock(\VuFind\Db\Service\OaiResumptionService::class);
     }
-
-    /**
-     * Get a mock resumption Service
-     *
-     * @return \VuFind\Db\Service\OaiResumptionService
-     */
-    protected function getMockResumptionService()
-    {
-        return $this->getMockBuilder(\VuFind\Db\Service\OaiResumptionService::class)
-            ->disableOriginalConstructor()
-            ->getMock();
-    }
 }