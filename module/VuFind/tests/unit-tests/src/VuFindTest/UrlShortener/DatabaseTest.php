<?php

/**
 * "Database" URL shortener test.
 *
 * PHP version 8
 *
 * Copyright (C) Villanova University 2023.
 *
 * This program is free software; you can redistribute it and/or modify
 * it under the terms of the GNU General Public License version 2,
 * as published by the Free Software Foundation.
 *
 * This program is distributed in the hope that it will be useful,
 * but WITHOUT ANY WARRANTY; without even the implied warranty of
 * MERCHANTABILITY or FITNESS FOR A PARTICULAR PURPOSE.  See the
 * GNU General Public License for more details.
 *
 * You should have received a copy of the GNU General Public License
 * along with this program; if not, write to the Free Software
 * Foundation, Inc., 51 Franklin Street, Fifth Floor, Boston, MA  02110-1301  USA
 *
 * @category VuFind
 * @package  Tests
 * @author   Sudharma Kellampalli <skellamp@villanova.edu>
 * @license  http://opensource.org/licenses/gpl-2.0.php GNU General Public License
 * @link     https://vufind.org/wiki/development:testing:unit_tests Wiki
 */

namespace VuFindTest\UrlShortener;

use Exception;
use PHPUnit\Framework\TestCase;
<<<<<<< HEAD
use VuFind\Db\Entity\Shortlinks;
=======
use VuFind\Db\Entity\ShortlinksEntityInterface;
use VuFind\Db\Service\ShortlinksService;
use VuFind\Db\Service\ShortlinksServiceInterface;
>>>>>>> 17888e68
use VuFind\UrlShortener\Database;

/**
 * "Database" URL shortener test.
 *
 * @category VuFind
 * @package  Tests
 * @author   Sudharma Kellampalli <skellamp@villanova.edu>
 * @license  http://opensource.org/licenses/gpl-2.0.php GNU General Public License
 * @link     https://vufind.org/wiki/development:testing:unit_tests Wiki
 */
class DatabaseTest extends TestCase
{
    /**
     * Database object to test.
     *
<<<<<<< HEAD
     * @param MockObject      $entityManager Mock entity manager object
     * @param MockObject      $pluginManager Mock plugin manager object
     * @param MockObject|null $shortlink     Mock shortlink entity object
     * @param string          $hashAlgorithm Hash Algorithm to be used
     *
     * @return Database
     */
    protected function getShortener(
        $entityManager,
        $pluginManager,
        $shortlink = null,
        $hashAlgorithm = 'md5'
    ) {
        $serviceMock = $this->getMockBuilder(
            \VuFind\Db\Service\ShortlinksService::class
        )
            ->onlyMethods(['createEntity'])
            ->setConstructorArgs([$entityManager, $pluginManager])
            ->getMock();
        if ($shortlink) {
            $serviceMock->expects($this->once())->method('createEntity')
                ->willReturn($shortlink);
        }
        $database = new Database(
            'http://foo',
            $serviceMock,
            'RAnD0mVuFindSa!t',
            $hashAlgorithm
        );

        return $database;
    }

    /**
     * Mock entity plugin manager.
     *
     * @param bool $setExpectation Flag to set the method expectations.
     *
     * @return MockObject
     */
    protected function getPluginManager($setExpectation = false)
    {
        $pluginManager = $this->getMockBuilder(
            \VuFind\Db\Entity\PluginManager::class
        )->disableOriginalConstructor()
            ->getMock();
        if ($setExpectation) {
            $pluginManager->expects($this->once())->method('get')
                ->with($this->equalTo(Shortlinks::class))
                ->willReturn(new Shortlinks());
        }
        return $pluginManager;
=======
     * @param ShortlinksServiceInterface $service   Database service object/mock
     * @param string                     $algorithm Hashing algorithm
     *
     * @return Database
     */
    public function getShortener(ShortlinksServiceInterface $service, string $algorithm = 'md5'): Database
    {
        return new Database('http://foo', $service, 'RAnD0mVuFindSa!t', $algorithm);
>>>>>>> 17888e68
    }

    /**
     * Mock entity manager.
     *
     * @param string|null $shortlink Input query parameter
     * @param int         $count     Expectation count
     *
     * @return MockObject
     */
<<<<<<< HEAD
    protected function getEntityManager($shortlink = null, $count = 0)
    {
        $entityManager = $this->getMockBuilder(\Doctrine\ORM\EntityManager::class)
            ->disableOriginalConstructor()
            ->getMock();
        if ($shortlink) {
            $entityManager->expects($this->exactly($count))->method('persist');
            $entityManager->expects($this->exactly($count))->method('flush');
        }
        return $entityManager;
    }

    /**
     * Mock queryBuilder
     *
     * @param string $parameter Input query parameter
     * @param array  $result    Expected return value of getResult method.
     *
     * @return MockObject
     */
    protected function getQueryBuilder($parameter, $result)
    {
        $queryBuilder = $this->getMockBuilder(\Doctrine\ORM\QueryBuilder::class)
            ->disableOriginalConstructor()
            ->getMock();
        $queryBuilder->expects($this->once())->method('select')
            ->with($this->equalTo('s'))
            ->willReturn($queryBuilder);
        $queryBuilder->expects($this->once())->method('from')
            ->with($this->equalTo(Shortlinks::class), $this->equalTo('s'))
            ->willReturn($queryBuilder);
        $queryBuilder->expects($this->once())->method('where')
            ->with($this->equalTo('s.hash = :hash'))
            ->willReturn($queryBuilder);
        $queryBuilder->expects($this->once())->method('setParameter')
            ->with($this->equalTo('hash'), $this->equalTo($parameter))
            ->willReturn($queryBuilder);
        $query = $this->createMock(\Doctrine\ORM\AbstractQuery::class);
        $query->expects($this->once())->method('getResult')
            ->willReturn($result);
        $queryBuilder->expects($this->once())->method('getQuery')
            ->willReturn($query);
        return $queryBuilder;
    }

    /**
     * Test that the shortener works correctly under base62 hashing
=======
    public function testShortener(): void
    {
        $hash = 'a1e7812e2'; // expected hash
        $entity = $this->createMock(ShortlinksEntityInterface::class);
        $entity->method('getId')->willReturn(1);
        $entity->expects($this->once())->method('setPath')->with('/bar')->willReturn($entity);
        $entity->method('getPath')->willReturn('/bar');
        $entity->expects($this->once())->method('setHash')->with($hash)->willReturn($entity);
        $entity->method('getHash')->willReturn($hash);
        $service = $this->createMock(ShortlinksService::class);
        $service->expects($this->once())->method('beginTransaction');
        $service->expects($this->once())->method('getShortLinkByHash')->with($hash)->willReturn(null);
        $service->expects($this->once())->method('createEntity')->willReturn($entity);
        $service->expects($this->once())->method('persistEntity')->with($entity);
        $service->expects($this->once())->method('commitTransaction');
        $db = $this->getShortener($service);
        $this->assertEquals('http://foo/short/a1e7812e2', $db->shorten('http://foo/bar'));
    }

    /**
     * Test that the shortener works correctly with legacy hashing.
>>>>>>> 17888e68
     *
     * @return void
     *
     * @throws Exception
     */
<<<<<<< HEAD
    public function testGetBase62Hash()
    {
        $shortlink = $this->getMockBuilder(\VuFind\Db\Entity\Shortlinks::class)
            ->disableOriginalConstructor()
            ->getMock();
        $entityManager = $this->getEntityManager($shortlink, 2);
        $pluginManager = $this->getPluginManager();
        $shortlink->expects($this->once())->method('setPath')
            ->with($this->equalTo('/bar'))
            ->willReturn($shortlink);
        $shortlink->expects($this->once())->method('setCreated')
            ->with($this->anything())
            ->willReturn($shortlink);
        $shortlink->expects($this->once())->method('getId')
            ->willReturn(2);
        $shortlink->expects($this->once())->method('setHash')
            ->with($this->equalTo('2'))
            ->willReturn($shortlink);
        $shortlink->expects($this->once())->method('getHash')
            ->willReturn('2');
        $db = $this->getShortener(
            $entityManager,
            $pluginManager,
            $shortlink,
            'base62'
        );
        $this->assertEquals('http://foo/short/2', $db->shorten('http://foo/bar'));
    }

    /**
     * Test that the shortener works correctly under "happy path."
=======
    public function testShortenerLegacy(): void
    {
        $hash = '1'; // expected hash
        $entity = $this->createMock(ShortlinksEntityInterface::class);
        $entity->method('getId')->willReturn(1);
        $entity->method('getPath')->willReturn('/bar');
        $entity->expects($this->once())->method('setHash')->with($hash)->willReturn($entity);
        $entity->method('getHash')->willReturn($hash);
        $service = $this->createMock(ShortlinksServiceInterface::class);
        $service->expects($this->once())->method('createAndPersistEntityForPath')->with('/bar')->willReturn($entity);
        $service->expects($this->once())->method('persistEntity')->with($entity);
        $db = $this->getShortener($service, 'base62');
        $this->assertEquals('http://foo/short/1', $db->shorten('http://foo/bar'));
    }

    /**
     * Test that resolve is supported.
>>>>>>> 17888e68
     *
     * @return void
     *
     * @throws Exception
     */
<<<<<<< HEAD
    public function testsaveAndShortenHash()
    {
        $shortlink = $this->getMockBuilder(\VuFind\Db\Entity\Shortlinks::class)
            ->disableOriginalConstructor()
            ->getMock();
        $entityManager = $this->getEntityManager($shortlink, 1);
        $pluginManager = $this->getPluginManager(true);
        $queryBuilder = $this->getQueryBuilder('a1e7812e2', []);

        $entityManager->expects($this->once())->method('createQueryBuilder')
            ->willReturn($queryBuilder);
        $shortlink->expects($this->once())->method('setHash')
            ->with($this->equalTo('a1e7812e2'))
            ->willReturn($shortlink);
        $shortlink->expects($this->once())->method('setPath')
            ->with($this->equalTo('/bar'))
            ->willReturn($shortlink);
        $shortlink->expects($this->once())->method('setCreated')
            ->with($this->anything())
            ->willReturn($shortlink);
        $connection = $this->getMockBuilder(\Doctrine\DBAL\Connection::class)
            ->disableOriginalConstructor()
            ->getMock();
        $entityManager->expects($this->exactly(2))->method('getConnection')
            ->willReturn($connection);
        $connection->expects($this->once())->method('beginTransaction')
            ->willReturn($this->equalTo(true));
        $connection->expects($this->once())->method('commit')
            ->willReturn($this->equalTo(true));
        $db = $this->getShortener($entityManager, $pluginManager, $shortlink);
        $this->assertEquals(
            'http://foo/short/a1e7812e2',
            $db->shorten('http://foo/bar')
        );
=======
    public function testResolution(): void
    {
        $hash = '8ef580184';
        $entity = $this->createMock(ShortlinksEntityInterface::class);
        $entity->method('getPath')->willReturn('/bar');
        $service = $this->createMock(ShortlinksServiceInterface::class);
        $service->expects($this->once())->method('getShortLinkByHash')->with($hash)->willReturn($entity);
        $db = $this->getShortener($service);
        $this->assertEquals('http://foo/bar', $db->resolve($hash));
>>>>>>> 17888e68
    }

    /**
     * Test that resolve is supported.
     *
     * @return void
     *
     * @throws Exception
     */
<<<<<<< HEAD
    public function testResolution()
    {
        $shortlink = $this->getMockBuilder(\VuFind\Db\Entity\Shortlinks::class)
            ->disableOriginalConstructor()
            ->getMock();
        $entityManager = $this->getEntityManager();
        $pluginManager = $this->getPluginManager(true);
        $queryBuilder = $this->getQueryBuilder('8ef580184', [$shortlink]);
        $entityManager->expects($this->once())->method('createQueryBuilder')
            ->willReturn($queryBuilder);
        $shortlink->expects($this->once())->method('getPath')
            ->willReturn('/bar');
        $db = $this->getShortener($entityManager, $pluginManager);
        $this->assertEquals('http://foo/bar', $db->resolve('8ef580184'));
    }

    /**
     * Test that resolve errors correctly when given bad input
     *
     * @return void
     *
     * @throws Exception
     */
    public function testResolutionOfBadInput()
    {
        $this->expectExceptionMessage('Shortlink could not be resolved: abcd12?');

        $entityManager = $this->getEntityManager();
        $pluginManager = $this->getPluginManager(true);
        $queryBuilder = $this->getQueryBuilder('abcd12?', []);
        $entityManager->expects($this->once())->method('createQueryBuilder')
            ->willReturn($queryBuilder);
        $db = $this->getShortener($entityManager, $pluginManager);
=======
    public function testResolutionOfBadInput(): void
    {
        $this->expectExceptionMessage('Shortlink could not be resolved: abcd12?');

        $service = $this->createMock(ShortlinksServiceInterface::class);
        $service->expects($this->once())->method('getShortLinkByHash')->with('abcd12?')->willReturn(null);
        $db = $this->getShortener($service);
>>>>>>> 17888e68
        $db->resolve('abcd12?');
    }
}<|MERGE_RESOLUTION|>--- conflicted
+++ resolved
@@ -22,6 +22,8 @@
  *
  * @category VuFind
  * @package  Tests
+ * @author   Demian Katz <demian.katz@villanova.edu>
+ * @author   Cornelius Amzar <cornelius.amzar@bsz-bw.de>
  * @author   Sudharma Kellampalli <skellamp@villanova.edu>
  * @license  http://opensource.org/licenses/gpl-2.0.php GNU General Public License
  * @link     https://vufind.org/wiki/development:testing:unit_tests Wiki
@@ -31,13 +33,9 @@
 
 use Exception;
 use PHPUnit\Framework\TestCase;
-<<<<<<< HEAD
-use VuFind\Db\Entity\Shortlinks;
-=======
 use VuFind\Db\Entity\ShortlinksEntityInterface;
 use VuFind\Db\Service\ShortlinksService;
 use VuFind\Db\Service\ShortlinksServiceInterface;
->>>>>>> 17888e68
 use VuFind\UrlShortener\Database;
 
 /**
@@ -45,6 +43,8 @@
  *
  * @category VuFind
  * @package  Tests
+ * @author   Demian Katz <demian.katz@villanova.edu>
+ * @author   Cornelius Amzar <cornelius.amzar@bsz-bw.de>
  * @author   Sudharma Kellampalli <skellamp@villanova.edu>
  * @license  http://opensource.org/licenses/gpl-2.0.php GNU General Public License
  * @link     https://vufind.org/wiki/development:testing:unit_tests Wiki
@@ -52,62 +52,8 @@
 class DatabaseTest extends TestCase
 {
     /**
-     * Database object to test.
+     * Get the object to test.
      *
-<<<<<<< HEAD
-     * @param MockObject      $entityManager Mock entity manager object
-     * @param MockObject      $pluginManager Mock plugin manager object
-     * @param MockObject|null $shortlink     Mock shortlink entity object
-     * @param string          $hashAlgorithm Hash Algorithm to be used
-     *
-     * @return Database
-     */
-    protected function getShortener(
-        $entityManager,
-        $pluginManager,
-        $shortlink = null,
-        $hashAlgorithm = 'md5'
-    ) {
-        $serviceMock = $this->getMockBuilder(
-            \VuFind\Db\Service\ShortlinksService::class
-        )
-            ->onlyMethods(['createEntity'])
-            ->setConstructorArgs([$entityManager, $pluginManager])
-            ->getMock();
-        if ($shortlink) {
-            $serviceMock->expects($this->once())->method('createEntity')
-                ->willReturn($shortlink);
-        }
-        $database = new Database(
-            'http://foo',
-            $serviceMock,
-            'RAnD0mVuFindSa!t',
-            $hashAlgorithm
-        );
-
-        return $database;
-    }
-
-    /**
-     * Mock entity plugin manager.
-     *
-     * @param bool $setExpectation Flag to set the method expectations.
-     *
-     * @return MockObject
-     */
-    protected function getPluginManager($setExpectation = false)
-    {
-        $pluginManager = $this->getMockBuilder(
-            \VuFind\Db\Entity\PluginManager::class
-        )->disableOriginalConstructor()
-            ->getMock();
-        if ($setExpectation) {
-            $pluginManager->expects($this->once())->method('get')
-                ->with($this->equalTo(Shortlinks::class))
-                ->willReturn(new Shortlinks());
-        }
-        return $pluginManager;
-=======
      * @param ShortlinksServiceInterface $service   Database service object/mock
      * @param string                     $algorithm Hashing algorithm
      *
@@ -116,66 +62,15 @@
     public function getShortener(ShortlinksServiceInterface $service, string $algorithm = 'md5'): Database
     {
         return new Database('http://foo', $service, 'RAnD0mVuFindSa!t', $algorithm);
->>>>>>> 17888e68
     }
 
     /**
-     * Mock entity manager.
+     * Test that the shortener works correctly under "happy path."
      *
-     * @param string|null $shortlink Input query parameter
-     * @param int         $count     Expectation count
+     * @return void
      *
-     * @return MockObject
+     * @throws Exception
      */
-<<<<<<< HEAD
-    protected function getEntityManager($shortlink = null, $count = 0)
-    {
-        $entityManager = $this->getMockBuilder(\Doctrine\ORM\EntityManager::class)
-            ->disableOriginalConstructor()
-            ->getMock();
-        if ($shortlink) {
-            $entityManager->expects($this->exactly($count))->method('persist');
-            $entityManager->expects($this->exactly($count))->method('flush');
-        }
-        return $entityManager;
-    }
-
-    /**
-     * Mock queryBuilder
-     *
-     * @param string $parameter Input query parameter
-     * @param array  $result    Expected return value of getResult method.
-     *
-     * @return MockObject
-     */
-    protected function getQueryBuilder($parameter, $result)
-    {
-        $queryBuilder = $this->getMockBuilder(\Doctrine\ORM\QueryBuilder::class)
-            ->disableOriginalConstructor()
-            ->getMock();
-        $queryBuilder->expects($this->once())->method('select')
-            ->with($this->equalTo('s'))
-            ->willReturn($queryBuilder);
-        $queryBuilder->expects($this->once())->method('from')
-            ->with($this->equalTo(Shortlinks::class), $this->equalTo('s'))
-            ->willReturn($queryBuilder);
-        $queryBuilder->expects($this->once())->method('where')
-            ->with($this->equalTo('s.hash = :hash'))
-            ->willReturn($queryBuilder);
-        $queryBuilder->expects($this->once())->method('setParameter')
-            ->with($this->equalTo('hash'), $this->equalTo($parameter))
-            ->willReturn($queryBuilder);
-        $query = $this->createMock(\Doctrine\ORM\AbstractQuery::class);
-        $query->expects($this->once())->method('getResult')
-            ->willReturn($result);
-        $queryBuilder->expects($this->once())->method('getQuery')
-            ->willReturn($query);
-        return $queryBuilder;
-    }
-
-    /**
-     * Test that the shortener works correctly under base62 hashing
-=======
     public function testShortener(): void
     {
         $hash = 'a1e7812e2'; // expected hash
@@ -197,45 +92,11 @@
 
     /**
      * Test that the shortener works correctly with legacy hashing.
->>>>>>> 17888e68
      *
      * @return void
      *
      * @throws Exception
      */
-<<<<<<< HEAD
-    public function testGetBase62Hash()
-    {
-        $shortlink = $this->getMockBuilder(\VuFind\Db\Entity\Shortlinks::class)
-            ->disableOriginalConstructor()
-            ->getMock();
-        $entityManager = $this->getEntityManager($shortlink, 2);
-        $pluginManager = $this->getPluginManager();
-        $shortlink->expects($this->once())->method('setPath')
-            ->with($this->equalTo('/bar'))
-            ->willReturn($shortlink);
-        $shortlink->expects($this->once())->method('setCreated')
-            ->with($this->anything())
-            ->willReturn($shortlink);
-        $shortlink->expects($this->once())->method('getId')
-            ->willReturn(2);
-        $shortlink->expects($this->once())->method('setHash')
-            ->with($this->equalTo('2'))
-            ->willReturn($shortlink);
-        $shortlink->expects($this->once())->method('getHash')
-            ->willReturn('2');
-        $db = $this->getShortener(
-            $entityManager,
-            $pluginManager,
-            $shortlink,
-            'base62'
-        );
-        $this->assertEquals('http://foo/short/2', $db->shorten('http://foo/bar'));
-    }
-
-    /**
-     * Test that the shortener works correctly under "happy path."
-=======
     public function testShortenerLegacy(): void
     {
         $hash = '1'; // expected hash
@@ -253,48 +114,11 @@
 
     /**
      * Test that resolve is supported.
->>>>>>> 17888e68
      *
      * @return void
      *
      * @throws Exception
      */
-<<<<<<< HEAD
-    public function testsaveAndShortenHash()
-    {
-        $shortlink = $this->getMockBuilder(\VuFind\Db\Entity\Shortlinks::class)
-            ->disableOriginalConstructor()
-            ->getMock();
-        $entityManager = $this->getEntityManager($shortlink, 1);
-        $pluginManager = $this->getPluginManager(true);
-        $queryBuilder = $this->getQueryBuilder('a1e7812e2', []);
-
-        $entityManager->expects($this->once())->method('createQueryBuilder')
-            ->willReturn($queryBuilder);
-        $shortlink->expects($this->once())->method('setHash')
-            ->with($this->equalTo('a1e7812e2'))
-            ->willReturn($shortlink);
-        $shortlink->expects($this->once())->method('setPath')
-            ->with($this->equalTo('/bar'))
-            ->willReturn($shortlink);
-        $shortlink->expects($this->once())->method('setCreated')
-            ->with($this->anything())
-            ->willReturn($shortlink);
-        $connection = $this->getMockBuilder(\Doctrine\DBAL\Connection::class)
-            ->disableOriginalConstructor()
-            ->getMock();
-        $entityManager->expects($this->exactly(2))->method('getConnection')
-            ->willReturn($connection);
-        $connection->expects($this->once())->method('beginTransaction')
-            ->willReturn($this->equalTo(true));
-        $connection->expects($this->once())->method('commit')
-            ->willReturn($this->equalTo(true));
-        $db = $this->getShortener($entityManager, $pluginManager, $shortlink);
-        $this->assertEquals(
-            'http://foo/short/a1e7812e2',
-            $db->shorten('http://foo/bar')
-        );
-=======
     public function testResolution(): void
     {
         $hash = '8ef580184';
@@ -304,31 +128,6 @@
         $service->expects($this->once())->method('getShortLinkByHash')->with($hash)->willReturn($entity);
         $db = $this->getShortener($service);
         $this->assertEquals('http://foo/bar', $db->resolve($hash));
->>>>>>> 17888e68
-    }
-
-    /**
-     * Test that resolve is supported.
-     *
-     * @return void
-     *
-     * @throws Exception
-     */
-<<<<<<< HEAD
-    public function testResolution()
-    {
-        $shortlink = $this->getMockBuilder(\VuFind\Db\Entity\Shortlinks::class)
-            ->disableOriginalConstructor()
-            ->getMock();
-        $entityManager = $this->getEntityManager();
-        $pluginManager = $this->getPluginManager(true);
-        $queryBuilder = $this->getQueryBuilder('8ef580184', [$shortlink]);
-        $entityManager->expects($this->once())->method('createQueryBuilder')
-            ->willReturn($queryBuilder);
-        $shortlink->expects($this->once())->method('getPath')
-            ->willReturn('/bar');
-        $db = $this->getShortener($entityManager, $pluginManager);
-        $this->assertEquals('http://foo/bar', $db->resolve('8ef580184'));
     }
 
     /**
@@ -338,17 +137,6 @@
      *
      * @throws Exception
      */
-    public function testResolutionOfBadInput()
-    {
-        $this->expectExceptionMessage('Shortlink could not be resolved: abcd12?');
-
-        $entityManager = $this->getEntityManager();
-        $pluginManager = $this->getPluginManager(true);
-        $queryBuilder = $this->getQueryBuilder('abcd12?', []);
-        $entityManager->expects($this->once())->method('createQueryBuilder')
-            ->willReturn($queryBuilder);
-        $db = $this->getShortener($entityManager, $pluginManager);
-=======
     public function testResolutionOfBadInput(): void
     {
         $this->expectExceptionMessage('Shortlink could not be resolved: abcd12?');
@@ -356,7 +144,6 @@
         $service = $this->createMock(ShortlinksServiceInterface::class);
         $service->expects($this->once())->method('getShortLinkByHash')->with('abcd12?')->willReturn(null);
         $db = $this->getShortener($service);
->>>>>>> 17888e68
         $db->resolve('abcd12?');
     }
 }