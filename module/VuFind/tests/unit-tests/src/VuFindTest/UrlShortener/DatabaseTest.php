<?php
/**
 * "Database" URL shortener test.
 *
 * PHP version 7
 *
 * Copyright (C) Villanova University 2019.
 *
 * This program is free software; you can redistribute it and/or modify
 * it under the terms of the GNU General Public License version 2,
 * as published by the Free Software Foundation.
 *
 * This program is distributed in the hope that it will be useful,
 * but WITHOUT ANY WARRANTY; without even the implied warranty of
 * MERCHANTABILITY or FITNESS FOR A PARTICULAR PURPOSE.  See the
 * GNU General Public License for more details.
 *
 * You should have received a copy of the GNU General Public License
 * along with this program; if not, write to the Free Software
 * Foundation, Inc., 51 Franklin Street, Fifth Floor, Boston, MA  02110-1301  USA
 *
 * @category VuFind
 * @package  Tests
 * @author   Demian Katz <demian.katz@villanova.edu>
 * @license  http://opensource.org/licenses/gpl-2.0.php GNU General Public License
 * @link     https://vufind.org/wiki/development:testing:unit_tests Wiki
 */
namespace VuFindTest\UrlShortener;

use Exception;
use Laminas\Db\Adapter\Adapter;
use Laminas\Db\Adapter\Driver\ConnectionInterface;
use Laminas\Db\Adapter\Driver\DriverInterface;
use Laminas\Db\ResultSet;
use PHPUnit\Framework\TestCase;
use VuFind\Db\Table\Shortlinks;
use VuFind\UrlShortener\Database;

/**
 * "Database" URL shortener test.
 *
 * @category VuFind
 * @package  Tests
 * @author   Demian Katz <demian.katz@villanova.edu>
 * @author   Cornelius Amzar <cornelius.amzar@bsz-bw.de>
 * @license  http://opensource.org/licenses/gpl-2.0.php GNU General Public License
 * @link     https://vufind.org/wiki/development:testing:unit_tests Wiki
 */
class DatabaseTest extends TestCase
{
    /**
     * Get the object to test.
     *
     * @param  object $table Database table object/mock
     *
     * @return Database
     */
    public function getShortener($table)
    {
        return new Database('http://foo', $table, 'RAnD0mVuFindSa!t');
    }

    /**
     * Get the mock table object.
     *
     * @param  array $methods Methods to mock.
     *
     * @return object
     */
    public function getMockTable($methods)
    {
        return $this->getMockBuilder(Shortlinks::class)
            ->disableOriginalConstructor()
            ->setMethods($methods)
            ->getMock();
    }

    /**
     * Test that the shortener works correctly under "happy path."
     *
     * @return void
     *
     * @throws Exception
     */
    public function testShortener()
    {
        $connection = $this->getMockBuilder(ConnectionInterface::class)
            ->setMethods(
                [
                    'beginTransaction', 'commit', 'connect', 'getResource',
                    'isConnected', 'getCurrentSchema', 'disconnect', 'rollback',
                    'execute', 'getLastGeneratedValue'
                ]
            )->disableOriginalConstructor()
            ->getMock();
        $connection->expects($this->once())->method('beginTransaction');
        $connection->expects($this->once())->method('commit');
        $driver = $this->getMockBuilder(DriverInterface::class)
            ->setMethods(
                [
                    'getConnection', 'getDatabasePlatformName', 'checkEnvironment',
                    'createStatement', 'createResult', 'getPrepareType',
                    'formatParameterName', 'getLastGeneratedValue'
                ]
            )->disableOriginalConstructor()
            ->getMock();
        $driver->expects($this->once())->method('getConnection')
            ->will($this->returnValue($connection));
        $adapter = $this->getMockBuilder(Adapter::class)
            ->setMethods(['getDriver'])
            ->disableOriginalConstructor()
            ->getMock();
        $adapter->expects($this->once())->method('getDriver')
            ->will($this->returnValue($driver));
        $table = $this->getMockTable(['insert', 'select', 'getAdapter']);
        $table->expects($this->once())->method('insert')
            ->with($this->equalTo(['path' => '/bar', 'hash' => 'a1e7812e2']));
        $table->expects($this->once())->method('getAdapter')
            ->will($this->returnValue($adapter));
        $mockResults = $this->getMockBuilder(ResultSet::class)
            ->setMethods(['count', 'current'])
            ->disableOriginalConstructor()
            ->getMock();
        $mockResults->expects($this->once())->method('count')
            ->will($this->returnValue(0));
        $table->expects($this->once())->method('select')
            ->with($this->equalTo(['hash' => 'a1e7812e2']))
            ->will($this->returnValue($mockResults));
        $db = $this->getShortener($table);
        $this->assertEquals('http://foo/short/a1e7812e2', $db->shorten('http://foo/bar'));
    }

    /**
     * Test that resolve is supported.
     *
     * @return void
     *
     * @throws Exception
     */
    public function testResolution()
    {
        $table = $this->getMockTable(['select']);
<<<<<<< HEAD
        $mockResults = $this->getMockBuilder(\Laminas\Db\ResultSet::class)
=======
        $mockResults = $this->getMockBuilder(ResultSet::class)
>>>>>>> 6a35282e
            ->setMethods(['count', 'current'])
            ->disableOriginalConstructor()
            ->getMock();
        $mockResults->expects($this->once())->method('count')
            ->will($this->returnValue(1));
        $mockResults->expects($this->once())->method('current')
            ->will($this->returnValue(['path' => '/bar', 'hash' => '8ef580184']));
        $table->expects($this->once())->method('select')
            ->with($this->equalTo(['hash' => '8ef580184']))
            ->will($this->returnValue($mockResults));
        $db = $this->getShortener($table);
        $this->assertEquals('http://foo/bar', $db->resolve('8ef580184'));
    }

    /**
     * Test that resolve errors correctly when given bad input
     *
     * @return void
     *
     * @throws Exception
     */
    public function testResolutionOfBadInput()
    {
        $this->expectExceptionMessage('Shortlink could not be resolved: abcd12?');

        $table = $this->getMockTable(['select']);
<<<<<<< HEAD
        $mockResults = $this->getMockBuilder(\Laminas\Db\ResultSet::class)
=======
        $mockResults = $this->getMockBuilder(ResultSet::class)
>>>>>>> 6a35282e
            ->setMethods(['count'])
            ->disableOriginalConstructor()
            ->getMock();
        $mockResults->expects($this->once())->method('count')
            ->will($this->returnValue(0));
        $table->expects($this->once())->method('select')
            ->with($this->equalTo(['hash' => 'abcd12?']))
            ->will($this->returnValue($mockResults));
        $db = $this->getShortener($table);
        $db->resolve('abcd12?');
    }

    /**
     * Test that resolve errors correctly when given bad input
     *
     * @return void
     *
     * @throws Exception
     */
    public function testResolutionOfOldIds()
    {
        $table = $this->getMockTable(['select']);
        $mockResults = $this->getMockBuilder(ResultSet::class)
            ->setMethods(['count', 'current'])
            ->disableOriginalConstructor()
            ->getMock();
        $mockResults->expects($this->once())->method('count')
            ->will($this->returnValue(1));
        $mockResults->expects($this->once())->method('current')
            ->will($this->returnValue(['path' => '/bar', 'hash' => 'A']));
        $table->expects($this->once())->method('select')
            ->with($this->equalTo(['hash' => 'A']))
            ->will($this->returnValue($mockResults));
        $db = $this->getShortener($table);
        $this->assertEquals('http://foo/bar', $db->resolve('A'));
    }
}<|MERGE_RESOLUTION|>--- conflicted
+++ resolved
@@ -140,11 +140,7 @@
     public function testResolution()
     {
         $table = $this->getMockTable(['select']);
-<<<<<<< HEAD
-        $mockResults = $this->getMockBuilder(\Laminas\Db\ResultSet::class)
-=======
-        $mockResults = $this->getMockBuilder(ResultSet::class)
->>>>>>> 6a35282e
+        $mockResults = $this->getMockBuilder(ResultSet::class)
             ->setMethods(['count', 'current'])
             ->disableOriginalConstructor()
             ->getMock();
@@ -171,11 +167,7 @@
         $this->expectExceptionMessage('Shortlink could not be resolved: abcd12?');
 
         $table = $this->getMockTable(['select']);
-<<<<<<< HEAD
-        $mockResults = $this->getMockBuilder(\Laminas\Db\ResultSet::class)
-=======
-        $mockResults = $this->getMockBuilder(ResultSet::class)
->>>>>>> 6a35282e
+        $mockResults = $this->getMockBuilder(ResultSet::class)
             ->setMethods(['count'])
             ->disableOriginalConstructor()
             ->getMock();
