--- conflicted
+++ resolved
@@ -29,11 +29,7 @@
 
 namespace VuFind\Autocomplete;
 
-<<<<<<< HEAD
-use VuFind\Db\Service\TagService as TagService;
-=======
 use VuFind\Db\Service\TagServiceInterface;
->>>>>>> 3445104d
 
 /**
  * Tag Autocomplete Module
@@ -49,29 +45,12 @@
 class Tag implements AutocompleteInterface
 {
     /**
-<<<<<<< HEAD
-     * Tag service
-     *
-     * @var TagService
-     */
-    protected $tagService;
-
-    /**
-     * Constructor
-     *
-     * @param TagService $tagService Tag database service
-     */
-    public function __construct(TagService $tagService)
-    {
-        $this->tagService = $tagService;
-=======
      * Constructor
      *
      * @param TagServiceInterface $tagService Tag database service
      */
     public function __construct(protected TagServiceInterface $tagService)
     {
->>>>>>> 3445104d
     }
 
     /**
