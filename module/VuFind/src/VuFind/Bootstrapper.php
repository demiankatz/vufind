<?php
/**
 * VuFind Bootstrapper
 *
 * PHP version 7
 *
 * Copyright (C) Villanova University 2010.
 *
 * This program is free software; you can redistribute it and/or modify
 * it under the terms of the GNU General Public License version 2,
 * as published by the Free Software Foundation.
 *
 * This program is distributed in the hope that it will be useful,
 * but WITHOUT ANY WARRANTY; without even the implied warranty of
 * MERCHANTABILITY or FITNESS FOR A PARTICULAR PURPOSE.  See the
 * GNU General Public License for more details.
 *
 * You should have received a copy of the GNU General Public License
 * along with this program; if not, write to the Free Software
 * Foundation, Inc., 51 Franklin Street, Fifth Floor, Boston, MA  02110-1301  USA
 *
 * @category VuFind
 * @package  Bootstrap
 * @author   Demian Katz <demian.katz@villanova.edu>
 * @license  http://opensource.org/licenses/gpl-2.0.php GNU General Public License
 * @link     https://vufind.org Main Site
 */
namespace VuFind;

use Laminas\Mvc\MvcEvent;
use Laminas\Router\Http\RouteMatch;
use Psr\Container\ContainerInterface;
use VuFind\I18n\Locale\LocaleSettings;

/**
 * VuFind Bootstrapper
 *
 * @category VuFind
 * @package  Bootstrap
 * @author   Demian Katz <demian.katz@villanova.edu>
 * @license  http://opensource.org/licenses/gpl-2.0.php GNU General Public License
 * @link     https://vufind.org Main Site
 */
class Bootstrapper
{
    /**
     * Main VuFind configuration
     *
     * @var \Laminas\Config\Config
     */
    protected $config;

    /**
     * Service manager
     *
     * @var ContainerInterface
     */
    protected $container;

    /**
     * Current MVC event
     *
     * @var MvcEvent
     */
    protected $event;

    /**
     * Event manager
     *
     * @var \Laminas\EventManager\EventManagerInterface
     */
    protected $events;

    /**
     * Constructor
     *
     * @param MvcEvent $event Laminas MVC Event object
     */
    public function __construct(MvcEvent $event)
    {
        $this->event = $event;
        $app = $event->getApplication();
        $this->events = $app->getEventManager();
        $this->container = $app->getServiceManager();
        $this->config = $this->container->get(\VuFind\Config\PluginManager::class)
            ->get('config');
    }

    /**
     * Bootstrap all necessary resources.
     *
     * @return void
     */
    public function bootstrap(): void
    {
        // automatically call all methods starting with "init":
        $methods = get_class_methods($this);
        foreach ($methods as $method) {
            if (substr($method, 0, 4) == 'init') {
                $this->$method();
            }
        }
    }

    /**
     * Set up cookie to flag test mode.
     *
     * @return void
     */
    protected function initTestMode(): void
    {
        // If we're in test mode (as determined by the config.ini property installed
        // by the build.xml startup process), set a cookie so the front-end code can
        // act accordingly. (This is needed to work around a problem where opening
        // print dialogs during testing stalls the automated test process).
        if ($this->config->System->runningTestSuite ?? false) {
            $cm = $this->container->get(\VuFind\Cookie\CookieManager::class);
            $cm->set('VuFindTestSuiteRunning', '1', 0, false);
        }
    }

    /**
     * If the system is offline, set up a handler to override the routing output.
     *
     * @return void
     */
    protected function initSystemStatus(): void
    {
        // If the system is unavailable and we're not in the console, forward to the
        // unavailable page.
        if (PHP_SAPI !== 'cli' && !($this->config->System->available ?? true)) {
            $callback = function ($e) {
                $routeMatch = new RouteMatch(
                    ['controller' => 'Error', 'action' => 'Unavailable'], 1
                );
                $routeMatch->setMatchedRouteName('error-unavailable');
                $e->setRouteMatch($routeMatch);
            };
            $this->events->attach('route', $callback);
        }
    }

    /**
     * Initializes locale and timezone values
     *
     * @return void
     */
    protected function initLocaleAndTimeZone(): void
    {
        // Try to set the locale to UTF-8, but fail back to the exact string from
        // the config file if this doesn't work -- different systems may vary in
        // their behavior here.
        setlocale(
            LC_ALL,
            [
                "{$this->config->Site->locale}.UTF8",
                "{$this->config->Site->locale}.UTF-8",
                $this->config->Site->locale
            ]
        );
        date_default_timezone_set($this->config->Site->timezone);
    }

    /**
     * Set view variables representing the current context.
     *
     * @return void
     */
    protected function initContext(): void
    {
        $callback = function ($event) {
            if (PHP_SAPI !== 'cli') {
                $viewModel = $this->container->get('ViewManager')->getViewModel();

                // Grab the template name from the first child -- we can use this to
                // figure out the current template context.
                $children = $viewModel->getChildren();
                if (!empty($children)) {
                    $parts = explode('/', $children[0]->getTemplate());
                    $viewModel->setVariable('templateDir', $parts[0]);
                    $viewModel->setVariable(
                        'templateName',
                        $parts[1] ?? null
                    );
                }
            }
        };
        $this->events->attach('dispatch', $callback);
    }

    /**
     * Set up the initial view model.
     *
     * @return void
     */
    protected function initViewModel(): void
    {
        $settings = $this->container->get(LocaleSettings::class);
        $viewModel = $this->container->get('HttpViewManager')->getViewModel();
        $viewModel->setVariable('userLang', $locale = $settings->getUserLocale());
        $viewModel->setVariable('allLangs', $settings->getEnabledLocales());
        $viewModel->setVariable('rtl', $settings->isRightToLeftLocale($locale));
    }

    /**
     * Update language in user account, as needed.
     *
     * @return void
     */
    protected function initUserLanguage(): void
    {
        // Store last selected language in user account, if applicable:
        $settings = $this->container->get(LocaleSettings::class);
        $language = $settings->getUserLocale();
        $authManager = $this->container->get(\VuFind\Auth\Manager::class);
        if (($user = $authManager->isLoggedIn())
            && $user->last_language != $language
        ) {
            $user->updateLastLanguage($language);
        }
<<<<<<< HEAD
=======

        $config = & $this->config;
        $browserCallback = [$this, 'detectBrowserLanguage'];
        $callback = function ($event) use ($config, $browserCallback) {
            $validBrowserLanguage = call_user_func($browserCallback);

            // Setup Translator
            $request = $event->getRequest();
            if (($language = $request->getPost()->get('mylang', false))
                || ($language = $request->getQuery()->get('lng', false))
            ) {
                $cookieManager = $this->container
                    ->get(\VuFind\Cookie\CookieManager::class);
                $cookieManager->set('language', $language);
            } elseif (!empty($request->getCookie()->language)) {
                $language = $request->getCookie()->language;
            } else {
                $language = $validBrowserLanguage ?? $config->Site->language;
            }

            // Make sure language code is valid, reset to default if bad:
            if (!in_array($language, array_keys($config->Languages->toArray()))) {
                $language = $config->Site->language;
            }
            try {
                $translator = $this->container
                    ->get(\Laminas\Mvc\I18n\Translator::class);
                $translator->setLocale($language);
                $this->addLanguageToTranslator($translator, $language);
            } catch (\Laminas\Mvc\I18n\Exception\BadMethodCallException $e) {
                if (!extension_loaded('intl')) {
                    throw new \Exception(
                        'Translation broken due to missing PHP intl extension.'
                        . ' Please disable translation or install the extension.'
                    );
                }
            }

            // Store last selected language in user account, if applicable:
            $authManager = $this->container->get(\VuFind\Auth\Manager::class);
            if (($user = $authManager->isLoggedIn())
                && $user->last_language != $language
            ) {
                $user->updateLastLanguage($language);
            }

            // Send key values to view:
            $viewModel = $this->container->get('ViewManager')->getViewModel();
            $viewModel->setVariable('userLang', $language);
            $viewModel->setVariable('allLangs', $config->Languages);
            $rtlLangs = isset($config->LanguageSettings->rtl_langs)
                ? array_map(
                    'trim', explode(',', $config->LanguageSettings->rtl_langs)
                ) : [];
            $viewModel->setVariable('rtl', in_array($language, $rtlLangs));
        };
        $this->events->attach('dispatch.error', $callback, 10000);
        $this->events->attach('dispatch', $callback, 10000);
>>>>>>> 88f2ffd9
    }

    /**
     * Set up theme handling.
     *
     * @return void
     */
    protected function initTheme(): void
    {
        // Attach remaining theme configuration to the dispatch event at high
        // priority (TODO: use priority constant once defined by framework):
        $config = $this->config->Site;
        $callback = function ($event) use ($config) {
            $theme = new \VuFindTheme\Initializer($config, $event);
            $theme->init();
        };
        $this->events->attach('dispatch.error', $callback, 9000);
        $this->events->attach('dispatch', $callback, 9000);
    }

    /**
     * Set up custom HTTP status based on exception information.
     *
     * @return void
     */
    protected function initExceptionBasedHttpStatuses(): void
    {
        // HTTP statuses not needed in console mode:
        if (PHP_SAPI == 'cli') {
            return;
        }

        $callback = function ($e) {
            $exception = $e->getParam('exception');
            if ($exception instanceof \VuFind\Exception\HttpStatusInterface) {
                $response = $e->getResponse();
                if (!$response) {
                    $response = new \Laminas\Http\Response();
                    $e->setResponse($response);
                }
                $response->setStatusCode($exception->getHttpStatus());
            }
        };
        $this->events->attach('dispatch.error', $callback);
    }

    /**
     * Set up search subsystem.
     *
     * @return void
     */
    protected function initSearch(): void
    {
        $bm = $this->container->get(\VuFind\Search\BackendManager::class);
        $events = $this->container->get('SharedEventManager');
        $events->attach(
            'VuFindSearch', \VuFindSearch\Service::EVENT_RESOLVE, [$bm, 'onResolve']
        );
    }

    /**
     * Set up logging.
     *
     * @return void
     */
    protected function initErrorLogging(): void
    {
        $callback = function ($event) {
            if ($this->container->has(\VuFind\Log\Logger::class)) {
                $log = $this->container->get(\VuFind\Log\Logger::class);
                if (is_callable([$log, 'logException'])) {
                    $exception = $event->getParam('exception');
                    // Console request does not include server,
                    // so use a dummy in that case.
                    $server = (PHP_SAPI == 'cli')
                        ? new \Laminas\Stdlib\Parameters(['env' => 'console'])
                        : $event->getRequest()->getServer();
                    if (!empty($exception)) {
                        $log->logException($exception, $server);
                    }
                }
            }
        };
        $this->events->attach('dispatch.error', $callback);
        $this->events->attach('render.error', $callback);
    }

    /**
     * Set up handling for rendering problems.
     *
     * @return void
     */
    protected function initRenderErrorEvent(): void
    {
        // When a render.error is triggered, as a high priority, set a flag in the
        // layout that can be used to suppress actions in the layout templates that
        // might trigger exceptions -- this will greatly increase the odds of showing
        // a user-friendly message instead of a fatal error.
        $callback = function ($event) {
            $viewModel = $this->container->get('ViewManager')->getViewModel();
            $viewModel->renderingError = true;
        };
        $this->events->attach('render.error', $callback, 10000);
    }

    /**
     * Set up content security policy
     *
     * @return void
     */
    protected function initContentSecurityPolicy(): void
    {
        if (PHP_SAPI === 'cli') {
            return;
        }
        $headers = $this->event->getResponse()->getHeaders();
        $cspHeaderGenerator = $this->container
            ->get(\VuFind\Security\CspHeaderGenerator::class);
        if ($cspHeader = $cspHeaderGenerator->getHeader()) {
            $headers->addHeader($cspHeader);
        }
    }
}<|MERGE_RESOLUTION|>--- conflicted
+++ resolved
@@ -218,67 +218,6 @@
         ) {
             $user->updateLastLanguage($language);
         }
-<<<<<<< HEAD
-=======
-
-        $config = & $this->config;
-        $browserCallback = [$this, 'detectBrowserLanguage'];
-        $callback = function ($event) use ($config, $browserCallback) {
-            $validBrowserLanguage = call_user_func($browserCallback);
-
-            // Setup Translator
-            $request = $event->getRequest();
-            if (($language = $request->getPost()->get('mylang', false))
-                || ($language = $request->getQuery()->get('lng', false))
-            ) {
-                $cookieManager = $this->container
-                    ->get(\VuFind\Cookie\CookieManager::class);
-                $cookieManager->set('language', $language);
-            } elseif (!empty($request->getCookie()->language)) {
-                $language = $request->getCookie()->language;
-            } else {
-                $language = $validBrowserLanguage ?? $config->Site->language;
-            }
-
-            // Make sure language code is valid, reset to default if bad:
-            if (!in_array($language, array_keys($config->Languages->toArray()))) {
-                $language = $config->Site->language;
-            }
-            try {
-                $translator = $this->container
-                    ->get(\Laminas\Mvc\I18n\Translator::class);
-                $translator->setLocale($language);
-                $this->addLanguageToTranslator($translator, $language);
-            } catch (\Laminas\Mvc\I18n\Exception\BadMethodCallException $e) {
-                if (!extension_loaded('intl')) {
-                    throw new \Exception(
-                        'Translation broken due to missing PHP intl extension.'
-                        . ' Please disable translation or install the extension.'
-                    );
-                }
-            }
-
-            // Store last selected language in user account, if applicable:
-            $authManager = $this->container->get(\VuFind\Auth\Manager::class);
-            if (($user = $authManager->isLoggedIn())
-                && $user->last_language != $language
-            ) {
-                $user->updateLastLanguage($language);
-            }
-
-            // Send key values to view:
-            $viewModel = $this->container->get('ViewManager')->getViewModel();
-            $viewModel->setVariable('userLang', $language);
-            $viewModel->setVariable('allLangs', $config->Languages);
-            $rtlLangs = isset($config->LanguageSettings->rtl_langs)
-                ? array_map(
-                    'trim', explode(',', $config->LanguageSettings->rtl_langs)
-                ) : [];
-            $viewModel->setVariable('rtl', in_array($language, $rtlLangs));
-        };
-        $this->events->attach('dispatch.error', $callback, 10000);
-        $this->events->attach('dispatch', $callback, 10000);
->>>>>>> 88f2ffd9
     }
 
     /**
