--- conflicted
+++ resolved
@@ -36,6 +36,7 @@
 use VuFind\Db\Entity\User;
 use VuFind\Db\Entity\UserEntityInterface;
 use VuFind\Db\Service\FeedbackServiceInterface;
+use VuFind\Db\Service\UserService;
 use VuFind\Log\LoggerAwareTrait;
 
 /**
@@ -52,53 +53,17 @@
     use LoggerAwareTrait;
 
     /**
-<<<<<<< HEAD
-     * Feedback database service
-     *
-     * @var \VuFind\Db\Service\FeedbackService
-     */
-    protected $feedbackService;
-
-    /**
-     * User database service
-     *
-     * @var \VuFind\Db\Service\UserService
-     */
-    protected $userService;
-
-    /**
-     * Site base url
-     *
-     * @var string
-     */
-    protected $baseUrl;
-
-    /**
-     * Constructor
-     *
-     * @param \VuFind\Db\Service\FeedbackService $fs      Feedback database service
-     * @param \VuFind\Db\Service\UserService     $us      User database service
-     * @param string                             $baseUrl Site base url
-     */
-    public function __construct(
-        \VuFind\Db\Service\FeedbackService $fs,
-        \VuFind\Db\Service\UserService $us,
-        string $baseUrl
-    ) {
-        $this->feedbackService = $fs;
-        $this->userService = $us;
-        $this->baseUrl = $baseUrl;
-=======
      * Constructor
      *
      * @param FeedbackServiceInterface $feedbackService Feedback database service
+     * @param UserService              $userService     User database service
      * @param string                   $baseUrl         Site base url
      */
     public function __construct(
         protected FeedbackServiceInterface $feedbackService,
+        protected UserService $userService,
         protected string $baseUrl
     ) {
->>>>>>> 1928fbb0
     }
 
     /**
@@ -121,11 +86,7 @@
         unset($formData['message']);
         $now = new \DateTime();
         $data = $this->feedbackService->createEntity()
-<<<<<<< HEAD
             ->setUser($user ? $this->userService->getDoctrineReference(User::class, $user) : null)
-=======
-            ->setUser($user)
->>>>>>> 1928fbb0
             ->setMessage($fields['message'] ?? '')
             ->setFormData($formData)
             ->setFormName($form->getFormId())
