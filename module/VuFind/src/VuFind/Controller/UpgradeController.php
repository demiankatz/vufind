--- conflicted
+++ resolved
@@ -587,21 +587,12 @@
             // content -- the checks below should be platform-independent.
 
             // Check for legacy tag bugs:
-<<<<<<< HEAD
-            $tagService = $this->getDbService(\VuFind\Db\Service\TagService::class);
-            $anonymousTags = $tagService->getAnonymousCount();
-=======
             $anonymousTags = $this->getDbService(ResourceTagsServiceInterface::class)->getAnonymousCount();
->>>>>>> 9734f748
             if ($anonymousTags > 0 && !isset($this->cookie->skipAnonymousTags)) {
                 $this->getRequest()->getQuery()->set('anonymousCnt', $anonymousTags);
                 return $this->redirect()->toRoute('upgrade-fixanonymoustags');
             }
-<<<<<<< HEAD
-            $dupeTags = $tagService->getDuplicates();
-=======
             $dupeTags = $this->getDbService(TagServiceInterface::class)->getDuplicateTags();
->>>>>>> 9734f748
             if (count($dupeTags) > 0 && !isset($this->cookie->skipDupeTags)) {
                 return $this->redirect()->toRoute('upgrade-fixduplicatetags');
             }
@@ -740,12 +731,7 @@
                     $this->flashMessenger()
                         ->addMessage("User {$user} not found.", 'error');
                 } else {
-<<<<<<< HEAD
-                    $tagService = $this->getDbService(\VuFind\Db\Service\TagService::class);
-                    $tagService->assignAnonymousTags($user->id);
-=======
                     $this->getDbService(ResourceTagsServiceInterface::class)->assignAnonymousTags($user);
->>>>>>> 9734f748
                     $this->session->warnings->append(
                         "Assigned all anonymous tags to {$user->getUsername()}."
                     );
@@ -776,11 +762,7 @@
 
         // Handle submit action:
         if ($this->formWasSubmitted()) {
-<<<<<<< HEAD
-            $this->getDbService(\VuFind\Db\Service\TagService::class)->fixDuplicateTags();
-=======
             $this->serviceLocator->get(Tags::class)->fixDuplicateTags();
->>>>>>> 9734f748
             return $this->forwardTo('Upgrade', 'FixDatabase');
         }
 
