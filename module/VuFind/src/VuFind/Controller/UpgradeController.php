--- conflicted
+++ resolved
@@ -5,7 +5,7 @@
  *
  * PHP version 8
  *
- * Copyright (C) Villanova University 2010-2023.
+ * Copyright (C) Villanova University 2010.
  * Copyright (C) The National Library of Finland 2016.
  *
  * This program is free software; you can redistribute it and/or modify
@@ -46,6 +46,7 @@
 use VuFind\Config\Writer;
 use VuFind\Cookie\Container as CookieContainer;
 use VuFind\Cookie\CookieManager;
+use VuFind\Crypt\Base62;
 use VuFind\Db\AdapterFactory;
 use VuFind\Db\Service\ResourceServiceInterface;
 use VuFind\Db\Service\ResourceTagsServiceInterface;
@@ -1048,12 +1049,6 @@
      */
     protected function fixshortlinks()
     {
-<<<<<<< HEAD
-        try {
-            $shortlinksService = $this->getDbService(\VuFind\Db\Service\ShortlinksService::class);
-            $updateCount = $shortlinksService->fixshortlinks();
-            if ($updateCount > 0) {
-=======
         $shortlinks = $this->getDbService(ShortlinksServiceInterface::class);
         $base62 = new Base62();
 
@@ -1066,9 +1061,8 @@
             }
 
             if (count($results) > 0) {
->>>>>>> 17888e68
                 $this->session->warnings->append(
-                    'Added hash value(s) to ' . $updateCount . ' short links.'
+                    'Added hash value(s) to ' . count($results) . ' short links.'
                 );
             }
         } catch (Exception $e) {
