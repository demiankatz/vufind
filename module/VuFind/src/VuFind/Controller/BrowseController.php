<?php

/**
 * Browse Module Controller
 *
 * PHP version 8
 *
 * Copyright (C) Villanova University 2011.
 *
 * This program is free software; you can redistribute it and/or modify
 * it under the terms of the GNU General Public License version 2,
 * as published by the Free Software Foundation.
 *
 * This program is distributed in the hope that it will be useful,
 * but WITHOUT ANY WARRANTY; without even the implied warranty of
 * MERCHANTABILITY or FITNESS FOR A PARTICULAR PURPOSE.    See the
 * GNU General Public License for more details.
 *
 * You should have received a copy of the GNU General Public License
 * along with this program; if not, write to the Free Software
 * Foundation, Inc., 51 Franklin Street, Fifth Floor, Boston, MA  02110-1301  USA
 *
 * @category VuFind
 * @package  Controller
 * @author   Chris Hallberg <challber@villanova.edu>
 * @license  http://opensource.org/licenses/gpl-2.0.php GNU General Public License
 * @link     https://vufind.org/wiki/development:plugins:controllers Wiki
 */

namespace VuFind\Controller;

use Laminas\Config\Config;
use Laminas\ServiceManager\ServiceLocatorInterface;
use VuFind\Exception\Forbidden as ForbiddenException;

use function array_slice;
use function in_array;

/**
 * BrowseController Class
 *
 * Controls the alphabetical browsing feature
 *
 * @category VuFind
 * @package  Controller
 * @author   Chris Hallberg <challber@villanova.edu>
 * @license  http://opensource.org/licenses/gpl-2.0.php GNU General Public License
 * @link     https://vufind.org/wiki/development:plugins:controllers Wiki
 */
class BrowseController extends AbstractBase implements
    \VuFind\I18n\HasSorterInterface
{
    use \VuFind\I18n\HasSorterTrait;

    /**
     * VuFind configuration
     *
     * @var \Laminas\Config\Config
     */
    protected $config;

    /**
     * Current browse mode
     *
     * @var string
     */
    protected $currentAction = null;

    /**
     * Browse options disabled in configuration
     *
     * @var array
     */
    protected $disabledFacets;

    /**
     * Constructor
     *
     * @param ServiceLocatorInterface $sm     Service manager
     * @param Config                  $config VuFind configuration
     */
    public function __construct(ServiceLocatorInterface $sm, Config $config)
    {
        $this->config = $config;

        $this->disabledFacets = [];
        foreach ($this->config->Browse as $key => $setting) {
            if ($setting == false) {
                $this->disabledFacets[] = $key;
            }
        }
        $this->setSorter($sm->get(\VuFind\I18n\Sorter::class));
        parent::__construct($sm);
    }

    /**
     * Set the name of the current action.
     *
     * @param string $name Name of the current action
     *
     * @return void
     */
    protected function setCurrentAction($name)
    {
        $this->currentAction = $name;
    }

    /**
     * Get the name of the current action.
     *
     * @return string
     */
    protected function getCurrentAction()
    {
        return $this->currentAction;
    }

    /**
     * Determine which browse options to display, and in which order. Returns an
     * array of browse options in the configured order.
     *
     * @return array
     */
    protected function getActiveBrowseOptions()
    {
        // Get a list of all of the options mentioned in config.ini:
        $browseConfig = $this->config->Browse->toArray();
        $configuredOptions = array_keys($browseConfig);

        // This is a list of all available browse options:
        $allOptions = [
            'tag', 'dewey', 'lcc', 'author', 'topic', 'genre', 'region', 'era',
        ];

        // By default, all options except dewey are turned on if omitted from config:
        $defaultOptions = array_diff($allOptions, ['dewey']);

        // This is a callback function for array_filter, which will filter out any
        // settings set to false in config.ini:
        $filter = function ($option) use ($browseConfig) {
            return (bool)($browseConfig[$option] ?? false);
        };

        // The active options are a list of configured settings set to true in
        // config.ini, merged with any default options that were not configured in
        // config.ini at all:
        return array_merge(
            array_filter(array_intersect($configuredOptions, $allOptions), $filter),
            array_diff($defaultOptions, $configuredOptions)
        );
    }

    /**
     * Given a list of active options, format them into details for the view.
     *
     * @return array
     */
    protected function buildBrowseOptions()
    {
        // Initialize the array of top-level browse options.
        $browseOptions = [];

        $activeOptions = $this->getActiveBrowseOptions();
        foreach ($activeOptions as $option) {
            switch ($option) {
                case 'dewey':
                    $deweyLabel = in_array('lcc', $activeOptions)
                        ? 'browse_dewey' : 'Call Number';
                    $browseOptions[] = $this
                        ->buildBrowseOption('Dewey', $deweyLabel);
                    break;
                case 'lcc':
                    $lccLabel = in_array('dewey', $activeOptions)
                        ? 'browse_lcc' : 'Call Number';
                    $browseOptions[] = $this->buildBrowseOption('LCC', $lccLabel);
                    break;
                case 'tag':
                    if ($this->tagsEnabled()) {
                        $browseOptions[] = $this->buildBrowseOption('Tag', 'Tag');
                    }
                    break;
                default:
                    $current = ucwords($option);
                    $browseOptions[] = $this->buildBrowseOption($current, $current);
                    break;
            }
        }

        return $browseOptions;
    }

    /**
     * Create a new ViewModel.
     *
     * @param array $params Parameters to pass to ViewModel constructor.
     *
     * @return \Laminas\View\Model\ViewModel
     */
    protected function createViewModel($params = null)
    {
        $view = parent::createViewModel($params);

        // Set the current action.
        $currentAction = $this->getCurrentAction();
        if (!empty($currentAction)) {
            $view->currentAction = $currentAction;
        }

        // CARRY
        if ($findby = $this->params()->fromQuery('findby')) {
            $view->findby = $findby;
        }
        if ($query = $this->params()->fromQuery('query')) {
            $view->query = $query;
        }
        if ($category = $this->params()->fromQuery('category')) {
            $view->category = $category;
        }
        $view->browseOptions = $this->buildBrowseOptions();

        return $view;
    }

    /**
     * Build an array containing options describing a top-level Browse option.
     *
     * @param string $action      The name of the Action for this option
     * @param string $description A description of this Browse option
     *
     * @return array              The Browse option array
     */
    protected function buildBrowseOption($action, $description)
    {
        return ['action' => $action, 'description' => $description];
    }

    /**
     * Gathers data for the view of the AlphaBrowser and does some initialization
     *
     * @return \Laminas\View\Model\ViewModel
     */
    public function homeAction()
    {
        $this->setCurrentAction('Home');
        return $this->createViewModel();
    }

    /**
     * Perform the search
     *
     * @param \Laminas\View\Model\ViewModel $view View model to modify
     *
     * @return \Laminas\View\Model\ViewModel
     */
    protected function performSearch($view)
    {
        // Remove disabled facets
        $facets = $view->categoryList;
        foreach ($this->disabledFacets as $facet) {
            unset($facets[$facet]);
        }
        $view->categoryList = $facets;

        // SEARCH (Tag does its own search)
        if (
            $this->params()->fromQuery('query')
            && $this->getCurrentAction() != 'Tag'
        ) {
            $results = $this->getFacetList(
                $this->params()->fromQuery('facet_field'),
                $this->params()->fromQuery('query_field'),
                'count',
                $this->params()->fromQuery('query')
            );
            $resultList = [];
            foreach ($results as $result) {
                $resultList[] = [
                    'displayText' => $result['displayText'],
                    'value' => $result['value'],
                    'count' => $result['count'],
                ];
            }
            // Don't make a second filter if it would be the same facet
            $view->paramTitle
                = ($this->params()->fromQuery('query_field') != $this->getCategory())
                ? 'filter[]=' . $this->params()->fromQuery('query_field') . ':'
                    . urlencode($this->params()->fromQuery('query')) . '&'
                : '';
            switch ($this->getCurrentAction()) {
                case 'LCC':
                    $view->paramTitle .= 'filter[]=callnumber-subject:';
                    break;
                case 'Dewey':
                    $view->paramTitle .= 'filter[]=dewey-ones:';
                    break;
                default:
                    $view->paramTitle .= 'filter[]=' . $this->getCategory() . ':';
            }
            $view->paramTitle = str_replace(
                '+AND+',
                '&filter[]=',
                $view->paramTitle
            );
            $view->resultList = $resultList;
        }

        $view->setTemplate('browse/home');
        return $view;
    }

    /**
     * Browse tags
     *
     * @return \Laminas\View\Model\ViewModel
     */
    public function tagAction()
    {
        if (!$this->tagsEnabled()) {
            throw new ForbiddenException('Tags disabled.');
        }

        $this->setCurrentAction('Tag');
        $view = $this->createViewModel();

        $view->categoryList = [
            'alphabetical' => 'By Alphabetical',
            'popularity'   => 'By Popularity',
            'recent'       => 'By Recent',
        ];

        if ($this->params()->fromQuery('findby')) {
            $params = $this->getRequest()->getQuery()->toArray();
<<<<<<< HEAD
            $tagService = $this->getDbService(\VuFind\Db\Service\TagService::class);
=======
            $tagService = $this->getDbService(\VuFind\Db\Service\TagServiceInterface::class);
>>>>>>> 3445104d
            // Special case -- display alphabet selection if necessary:
            if ($params['findby'] == 'alphabetical') {
                $legalLetters = $this->getAlphabetList();
                $view->secondaryList = $legalLetters;
                // Only display tag list when a valid letter is selected:
                if (isset($params['query'])) {
                    // Note -- this does not need to be escaped because
                    // $params['query'] has already been validated against
                    // the getAlphabetList() method below!
                    $tags = $tagService->matchText($params['query']);
                    $tagList = [];
                    foreach ($tags as $tag) {
                        if ($tag['cnt'] > 0) {
                            $tagList[] = [
                                'displayText' => $tag['tag'],
                                'value' => $tag['tag'],
                                'count' => $tag['cnt'],
                            ];
                        }
                    }
                    $view->resultList = array_slice(
                        $tagList,
                        0,
                        $this->config->Browse->result_limit
                    );
                }
            } else {
                // Default case: always display tag list for non-alphabetical modes:
<<<<<<< HEAD
                $tagList = $tagService->getTagList(
=======
                $callback = function ($select) {
                    // Discard user list tags
                    $select->where->isNotNull('resource_tags.resource_id');
                };

                $tagList = $this->getTable('Tags')->getTagList(
>>>>>>> 3445104d
                    $params['findby'],
                    $this->config->Browse->result_limit,
                    ['rt.resource is NOT NULL']
                );
                $resultList = [];
                foreach ($tagList as $i => $tag) {
                    $resultList[$i] = [
                        'displayText' => $tag['tag'],
                        'value' => $tag['tag'],
                        'count'    => $tag['cnt'],
                    ];
                }
                $view->resultList = $resultList;
            }
            $view->paramTitle = 'lookfor=';
            $view->searchParams = [];
        }

        return $this->performSearch($view);
    }

    /**
     * Browse LCC
     *
     * @return \Laminas\View\Model\ViewModel
     */
    public function lccAction()
    {
        $this->setCurrentAction('LCC');
        $view = $this->createViewModel();
        [$view->filter, $view->secondaryList] = $this->getSecondaryList('lcc');
        $view->secondaryParams = [
            'query_field' => 'callnumber-first',
            'facet_field' => 'callnumber-subject',
        ];
        $view->searchParams = ['sort' => 'callnumber-sort'];
        return $this->performSearch($view);
    }

    /**
     * Browse Dewey
     *
     * @return \Laminas\View\Model\ViewModel
     */
    public function deweyAction()
    {
        $this->setCurrentAction('Dewey');
        $view = $this->createViewModel();
        [$view->filter, $hundredsList] = $this->getSecondaryList('dewey');
        $categoryList = [];
        foreach ($hundredsList as $dewey) {
            $categoryList[$dewey['value']] = [
                'text' => $dewey['displayText'],
                'count' => $dewey['count'],
            ];
        }
        $view->categoryList = $categoryList;
        $view->dewey_flag = 1;
        if ($this->params()->fromQuery('findby')) {
            $secondaryList = $this->quoteValues(
                $this->getFacetList(
                    'dewey-tens',
                    'dewey-hundreds',
                    'count',
                    $this->params()->fromQuery('findby')
                )
            );
            foreach (array_keys($secondaryList) as $index) {
                $secondaryList[$index]['value'] .=
                    ' AND dewey-hundreds:'
                    . $this->params()->fromQuery('findby');
            }
            $view->secondaryList = $secondaryList;
            $view->secondaryParams = [
                'query_field' => 'dewey-tens',
                'facet_field' => 'dewey-ones',
            ];
            $view->searchParams = ['sort' => 'dewey-sort'];
        }
        return $this->performSearch($view);
    }

    /**
     * Generic action function that handles all the common parts of the below actions
     *
     * @param string $currentAction name of the current action. profound stuff.
     * @param array  $categoryList  category options
     * @param string $facetPrefix   if this is true and we're looking
     * alphabetically, add a facet_prefix to the URL
     *
     * @return \Laminas\View\Model\ViewModel
     */
    protected function performBrowse($currentAction, $categoryList, $facetPrefix)
    {
        $this->setCurrentAction($currentAction);
        $view = $this->createViewModel();
        $view->categoryList = $categoryList;

        $findby = $this->params()->fromQuery('findby');
        if ($findby) {
            $view->secondaryParams = [
                'query_field' => $this->getCategory($findby),
                'facet_field' => $this->getCategory($currentAction),
            ];
            $view->facetPrefix = $facetPrefix && $findby == 'alphabetical';
            [$view->filter, $view->secondaryList]
                = $this->getSecondaryList($findby);
        }

        return $this->performSearch($view);
    }

    /**
     * Browse Author
     *
     * @return \Laminas\View\Model\ViewModel
     */
    public function authorAction()
    {
        $categoryList = [
            'alphabetical' => 'By Alphabetical',
            'lcc'          => 'By Call Number',
            'topic'        => 'By Topic',
            'genre'        => 'By Genre',
            'region'       => 'By Region',
            'era'          => 'By Era',
        ];

        return $this->performBrowse('Author', $categoryList, true);
    }

    /**
     * Browse Topic
     *
     * @return \Laminas\View\Model\ViewModel
     */
    public function topicAction()
    {
        $categoryList = [
            'alphabetical' => 'By Alphabetical',
            'genre'        => 'By Genre',
            'region'       => 'By Region',
            'era'          => 'By Era',
        ];

        return $this->performBrowse('Topic', $categoryList, true);
    }

    /**
     * Browse Genre
     *
     * @return \Laminas\View\Model\ViewModel
     */
    public function genreAction()
    {
        $categoryList = [
            'alphabetical' => 'By Alphabetical',
            'topic'        => 'By Topic',
            'region'       => 'By Region',
            'era'          => 'By Era',
        ];

        return $this->performBrowse('Genre', $categoryList, true);
    }

    /**
     * Browse Region
     *
     * @return \Laminas\View\Model\ViewModel
     */
    public function regionAction()
    {
        $categoryList = [
            'alphabetical' => 'By Alphabetical',
            'topic'        => 'By Topic',
            'genre'        => 'By Genre',
            'era'          => 'By Era',
        ];

        return $this->performBrowse('Region', $categoryList, true);
    }

    /**
     * Browse Era
     *
     * @return \Laminas\View\Model\ViewModel
     */
    public function eraAction()
    {
        $categoryList = [
            'alphabetical' => 'By Alphabetical',
            'topic'        => 'By Topic',
            'genre'        => 'By Genre',
            'region'       => 'By Region',
        ];

        return $this->performBrowse('Era', $categoryList, true);
    }

    /**
     * Get array with two values: a filter name and a secondary list based on facets
     *
     * @param string $facet the facet we need the contents of
     *
     * @return array
     */
    protected function getSecondaryList($facet)
    {
        $category = $this->getCategory();
        switch ($facet) {
            case 'alphabetical':
                return ['', $this->getAlphabetList()];
            case 'dewey':
                return [
                        'dewey-tens', $this->quoteValues(
                            $this->getFacetList('dewey-hundreds', $category, 'index')
                        ),
                    ];
            case 'lcc':
                return [
                        'callnumber-first', $this->quoteValues(
                            $this->getFacetList(
                                'callnumber-first',
                                $category,
                                'index'
                            )
                        ),
                    ];
            case 'topic':
                return [
                        'topic_facet', $this->quoteValues(
                            $this->getFacetList('topic_facet', $category)
                        ),
                    ];
            case 'genre':
                return [
                        'genre_facet', $this->quoteValues(
                            $this->getFacetList('genre_facet', $category)
                        ),
                    ];
            case 'region':
                return [
                        'geographic_facet', $this->quoteValues(
                            $this->getFacetList('geographic_facet', $category)
                        ),
                    ];
            case 'era':
                return [
                        'era_facet', $this->quoteValues(
                            $this->getFacetList('era_facet', $category)
                        ),
                    ];
        }
        throw new \Exception('Unexpected value: ' . $facet);
    }

    /**
     * Get a list of items from a facet.
     *
     * @param string $facet    which facet we're searching in
     * @param string $category which subfacet the search applies to
     * @param string $sort     how are we ranking these? || 'index'
     * @param string $query    is there a specific query? No = wildcard
     *
     * @return array           Array indexed by value with text of displayText and
     * count
     */
    protected function getFacetList(
        $facet,
        $category = null,
        $sort = 'count',
        $query = '[* TO *]'
    ) {
        $results = $this->serviceLocator
            ->get(\VuFind\Search\Results\PluginManager::class)->get('Solr');
        $params = $results->getParams();
        $params->addFacet($facet);
        if ($category != null) {
            $query = $category . ':' . $query;
        } else {
            $query = $facet . ':' . $query;
        }
        $params->setOverrideQuery($query);
        $params->getOptions()->disableHighlighting();
        $params->getOptions()->spellcheckEnabled(false);
        // Get limit from config
        $params->setFacetLimit($this->config->Browse->result_limit);
        $params->setLimit(0);
        // Facet prefix
        if ($this->params()->fromQuery('facet_prefix')) {
            $params->setFacetPrefix($this->params()->fromQuery('facet_prefix'));
        }
        $params->setFacetSort($sort);
        $result = $results->getFacetList();
        if (isset($result[$facet])) {
            // Sort facets alphabetically if configured to do so:
            if (
                isset($this->config->Browse->alphabetical_order)
                && $this->config->Browse->alphabetical_order
            ) {
                $callback = function ($a, $b) {
                    return $this->getSorter()->compare(
                        $a['displayText'],
                        $b['displayText']
                    );
                };
                usort($result[$facet]['list'], $callback);
            }
            return $result[$facet]['list'];
        } else {
            return [];
        }
    }

    /**
     * Helper class that adds quotes around the values of an array
     *
     * @param array $array Two-dimensional array where each entry has a value param
     *
     * @return array       Array indexed by value with text of displayText and count
     */
    protected function quoteValues($array)
    {
        foreach ($array as $i => $result) {
            $result['value'] = '"' . $result['value'] . '"';
            $array[$i] = $result;
        }
        return $array;
    }

    /**
     * Get the facet search term for an action
     *
     * @param string $action action to be translated
     *
     * @return string
     */
    protected function getCategory($action = null)
    {
        if ($action == null) {
            $action = $this->getCurrentAction();
        }
        switch (strtolower($action)) {
            case 'alphabetical':
                return $this->getCategory();
            case 'dewey':
                return 'dewey-hundreds';
            case 'lcc':
                return 'callnumber-first';
            case 'author':
                return 'author_facet';
            case 'topic':
                return 'topic_facet';
            case 'genre':
                return 'genre_facet';
            case 'region':
                return 'geographic_facet';
            case 'era':
                return 'era_facet';
        }
        return $action;
    }

    /**
     * Get a list of letters to display in alphabetical mode.
     *
     * @return array
     */
    protected function getAlphabetList()
    {
        // Get base alphabet:
        $chars = $this->config->Browse->alphabet_letters
            ?? 'ABCDEFGHIJKLMNOPQRSTUVWXYZ';

        // Put numbers in the front for Era since years are important:
        if ($this->getCurrentAction() == 'Era') {
            $chars = '0123456789' . $chars;
        } else {
            $chars .= '0123456789';
        }

        // ALPHABET TO ['value','displayText']
        // (value has asterisk appended for Solr, but is unmodified for tags)
        $action = $this->getCurrentAction();
        $callback = function ($letter) use ($action) {
            // Tag is a special case because it is database-backed; for everything
            // else, use a Solr query that will allow case-insensitive lookups.
            $value = ($action == 'Tag')
                ? $letter
                : '(' . strtoupper($letter) . '* OR ' . strtolower($letter) . '*)';
            return ['value' => $value, 'displayText' => $letter];
        };
        preg_match_all('/(.)/u', $chars, $matches);
        return array_map($callback, $matches[1]);
    }
}<|MERGE_RESOLUTION|>--- conflicted
+++ resolved
@@ -330,11 +330,7 @@
 
         if ($this->params()->fromQuery('findby')) {
             $params = $this->getRequest()->getQuery()->toArray();
-<<<<<<< HEAD
-            $tagService = $this->getDbService(\VuFind\Db\Service\TagService::class);
-=======
             $tagService = $this->getDbService(\VuFind\Db\Service\TagServiceInterface::class);
->>>>>>> 3445104d
             // Special case -- display alphabet selection if necessary:
             if ($params['findby'] == 'alphabetical') {
                 $legalLetters = $this->getAlphabetList();
@@ -363,16 +359,7 @@
                 }
             } else {
                 // Default case: always display tag list for non-alphabetical modes:
-<<<<<<< HEAD
                 $tagList = $tagService->getTagList(
-=======
-                $callback = function ($select) {
-                    // Discard user list tags
-                    $select->where->isNotNull('resource_tags.resource_id');
-                };
-
-                $tagList = $this->getTable('Tags')->getTagList(
->>>>>>> 3445104d
                     $params['findby'],
                     $this->config->Browse->result_limit,
                     ['rt.resource is NOT NULL']
