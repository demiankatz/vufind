<?php
/**
 * VuFind Action Helper - Database upgrade tools
 *
 * PHP version 7
 *
 * Copyright (C) Villanova University 2010.
 *
 * This program is free software; you can redistribute it and/or modify
 * it under the terms of the GNU General Public License version 2,
 * as published by the Free Software Foundation.
 *
 * This program is distributed in the hope that it will be useful,
 * but WITHOUT ANY WARRANTY; without even the implied warranty of
 * MERCHANTABILITY or FITNESS FOR A PARTICULAR PURPOSE.  See the
 * GNU General Public License for more details.
 *
 * You should have received a copy of the GNU General Public License
 * along with this program; if not, write to the Free Software
 * Foundation, Inc., 51 Franklin Street, Fifth Floor, Boston, MA  02110-1301  USA
 *
 * @category VuFind
 * @package  Controller_Plugins
 * @author   Demian Katz <demian.katz@villanova.edu>
 * @author   Ere Maijala <ere.maijala@helsinki.fi>
 * @license  http://opensource.org/licenses/gpl-2.0.php GNU General Public License
 * @link     https://vufind.org Main Page
 */
namespace VuFind\Controller\Plugin;

use Laminas\Db\Adapter\Adapter as DbAdapter;
use Laminas\Db\Metadata\Metadata as DbMetadata;
use Laminas\Mvc\Controller\Plugin\AbstractPlugin;

/**
 * Action helper to perform database upgrades
 *
 * @category VuFind
 * @package  Controller_Plugins
 * @author   Demian Katz <demian.katz@villanova.edu>
 * @author   Ere Maijala <ere.maijala@helsinki.fi>
 * @license  http://opensource.org/licenses/gpl-2.0.php GNU General Public License
 * @link     https://vufind.org Main Page
 */
class DbUpgrade extends AbstractPlugin
{
    /**
     * Database commands to generate table
     *
     * @var array
     */
    protected $dbCommands = [];

    /**
     * Database adapter
     *
     * @var DbAdapter
     */
    protected $adapter;

    /**
     * Table metadata
     *
     * @var array
     */
    protected $tableInfo = false;

    /**
     * Given a SQL file, parse it for table creation commands.
     *
     * @param string $file Filename to load.
     *
     * @return void
     */
    public function loadSql($file)
    {
        $sql = file_get_contents($file);
        $statements = explode(';', $sql);

        // Create an array, indexed by table name, of commands necessary to create
        // the keyed table:
        foreach ($statements as $statement) {
            preg_match(
                '/(create\s+table|alter\s+table)\s+([^\s(]+).*/mi',
                $statement,
                $matches
            );
            if (isset($matches[2])) {
                $table = str_replace('`', '', $matches[2]);
                if (!isset($this->dbCommands[$table])) {
                    $this->dbCommands[$table] = [];
                }
                $this->dbCommands[$table][] = $statement;
            }
        }
    }

    /**
     * Get the database adapter.
     *
     * @return DbAdapter
     */
    public function getAdapter()
    {
        if (!is_object($this->adapter)) {
            throw new \Exception('Database adapter not set.');
        }
        return $this->adapter;
    }

    /**
     * Set a database adapter.
     *
     * @param DbAdapter $adapter Adapter to set
     *
     * @return DbUpgrade
     */
    public function setAdapter($adapter)
    {
        $this->adapter = $adapter;
        return $this;
    }

    /**
     * Execute a query.
     *
     * @param string $sql    SQL to run
     * @param bool   $logsql Should we return the SQL as a string rather than
     * execute it?
     *
     * @return string        SQL if $logsql is true, empty string otherwise
     */
    public function query($sql, $logsql)
    {
        if ($logsql) {
            return rtrim($sql, ';') . ";\n";
        } else {
            $this->getAdapter()->query($sql, DbAdapter::QUERY_MODE_EXECUTE);
        }
        return '';
    }

    /**
     * Load table metadata.
     *
     * @param bool $reload Force a reload? (Default is false).
     *
     * @return array
     */
    protected function getTableInfo($reload = false)
    {
        if ($reload || !$this->tableInfo) {
            $metadata = new DbMetadata($this->getAdapter());
            $tables = $metadata->getTables();
            $this->tableInfo = [];
            foreach ($tables as $current) {
                $this->tableInfo[$current->getName()] = $current;
            }
        }
        return $this->tableInfo;
    }

    /**
     * Get a list of all tables in the database.
     *
     * @throws \Exception
     * @return array
     */
    protected function getAllTables()
    {
        return array_keys($this->getTableInfo());
    }

    /**
     * Support method for getCharsetAndCollationProblemsForTable() -- get column
     * details
     *
     * @param string $table     Table to check
     * @param string $collation The desired collation
     *
     * @throws \Exception
     * @return array
     */
    protected function getCharsetAndCollationProblemsForTableColumns(
        $table, $collation
    ) {
        // Get column summary:
        $sql = "SHOW FULL COLUMNS FROM `{$table}`";
        $results = $this->getAdapter()->query($sql, DbAdapter::QUERY_MODE_EXECUTE);

        // Load details:
        $retVal = [];
        foreach ($results as $current) {
            if (!empty($current->Collation)
                && strtolower($current->Collation) !== strtolower($collation)
            ) {
                $retVal[$current->Field] = (array)$current;
            }
        }
        return $retVal;
    }

    /**
     * Retrieve (and statically cache) table status information.
     *
     * @return array
     */
    public function getTableStatus()
    {
        static $status = false;
        if (!$status) {
            $status = $this->getAdapter()
                ->query('SHOW TABLE STATUS', DbAdapter::QUERY_MODE_EXECUTE)
                ->toArray();
        }
        return $status;
    }

    /**
     * Check whether the actual table charset and collation match the expected
     * ones; return false if there is no problem, the desired character set and
     * collation otherwise.
     *
     * @param array $table Information about a table (from getTableStatus())
     *
     * @return bool|string
     */
    protected function getCharsetAndCollationProblemsForTable($table)
    {
        if (!isset($this->dbCommands[$table['Name']][0])) {
            return false;
        }
<<<<<<< HEAD
        $match = preg_match(
            '/(CHARSET|CHARACTER SET)[\s=]+(utf8(mb4)?)/',
            $this->dbCommands[$table['Name']][0],
            $matches
        );
        if (!$match) {
            return false;
        }
        $charset = $matches[2];
        // Check collation:
        $match = preg_match(
            '/COLLATE[\s=]+(\w+)/',
=======
        // For now, we'll only detect problems in utf8-encoded tables; if the
        // user has a Latin1 database, they probably have more complex issues to
        // work through anyway.
        preg_match_all(
            '/CHARSET=utf8 COLLATE (\w+)/',
>>>>>>> 061e2dbd
            $this->dbCommands[$table['Name']][0],
            $matches
        );
        if (!$match) {
            return false;
        }
        $collation = $matches[1];
        // The table definition does not include character set, but collation must
        // begin with the character set name, so take it from there
        // (See https://dev.mysql.com/doc/refman/8.0/en/show-table-status.html for
        // more information):
        [$tableCharset] = explode('_', $table['Collation']);
        $problemColumns = $this->getCharsetAndCollationProblemsForTableColumns(
            $table['Name'], $collation
        );
        if (strcasecmp($collation, $table['Collation']) !== 0
            || strcasecmp($charset, $tableCharset) !== 0
            || !empty($problemColumns)
        ) {
            return compact('charset', 'collation', 'problemColumns');
        }
        return false;
    }

    /**
     * Get information on character set and collation problems. Return value is an
     * associative array of table name => correct character set and collation values.
     *
     * @throws \Exception
     * @return array
     */
    public function getCharsetAndCollationProblems()
    {
        // Load details:
        $retVal = [];
        foreach ($this->getTableStatus() as $current) {
            if ($problem = $this->getCharsetAndCollationProblemsForTable($current)) {
                $retVal[$current['Name']] = $problem;
            }
        }
        return $retVal;
    }

    /**
     * Fix character set and collation problems based on the output of
     * getCharsetAndCollationProblems().
     *
     * @param array $tables Output of getCharsetAndCollationProblems()
     * @param bool  $logsql Should we return the SQL as a string rather than
     * execute it?
     *
     * @throws \Exception
     * @return string       SQL if $logsql is true, empty string otherwise
     */
    public function fixCharsetAndCollationProblems($tables, $logsql = false)
    {
        $sqlcommands = '';
        foreach ($tables as $table => $newSettings) {
            foreach ($newSettings['problemColumns'] as $column => $details) {
                // Set up default:
                if (null !== $details['Default']) {
                    $safeDefault = $this->getAdapter()->getPlatform()
                        ->quoteValue($details['Default']);
                    $currentDefault = " DEFAULT {$safeDefault}";
                } else {
                    $currentDefault = '';
                }

                // Change column to appropriate character encoding:
                $sql = "ALTER TABLE `$table` MODIFY `$column` " . $details['Type']
                    . " COLLATE " . $newSettings['collation']
                    . (strtoupper($details['Null']) == 'NO' ? ' NOT NULL' : '')
                    . $currentDefault
                    . ";";
                $sqlcommands .= $this->query($sql, $logsql);
            }
            // Adjust table character set and collation:
            $sql = "ALTER TABLE `$table` CONVERT TO CHARACTER SET"
                . " {$newSettings['charset']} COLLATE {$newSettings['collation']};";
            $sqlcommands .= $this->query($sql, $logsql);
        }
        return $sqlcommands;
    }

    /**
     * Get information on all columns in a table, keyed by column name.
     *
     * @param string $table Table to describe.
     *
     * @throws \Exception
     * @return array
     */
    protected function getTableColumns($table)
    {
        $info = $this->getTableInfo();
        $columns = isset($info[$table]) ? $info[$table]->getColumns() : [];
        $retVal = [];
        foreach ($columns as $current) {
            $retVal[strtolower($current->getName())] = $current;
        }
        return $retVal;
    }

    /**
     * Get information on all constraints in a table, keyed by type and constraint
     * name. Primary key is double-keyed as ['primary']['primary'] to keep the
     * structure consistent (since primary keys are not explicitly named in the
     * source SQL).
     *
     * @param string $table Table to describe.
     *
     * @throws \Exception
     * @return array
     */
    protected function getTableConstraints($table)
    {
        $info = $this->getTableInfo();
        $constraints = isset($info[$table]) ? $info[$table]->getConstraints() : [];
        $retVal = [];
        foreach ($constraints as $current) {
            $fields = [
                'fields' => $current->getColumns(),
                'deleteRule' => $current->getDeleteRule(),
                'updateRule' => $current->getUpdateRule()
            ];
            switch ($current->getType()) {
            case 'FOREIGN KEY':
                $retVal['foreign'][$current->getName()] = $fields;
                break;
            case 'PRIMARY KEY':
                $retVal['primary']['primary'] = $fields;
                break;
            case 'UNIQUE':
                $retVal['unique'][$current->getName()] = $fields;
                break;
            default:
                throw new \Exception(
                    'Unexpected constraint type: ' . $current->getType()
                );
                break;
            }
        }
        return $retVal;
    }

    /**
     * Get a list of missing tables in the database.
     *
     * @throws \Exception
     * @return array
     */
    public function getMissingTables()
    {
        $tables = $this->getAllTables();
        $missing = [];
        foreach (array_keys($this->dbCommands) as $table) {
            if (!in_array(trim(strtolower($table)), $tables)) {
                $missing[] = $table;
            }
        }

        // If we got this far, no tables need to be added:
        return $missing;
    }

    /**
     * Create missing tables based on the output of getMissingTables().
     *
     * @param array $tables Output of getMissingTables()
     * @param bool  $logsql Should we return the SQL as a string rather than
     * execute it?
     *
     * @throws \Exception
     * @return string       SQL if $logsql is true, empty string otherwise
     */
    public function createMissingTables($tables, $logsql = false)
    {
        $sqlcommands = '';
        foreach ($tables as $table) {
            $sqlcommands .= $this->query($this->dbCommands[$table][0], $logsql);
        }
        return $sqlcommands;
    }

    /**
     * Get a list of missing columns in the database tables (associative array,
     * key = table name, value = array of missing column definitions).
     *
     * @param array $missingTables List of missing tables
     *
     * @throws \Exception
     * @return array
     */
    public function getMissingColumns($missingTables = [])
    {
        $missing = [];
        $this->getTableInfo(true); // force reload of table info
        foreach ($this->dbCommands as $table => $sql) {
            // Skip missing tables if we're logging
            if (in_array($table, $missingTables)) {
                continue;
            }

            // Parse column names out of the CREATE TABLE SQL, which will always be
            // the first entry in the array; we assume the standard mysqldump
            // formatting is used here.
            preg_match_all('/^  `([^`]*)`.*$/m', $sql[0], $matches);
            $expectedColumns = $matches[1];

            // Create associative array of column name => SQL defining that column
            $columnDefinitions = [];
            foreach ($expectedColumns as $i => $name) {
                // Strip off any comments:
                $parts = explode('--', $matches[0][$i]);

                // Fix trailing whitespace/punctuation:
                $columnDefinitions[$name] = trim(trim($parts[0]), ',;');
            }

            // Now check for missing columns and build our return array:
            $actualColumns = array_keys($this->getTableColumns($table));
            foreach ($expectedColumns as $column) {
                if (!in_array(strtolower($column), $actualColumns)) {
                    if (!isset($missing[$table])) {
                        $missing[$table] = [];
                    }
                    $missing[$table][] = $columnDefinitions[$column];
                }
            }
        }
        return $missing;
    }

    /**
     * Given a field list extracted from a MySQL table definition (e.g. `a`,`b`)
     * return an array of fields (e.g. ['a', 'b']).
     *
     * @param string $fields Field list
     *
     * @return array
     */
    protected function explodeFields($fields)
    {
        return array_map('trim', explode(',', str_replace('`', '', $fields)));
    }

    /**
     * Compare expected vs. actual constraints and return an array of SQL
     * clauses required to create the missing constraints.
     *
     * @param array $expected Expected constraints (based on mysql.sql)
     * @param array $actual   Actual constraints (pulled from database metadata)
     *
     * @return array
     */
    protected function compareConstraints($expected, $actual)
    {
        $missing = [];
        foreach ($expected as $type => $constraints) {
            foreach ($constraints as $constraint) {
                $matchFound = false;
                foreach ($actual[$type] ?? [] as $existing) {
                    $diffCount = count(
                        array_diff($constraint['fields'], $existing['fields'])
                    ) + count(
                        array_diff($existing['fields'], $constraint['fields'])
                    );
                    if ($diffCount == 0) {
                        $matchFound = true;
                        break;
                    }
                }
                if (!$matchFound) {
                    $missing[] = trim(rtrim($constraint['sql'], ','));
                }
            }
        }
        return $missing;
    }

    /**
     * Get a list of missing constraints in the database tables (associative array,
     * key = table name, value = array of missing constraint definitions).
     *
     * @param array $missingTables List of missing tables
     *
     * @throws \Exception
     * @return array
     */
    public function getMissingConstraints($missingTables = [])
    {
        $missing = [];
        foreach ($this->dbCommands as $table => $sql) {
            // Skip missing tables if we're logging
            if (in_array($table, $missingTables)) {
                continue;
            }

            // Parse column names out of the CREATE TABLE SQL, which will always be
            // the first entry in the array; we assume the standard mysqldump
            // formatting is used here.
            preg_match_all(
                '/^  PRIMARY KEY \(`([^)]*)`\).*$/m',
                $sql[0],
                $primaryMatches
            );
            preg_match_all(
                '/^  CONSTRAINT `([^`]+)` FOREIGN KEY \(`([^)]*)`\).*$/m',
                $sql[0],
                $foreignKeyMatches
            );
            preg_match_all(
                '/^  UNIQUE KEY `([^`]+)`.*\(`([^)]*)`\).*$/m',
                $sql[0],
                $uniqueMatches
            );
            $expectedConstraints = [
                'primary' => [
                    'primary' => [
                        'sql' => $primaryMatches[0][0],
                        'fields' => $this->explodeFields($primaryMatches[1][0]),
                    ],
                ],
            ];
            foreach ($uniqueMatches[0] as $i => $sql) {
                $expectedConstraints['unique'][$uniqueMatches[1][$i]] = [
                    'sql' => $sql,
                    'fields' => $this->explodeFields($uniqueMatches[2][$i]),
                ];
            }
            foreach ($foreignKeyMatches[0] as $i => $sql) {
                $expectedConstraints['foreign'][$foreignKeyMatches[1][$i]] = [
                    'sql' => $sql,
                    'fields' => $this->explodeFields($foreignKeyMatches[2][$i]),
                ];
            }

            // Now check for missing columns and build our return array:
            $actualConstraints = $this->getTableConstraints($table);

            $mismatches = $this
                ->compareConstraints($expectedConstraints, $actualConstraints);
            if (!empty($mismatches)) {
                $missing[$table] = $mismatches;
            }
        }
        return $missing;
    }

    /**
     * Normalize constraint values.
     *
     * @param array $constraints Constraints to normalize
     *
     * @return array
     */
    protected function normalizeConstraints($constraints)
    {
        foreach (['deleteRule', 'updateRule'] as $key) {
            // NO ACTION and RESTRICT are equivalent in MySQL, but different
            // versions return different values. Here we normalize them to RESTRICT
            // for simplicity/consistency.
            if ($constraints[$key] == 'NO ACTION') {
                $constraints[$key] = 'RESTRICT';
            }
        }
        return $constraints;
    }

    /**
     * Compare expected vs. actual constraint actions and return an array of SQL
     * clauses required to create the modified constraints.
     *
     * @param array $expected Expected constraints (based on mysql.sql)
     * @param array $actual   Actual constraints (pulled from database metadata)
     *
     * @return array
     */
    protected function compareConstraintActions($expected, $actual)
    {
        $modified = [];
        foreach ($expected as $type => $constraints) {
            foreach ($constraints as $name => $constraint) {
                if (!isset($actual[$type][$name])) {
                    throw new \Exception(
                        "Could not find constraint '$name' in actual constraints"
                    );
                }
                $actualConstr = $this->normalizeConstraints($actual[$type][$name]);
                if ($constraint['deleteRule'] !== $actualConstr['deleteRule']
                    || $constraint['updateRule'] !== $actualConstr['updateRule']
                ) {
                    $modified[$name] = $constraint;
                }
            }
        }
        return $modified;
    }

    /**
     * Support method for getModifiedConstraints() -- check if the current constraint
     * is in the missing constraint list so we can avoid modifying something that
     * does not exist.
     *
     * @param string $constraint Column to check
     * @param array  $missing    Missing constraint list for constraint's table.
     *
     * @return bool
     */
    public function constraintIsMissing($constraint, $missing)
    {
        foreach ($missing as $current) {
            preg_match('/^\s*CONSTRAINT\s*`([^`]*)`.*$/', $current, $matches);
            if ($constraint == $matches[1]) {
                return true;
            }
        }
        return false;
    }

    /**
     * Get a list of modified constraints in the database tables (associative array,
     * key = table name, value = array of modified constraint definitions).
     *
     * @param array $missingTables      List of missing tables
     * @param array $missingConstraints List of missing constraints
     *
     * @throws \Exception
     * @return array
     */
    public function getModifiedConstraints(
        $missingTables = [],
        $missingConstraints = []
    ) {
        $modified = [];
        foreach ($this->dbCommands as $table => $sql) {
            // Skip missing tables if we're logging
            if (in_array($table, $missingTables)) {
                continue;
            }

            $expectedConstraints = [];

            // Parse column names out of the CREATE TABLE SQL, which will always be
            // the first entry in the array; we assume the standard mysqldump
            // formatting is used here.
            preg_match_all(
                '/^\s*CONSTRAINT `([^`]+)` FOREIGN KEY \(`([^)]*)`\)(.*)$/m',
                $sql[0],
                $foreignKeyMatches
            );
            foreach ($foreignKeyMatches[0] as $i => $sql) {
                $fkName = $foreignKeyMatches[1][$i];
                // Skip constraint if we're logging and it's missing
                if (isset($missingConstraints[$table])
                    && $this->constraintIsMissing(
                        $fkName,
                        $missingConstraints[$table]
                    )
                ) {
                    continue;
                }

                $deleteRule = 'RESTRICT';
                $updateRule = 'RESTRICT';
                $options = 'RESTRICT|CASCADE|SET NULL|NO ACTION|SET DEFAULT';
                $actions = $foreignKeyMatches[3][$i] ?? '';
                if (preg_match("/ON DELETE ($options)/", $actions, $matches)) {
                    $deleteRule = $matches[1];
                }
                if (preg_match("/ON UPDATE ($options)/", $actions, $matches)) {
                    $updateRule = $matches[1];
                }

                // Fix trailing whitespace/punctuation:
                $sql = trim(trim($sql), ',;');

                $expectedConstraints['foreign'][$fkName] = [
                    'sql' => $sql,
                    'fields' => $this->explodeFields($foreignKeyMatches[2][$i]),
                    'deleteRule' => $deleteRule,
                    'updateRule' => $updateRule
                ];
            }

            // Now check for missing columns and build our return array:
            $actualConstraints = $this->getTableConstraints($table);

            $mismatches = $this
                ->compareConstraintActions($expectedConstraints, $actualConstraints);
            if (!empty($mismatches)) {
                $modified[$table]['foreign'] = $mismatches;
            }
        }
        return $modified;
    }

    /**
     * Given a current row default, return true if the current default matches the
     * one found in the SQL provided as the $sql parameter. Return false if there
     * is a mismatch that will require table structure updates.
     *
     * @param string $currentDefault Object to check
     * @param string $sql            SQL to compare against
     *
     * @return bool
     */
    protected function defaultMatches($currentDefault, $sql)
    {
        // Normalize current default:
        if ($currentDefault && strtoupper($currentDefault) === 'NULL') {
            $currentDefault = null;
        }
        if (null !== $currentDefault) {
            $currentDefault = trim($currentDefault, "'");
            if (strtoupper($currentDefault) === 'CURRENT_TIMESTAMP()') {
                $currentDefault = 'CURRENT_TIMESTAMP';
            }
        }

        preg_match("/.* DEFAULT (.*)$/", $sql, $matches);
        $expectedDefault = $matches[1] ?? null;
        if (null !== $expectedDefault) {
            $expectedDefault = trim(rtrim($expectedDefault, ','), "'");
            $expectedDefault = (strtoupper($expectedDefault) == 'NULL')
                ? null : $expectedDefault;
        }
        return $expectedDefault === $currentDefault;
    }

    /**
     * Given a table column object, return true if the object's type matches the
     * specified $type parameter.  Return false if there is a mismatch that will
     * require table structure updates.
     *
     * @param \Laminas\Db\Metadata\Object\ColumnObject $column       Object to check
     * @param string                                   $expectedType Type to compare
     *
     * @return bool
     */
    protected function typeMatches($column, $expectedType)
    {
        // Get base type:
        $type = $column->getDataType();

        // If it's not a blob or a text (which don't have explicit sizes in our SQL),
        // we should see what the character length is, if any:
        if ($type != 'blob' && $type != 'text' && $type !== 'mediumtext'
            && $type != 'longtext'
        ) {
            $charLen = $column->getCharacterMaximumLength();
            if ($charLen) {
                $type .= '(' . $charLen . ')';
            }
        }

        // If it's an integer, the expected type will have a parenthetical value;
        // this is a display width which we can't retrieve using the column metadata
        // object.  Since display width is not important to VuFind, we should ignore
        // this factor when comparing things.
        if ($type == 'int' || $type == 'tinyint' || $type == 'smallint'
            || $type == 'mediumint' || $type == 'bigint'
        ) {
            [$expectedType] = explode('(', $expectedType);
        }

        return $type == $expectedType;
    }

    /**
     * Parse keys from a "create table" statement
     *
     * @param string $createSql Create table statement
     *
     * @return array
     */
    protected function parseKeysFromCreateTable(string $createSql): array
    {
        $keys = [];
        // Parse key names etc. out of the CREATE TABLE SQL, which will always be
        // the first entry in the array; we assume the standard mysqldump
        // formatting is used here.
        preg_match_all(
            '/^\s*(UNIQUE\s+)?KEY `([^`]+)` \((.+)\),?$/m',
            $createSql, $keyMatches
        );
        foreach (array_keys($keyMatches[0]) as $i) {
            $unique = !empty($keyMatches[1][$i]);
            $name = $keyMatches[2][$i];
            // Normalize trailing whitespace and spaces after commas:
            $definition = preg_replace('/,\s+`/', ',`', trim($keyMatches[3][$i]));

            $keys[$name] = compact('unique', 'definition');
        }
        return $keys;
    }

    /**
     * Support method for getModifiedColumns() -- check if the current column is
     * in the missing column list so we can avoid modifying something that does
     * not exist.
     *
     * @param string $column  Column to check
     * @param array  $missing Missing column list for column's table.
     *
     * @return bool
     */
    public function columnIsMissing($column, $missing)
    {
        foreach ($missing as $current) {
            preg_match('/^\s*`([^`]*)`.*$/', $current, $matches);
            if ($column == $matches[1]) {
                return true;
            }
        }
        return false;
    }

    /**
     * Get a list of changed columns in the database tables (associative array,
     * key = table name, value = array of column name => new data type).
     *
     * @param array $missingTables  List of missing tables
     * @param array $missingColumns List of missing columns
     *
     * @throws \Exception
     * @return array
     */
    public function getModifiedColumns(
        $missingTables = [],
        $missingColumns = []
    ) {
        $modified = [];
        $this->getTableInfo(true); // force reload of table info
        foreach ($this->dbCommands as $table => $sql) {
            // Skip missing tables if we're logging
            if (in_array($table, $missingTables)) {
                continue;
            }

            // Parse column names out of the CREATE TABLE SQL, which will always be
            // the first entry in the array; we assume the standard mysqldump
            // formatting is used here.
            preg_match_all(
                '/^  `([^`]*)`\s+([^\s,]+)[\t ,]+.*$/m',
                $sql[0],
                $matches
            );
            $expectedColumns = array_map('strtolower', $matches[1]);
            $expectedTypes = $matches[2];

            // Create associative array of column name => SQL defining that column
            $columnDefinitions = [];
            foreach ($expectedColumns as $i => $name) {
                // Strip off any comments:
                $parts = explode('--', $matches[0][$i]);

                // Fix trailing whitespace/punctuation:
                $columnDefinitions[$name] = trim(trim($parts[0]), ',;');
            }

            // Now check for mismatched types:
            $actualColumns = $this->getTableColumns($table);
            foreach ($expectedColumns as $i => $column) {
                // Skip column if we're logging and it's missing
                if (isset($missingColumns[$table])
                    && $this->columnIsMissing($column, $missingColumns[$table])
                ) {
                    continue;
                }
                $currentColumn = $actualColumns[$column];
                if (!$this->typeMatches($currentColumn, $expectedTypes[$i])
                    || !$this->defaultMatches(
                        $currentColumn->getColumnDefault(),
                        $columnDefinitions[$column]
                    )
                ) {
                    if (!isset($modified[$table])) {
                        $modified[$table] = [];
                    }
                    $modified[$table][] = $columnDefinitions[$column];
                }
            }
        }
        return $modified;
    }

    /**
     * Create missing columns based on the output of getMissingColumns().
     *
     * @param array $columns Output of getMissingColumns()
     * @param bool  $logsql  Should we return the SQL as a string rather than
     * execute it?
     *
     * @throws \Exception
     * @return string        SQL if $logsql is true, empty string otherwise
     */
    public function createMissingColumns($columns, $logsql = false)
    {
        $sqlcommands = '';
        foreach ($columns as $table => $sql) {
            foreach ($sql as $column) {
                $sqlcommands .= $this->query(
                    "ALTER TABLE `{$table}` ADD COLUMN {$column}",
                    $logsql
                );
            }
        }
        return $sqlcommands;
    }

    /**
     * Create missing constraints based on the output of getMissingConstraints().
     *
     * @param array $constraints Output of getMissingConstraints()
     * @param bool  $logsql      Should we return the SQL as a string rather than
     * execute it?
     *
     * @throws \Exception
     * @return string        SQL if $logsql is true, empty string otherwise
     */
    public function createMissingConstraints($constraints, $logsql = false)
    {
        $sqlcommands = '';
        foreach ($constraints as $table => $sql) {
            foreach ($sql as $constraint) {
                $sqlcommands .= $this->query(
                    "ALTER TABLE $table ADD {$constraint};",
                    $logsql
                );
            }
        }
        return $sqlcommands;
    }

    /**
     * Modify columns based on the output of getModifiedColumns().
     *
     * @param array $columns Output of getModifiedColumns()
     * @param bool  $logsql  Should we return the SQL as a string rather than
     * execute it?
     *
     * @throws \Exception
     * @return string        SQL if $logsql is true, empty string otherwise
     */
    public function updateModifiedColumns($columns, $logsql = false)
    {
        $sqlcommands = '';
        foreach ($columns as $table => $sql) {
            foreach ($sql as $column) {
                $sqlcommands .= $this->query(
                    "ALTER TABLE `{$table}` MODIFY COLUMN {$column}",
                    $logsql
                );
            }
        }
        return $sqlcommands;
    }

    /**
     * Modify constraints based on the output of getModifiedConstraints().
     *
     * @param array $constraints Output of getModifiedConstraints()
     * @param bool  $logsql      Should we return the SQL as a string rather than
     * execute it?
     *
     * @throws \Exception
     * @return string            SQL if $logsql is true, empty string otherwise
     */
    public function updateModifiedConstraints($constraints, $logsql = false)
    {
        $sqlcommands = '';
        foreach ($constraints as $table => $constraintTypeList) {
            foreach ($constraintTypeList as $type => $constraintList) {
                if ('foreign' !== $type) {
                    throw new \Exception(
                        "Unable to handle modification of constraint type '$type'"
                    );
                }
                foreach ($constraintList as $name => $constraint) {
                    $sqlcommands .= $this->query(
                        "ALTER TABLE `{$table}` DROP FOREIGN KEY `{$name}`",
                        $logsql
                    );
                    $sqlcommands .= $this->query(
                        "ALTER TABLE $table ADD {$constraint['sql']}",
                        $logsql
                    );
                }
            }
        }
        return $sqlcommands;
    }

    /**
     * Get a list of modified keys in the database tables (associative array,
     * key = table name, value = array of modified key definitions).
     *
     * @param array $missingTables List of missing tables
     *
     * @throws \Exception
     * @return array
     */
    public function getModifiedKeys(array $missingTables = []): array
    {
        $modified = [];
        foreach ($this->dbCommands as $table => $sql) {
            // Skip missing tables if we're logging
            if (in_array($table, $missingTables)) {
                continue;
            }

            $expectedKeys = $this->parseKeysFromCreateTable($sql[0]);

            $result = $this->getAdapter()->query(
                "SHOW CREATE TABLE $table",
                DbAdapter::QUERY_MODE_EXECUTE
            )->current();
            $resultArray = $result ? $result->getArrayCopy() : [''];
            $actualCreateSQL = end($resultArray);
            $actualKeys = $this->parseKeysFromCreateTable($actualCreateSQL);

            // Create lists of keys to drop and add:
            $add = [];
            // Should we want to drop any keys not found in our database definition
            // so that it would be possible to e.g. drop columns if necessary, the
            // following line could be used:
            //$drop = array_diff(array_keys($actualKeys), array_keys($expectedKeys));
            $drop = [];
            foreach ($expectedKeys as $name => $expected) {
                if (!isset($actualKeys[$name])) {
                    $add[$name] = $expected;
                } elseif ($actualKeys[$name]['unique'] !== $expected['unique']
                    || $actualKeys[$name]['definition'] !== $expected['definition']
                ) {
                    $drop[] = $name;
                    $add[$name] = $expected;
                }
            }
            if ($add || $drop) {
                $modified[$table] = compact('add', 'drop');
            }
        }
        return $modified;
    }

    /**
     * Update keys based on the output of getModifiedKeys().
     *
     * @param array $tables Output of getModifiedKeys()
     * @param bool  $logsql Should we return the SQL as a string rather than
     * execute it?
     *
     * @throws \Exception
     * @return string       SQL if $logsql is true, empty string otherwise
     */
    public function updateModifiedKeys($tables, $logsql = false)
    {
        $sqlcommands = '';
        foreach ($tables as $table => $newSettings) {
            foreach ($newSettings['drop'] as $key) {
                $sql = "ALTER TABLE `$table` DROP KEY `$key`";
                $sqlcommands .= $this->query($sql, $logsql);
            }
            foreach ($newSettings['add'] as $keyName => $keyDetails) {
                $sql = "ALTER TABLE `$table` ADD "
                    . ($keyDetails['unique'] ? 'UNIQUE ' : '')
                    . "KEY `$keyName` ({$keyDetails['definition']})";
                $sqlcommands .= $this->query($sql, $logsql);
            }
        }
        return $sqlcommands;
    }
}<|MERGE_RESOLUTION|>--- conflicted
+++ resolved
@@ -230,7 +230,6 @@
         if (!isset($this->dbCommands[$table['Name']][0])) {
             return false;
         }
-<<<<<<< HEAD
         $match = preg_match(
             '/(CHARSET|CHARACTER SET)[\s=]+(utf8(mb4)?)/',
             $this->dbCommands[$table['Name']][0],
@@ -243,13 +242,6 @@
         // Check collation:
         $match = preg_match(
             '/COLLATE[\s=]+(\w+)/',
-=======
-        // For now, we'll only detect problems in utf8-encoded tables; if the
-        // user has a Latin1 database, they probably have more complex issues to
-        // work through anyway.
-        preg_match_all(
-            '/CHARSET=utf8 COLLATE (\w+)/',
->>>>>>> 061e2dbd
             $this->dbCommands[$table['Name']][0],
             $matches
         );
