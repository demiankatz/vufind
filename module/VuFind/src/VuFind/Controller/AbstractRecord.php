<?php

/**
 * VuFind Record Controller
 *
 * PHP version 8
 *
<<<<<<< HEAD
 * Copyright (C) Villanova University 2023.
=======
 * Copyright (C) Villanova University 2010-2024.
>>>>>>> b031c2f9
 *
 * This program is free software; you can redistribute it and/or modify
 * it under the terms of the GNU General Public License version 2,
 * as published by the Free Software Foundation.
 *
 * This program is distributed in the hope that it will be useful,
 * but WITHOUT ANY WARRANTY; without even the implied warranty of
 * MERCHANTABILITY or FITNESS FOR A PARTICULAR PURPOSE.  See the
 * GNU General Public License for more details.
 *
 * You should have received a copy of the GNU General Public License
 * along with this program; if not, write to the Free Software
 * Foundation, Inc., 51 Franklin Street, Fifth Floor, Boston, MA  02110-1301  USA
 *
 * @category VuFind
 * @package  Controller
 * @author   Demian Katz <demian.katz@villanova.edu>
 * @license  http://opensource.org/licenses/gpl-2.0.php GNU General Public License
 * @link     https://vufind.org/wiki/development:plugins:controllers Wiki
 */

namespace VuFind\Controller;

use VuFind\Db\Service\TagServiceInterface;
use VuFind\Exception\BadRequest as BadRequestException;
use VuFind\Exception\Forbidden as ForbiddenException;
use VuFind\Exception\Mail as MailException;
use VuFind\RecordDriver\AbstractBase as AbstractRecordDriver;
use VuFindSearch\ParamBag;

use function in_array;
use function intval;
use function is_array;
use function is_object;

/**
 * VuFind Record Controller
 *
 * @category VuFind
 * @package  Controller
 * @author   Chris Hallberg <challber@villanova.edu>
 * @license  http://opensource.org/licenses/gpl-2.0.php GNU General Public License
 * @link     https://vufind.org/wiki/development:plugins:controllers Wiki
 */
class AbstractRecord extends AbstractBase
{
    /**
     * Array of available tab options
     *
     * @var array
     */
    protected $allTabs = null;

    /**
     * Default tab to display (configured at record driver level)
     *
     * @var string
     */
    protected $defaultTab = null;

    /**
     * Default tab to display (fallback used if no record driver configuration)
     *
     * @var string
     */
    protected $fallbackDefaultTab = 'Holdings';

    /**
     * Array of background tabs
     *
     * @var array
     */
    protected $backgroundTabs = null;

    /**
     * Array of extra scripts for tabs
     *
     * @var array
     */
    protected $tabsExtraScripts = null;

    /**
     * Type of record to display
     *
     * @var string
     */
    protected $sourceId = 'Solr';

    /**
     * Record driver
     *
     * @var AbstractRecordDriver
     */
    protected $driver = null;

    /**
     * Create a new ViewModel.
     *
     * @param array $params Parameters to pass to ViewModel constructor.
     *
     * @return \Laminas\View\Model\ViewModel
     */
    protected function createViewModel($params = null)
    {
        $view = parent::createViewModel($params);
        $view->driver = $this->loadRecord();
        $this->layout()->searchClassId = $view->searchClassId
            = $view->driver->getSearchBackendIdentifier();
        return $view;
    }

    /**
     * Add a comment
     *
     * @return mixed
     */
    public function addcommentAction()
    {
        // Make sure comments are enabled:
        if (!$this->commentsEnabled()) {
            throw new ForbiddenException('Comments disabled');
        }

        $captchaActive = $this->captcha()->active('userComments');

        // Force login:
        if (!($user = $this->getUser())) {
            // Validate CAPTCHA before redirecting to login:
            if (!$this->formWasSubmitted('comment', $captchaActive)) {
                return $this->redirectToRecord('', 'UserComments');
            }

            // Remember comment since POST data will be lost:
            return $this->forceLogin(
                null,
                ['comment' => $this->params()->fromPost('comment')]
            );
        }

        // Obtain the current record object:
        $driver = $this->loadRecord();

        // Save comment:
        $comment = $this->params()->fromPost('comment');
        if (empty($comment)) {
            $comment = $this->followup()->retrieveAndClear('comment');
        } else {
            // Validate CAPTCHA now only if we're not coming back post-login:
            if (!$this->formWasSubmitted('comment', $captchaActive)) {
                return $this->redirectToRecord('', 'UserComments');
            }
        }

        // At this point, we should have a comment to save; if we do not,
        // something has gone wrong (or user submitted blank form) and we
        // should do nothing:
        if (!empty($comment)) {
            $commentsService = $this->getDbService(
                \VuFind\Db\Service\CommentsService::class
            );
            $resourceService = $this->getDbService(
                \VuFind\Db\Service\ResourceService::class
            );
            $resource = $resourceService->findResource(
                $driver->getUniqueId(),
                $driver->getSourceIdentifier(),
                true,
                $driver
            );
<<<<<<< HEAD
            $commentsService->addComment($comment, $user->id, $resource);
=======
            $commentsService = $this->getDbService(
                \VuFind\Db\Service\CommentsServiceInterface::class
            );
            $commentsService->addComment($comment, $user, $resource);
>>>>>>> b031c2f9

            // Save rating if allowed:
            if (
                $driver->isRatingAllowed()
                && '0' !== ($rating = $this->params()->fromPost('rating', '0'))
            ) {
                $driver->addOrUpdateRating($user->id, intval($rating));
            }

            $this->flashMessenger()->addMessage('add_comment_success', 'success');
        } else {
            $this->flashMessenger()->addMessage('add_comment_fail_blank', 'error');
        }

        return $this->redirectToRecord('', 'UserComments');
    }

    /**
     * Delete a comment
     *
     * @return mixed
     */
    public function deletecommentAction()
    {
        // Make sure comments are enabled:
        if (!$this->commentsEnabled()) {
            throw new ForbiddenException('Comments disabled');
        }

        // Force login:
        if (!($user = $this->getUser())) {
            return $this->forceLogin();
        }
        $id = $this->params()->fromQuery('delete');

        $commentsService = $this->getDbService(
            \VuFind\Db\Service\CommentsService::class
        );
        if (null !== $id && $commentsService->deleteIfOwnedByUser($id, $user->id)) {
            $this->flashMessenger()->addMessage('delete_comment_success', 'success');
        } else {
            $this->flashMessenger()->addMessage('delete_comment_failure', 'error');
        }
        return $this->redirectToRecord('', 'UserComments');
    }

    /**
     * Add a tag
     *
     * @return mixed
     */
    public function addtagAction()
    {
        // Make sure tags are enabled:
        if (!$this->tagsEnabled()) {
            throw new ForbiddenException('Tags disabled');
        }

        // Force login:
        if (!($user = $this->getUser())) {
            return $this->forceLogin();
        }

        // Obtain the current record object:
        $driver = $this->loadRecord();

        // Save tags, if any:
        if ($tags = $this->params()->fromPost('tag')) {
            $tagParser = $this->serviceLocator->get(\VuFind\Tags::class);
            $this->getDbService(TagServiceInterface::class)->addTagsToRecord(
                $driver->getUniqueID(),
                $driver->getSourceIdentifier(),
                $user,
                $tagParser->parse($tags)
            );
            $this->flashMessenger()
                ->addMessage(['msg' => 'add_tag_success'], 'success');
            return $this->redirectToRecord();
        }

        // Display the "add tag" form:
        $view = $this->createViewModel();
        $view->setTemplate('record/addtag');
        return $view;
    }

    /**
     * Delete a tag
     *
     * @return mixed
     */
    public function deletetagAction()
    {
        // Make sure tags are enabled:
        if (!$this->tagsEnabled()) {
            throw new ForbiddenException('Tags disabled');
        }

        // Force login:
        if (!($user = $this->getUser())) {
            return $this->forceLogin();
        }

        // Obtain the current record object:
        $driver = $this->loadRecord();

        // Save tags, if any:
        if ($tag = $this->params()->fromPost('tag')) {
            $this->getDbService(TagServiceInterface::class)->deleteTagsFromRecord(
                $driver->getUniqueID(),
                $driver->getSourceIdentifier(),
                $user,
                [$tag]
            );
            $this->flashMessenger()->addMessage(
                [
                    'msg' => 'tags_deleted',
                    'tokens' => ['%count%' => 1],
                ],
                'success'
            );
        }

        return $this->redirectToRecord();
    }

    /**
     * Display and add ratings
     *
     * @return mixed
     */
    public function ratingAction()
    {
        // Obtain the current record object:
        $driver = $this->loadRecord();

        // Make sure ratings are allowed for the record:
        if (!$driver->isRatingAllowed()) {
            throw new ForbiddenException('rating_disabled');
        }

        // Save rating, if any, and user has logged in:
        $user = $this->getUser();
        if ($user && null !== ($rating = $this->params()->fromPost('rating'))) {
            if (
                '' === $rating
                && !($this->getConfig()->Social->remove_rating ?? true)
            ) {
                throw new BadRequestException('error_inconsistent_parameters');
            }
            $driver->addOrUpdateRating(
                $user->id,
                '' === $rating ? null : intval($rating)
            );
            $this->flashMessenger()->addSuccessMessage('rating_add_success');
            if ($this->inLightbox()) {
                return $this->getRefreshResponse();
            }
            return $this->redirectToRecord();
        }

        // Display the "add rating" form:
        $view = $this->createViewModel(
            [
                'currentRating' => $user ? $driver->getRatingData($user->id) : null,
            ]
        );
        return $view;
    }

    /**
     * Home (default) action -- forward to requested (or default) tab.
     *
     * @return mixed
     */
    public function homeAction()
    {
        // If collections are active, we may need to check if the driver is actually
        // a collection; if so, we should redirect to the collection controller.
        $checkRoute = $this->params()->fromPost('checkRoute')
            ?? $this->params()->fromQuery('checkRoute')
            ?? false;
        $config = $this->getConfig();
        if ($checkRoute && $config->Collections->collections ?? false) {
            $routeConfig = isset($config->Collections->route)
                ? $config->Collections->route->toArray() : [];
            $collectionRoutes
                = array_merge(['record' => 'collection'], $routeConfig);
            $routeName = $this->event->getRouteMatch()->getMatchedRouteName() ?? '';
            if ($collectionRoute = ($collectionRoutes[$routeName] ?? null)) {
                $driver = $this->loadRecord();
                if (true === $driver->tryMethod('isCollection')) {
                    $params = $this->params()->fromQuery()
                        + $this->params()->fromRoute();
                    // Disable path normalization since it can unencode e.g. encoded
                    // slashes in record id's
                    $options = [
                        'normalize_path' => false,
                    ];
                    if ($sid = $this->getSearchMemory()->getCurrentSearchId()) {
                        $options['query'] = compact('sid');
                    }
                    $collectionUrl = $this->url()
                        ->fromRoute($collectionRoute, $params, $options);
                    return $this->redirect()->toUrl($collectionUrl);
                }
            }
        }

        return $this->showTab(
            $this->params()->fromRoute('tab', $this->getDefaultTab())
        );
    }

    /**
     * AJAX tab action -- render a tab without surrounding context.
     *
     * @return mixed
     */
    public function ajaxtabAction()
    {
        $this->disableSessionWrites();
        $this->loadRecord();
        // Set layout to render content only:
        $this->layout()->setTemplate('layout/lightbox');
        $this->layout()->setVariable('layoutContext', 'tabs');
        return $this->showTab(
            $this->params()->fromPost('tab', $this->getDefaultTab()),
            true
        );
    }

    /**
     * ProcessSave -- store the results of the Save action.
     *
     * @return mixed
     */
    protected function processSave()
    {
        // Retrieve user object and force login if necessary:
        if (!($user = $this->getUser())) {
            return $this->forceLogin();
        }

        // Perform the save operation:
        $driver = $this->loadRecord();
        $post = $this->getRequest()->getPost()->toArray();
        $tagParser = $this->serviceLocator->get(\VuFind\Tags::class);
        $post['mytags']
            = $tagParser->parse($post['mytags'] ?? '');
        $favorites = $this->serviceLocator
            ->get(\VuFind\Favorites\FavoritesService::class);
        $results = $favorites->save($post, $user, $driver);

        // Display a success status message:
        $listUrl = $this->url()->fromRoute('userList', ['id' => $results['listId']]);
        $message = [
            'html' => true,
            'msg' => $this->translate('bulk_save_success') . '. '
            . '<a href="' . $listUrl . '" class="gotolist">'
            . $this->translate('go_to_list') . '</a>.',
        ];
        $this->flashMessenger()->addMessage($message, 'success');

        // redirect to followup url saved in saveAction
        if ($url = $this->getAndClearFollowupUrl()) {
            return $this->redirect()->toUrl($url);
        }

        // No followup info found?  Send back to record view:
        return $this->redirectToRecord();
    }

    /**
     * Save action - Allows the save template to appear,
     *   passes containingLists & nonContainingLists
     *
     * @return mixed
     */
    public function saveAction()
    {
        // Fail if lists are disabled:
        if (!$this->listsEnabled()) {
            throw new ForbiddenException('Lists disabled');
        }

        // Check permission:
        $response = $this->permission()->check('feature.Favorites', false);
        if (is_object($response)) {
            return $response;
        }

        // Process form submission:
        if ($this->formWasSubmitted('submit')) {
            return $this->processSave();
        }

        // Retrieve user object and force login if necessary:
        if (!($user = $this->getUser())) {
            return $this->forceLogin();
        }

        // If we got this far, we should save the referer for later use by the
        // ProcessSave action (to get back to where we came from after saving).
        // We shouldn't save follow-up information if it points to the Save
        // screen or the "create list" screen, as this causes confusing workflows;
        // in these cases, we will simply push the user to record view
        // by unsetting the followup and relying on default behavior in processSave.
        $referer = $this->getRequest()->getServer()->get('HTTP_REFERER');
        if (
            !str_ends_with($referer, '/Save')
            && stripos($referer, 'MyResearch/EditList/NEW') === false
            && $this->isLocalUrl($referer)
        ) {
            $this->setFollowupUrlToReferer();
        } else {
            $this->clearFollowupUrl();
        }

        // Retrieve the record driver:
        $driver = $this->loadRecord();

        // Find out if the item is already part of any lists; save list info/IDs
        $listIds = [];
        $resources = $user->getSavedData(
            $driver->getUniqueId(),
            null,
            $driver->getSourceIdentifier()
        );
        foreach ($resources as $userResource) {
            $listIds[] = $userResource->list_id;
        }

        // Loop through all user lists and sort out containing/non-containing lists
        $containingLists = $nonContainingLists = [];
        $lists = $this->getDbService(\VuFind\Db\Service\UserListService::class)->getListsForUser($user->id);
        foreach ($lists as $current) {
            // Assign list to appropriate array based on whether or not we found
            // it earlier in the list of lists containing the selected record.
            $list = $current[0];
            if (in_array($list->getId(), $listIds)) {
                $containingLists[] = $list;
            } else {
                $nonContainingLists[] = $list;
            }
        }

        $view = $this->createViewModel(
            [
                'containingLists' => $containingLists,
                'nonContainingLists' => $nonContainingLists,
            ]
        );
        $view->setTemplate('record/save');
        return $view;
    }

    /**
     * Email action - Allows the email form to appear.
     *
     * @return \Laminas\View\Model\ViewModel
     */
    public function emailAction()
    {
        // Force login if necessary:
        $config = $this->getConfig();
        if (
            (!isset($config->Mail->require_login) || $config->Mail->require_login)
            && !$this->getUser()
        ) {
            return $this->forceLogin();
        }

        // Retrieve the record driver:
        $driver = $this->loadRecord();

        // Create view
        $mailer = $this->serviceLocator->get(\VuFind\Mailer\Mailer::class);
        $view = $this->createEmailViewModel(
            null,
            $mailer->getDefaultRecordSubject($driver)
        );
        $mailer->setMaxRecipients($view->maxRecipients);

        // Set up Captcha
        $view->useCaptcha = $this->captcha()->active('email');
        // Process form submission:
        if ($this->formWasSubmitted('submit', $view->useCaptcha)) {
            // Attempt to send the email and show an appropriate flash message:
            try {
                $cc = $this->params()->fromPost('ccself') && $view->from != $view->to
                    ? $view->from : null;
                $mailer->sendRecord(
                    $view->to,
                    $view->from,
                    $view->message,
                    $driver,
                    $this->getViewRenderer(),
                    $view->subject,
                    $cc
                );
                $this->flashMessenger()->addMessage('email_success', 'success');
                return $this->redirectToRecord();
            } catch (MailException $e) {
                $this->flashMessenger()->addMessage($e->getDisplayMessage(), 'error');
            }
        }

        // Display the template:
        $view->setTemplate('record/email');
        return $view;
    }

    /**
     * Is SMS enabled?
     *
     * @return bool
     */
    protected function smsEnabled()
    {
        $check = $this->serviceLocator
            ->get(\VuFind\Config\AccountCapabilities::class);
        return $check->getSmsSetting() !== 'disabled';
    }

    /**
     * SMS action - Allows the SMS form to appear.
     *
     * @return \Laminas\View\Model\ViewModel
     */
    public function smsAction()
    {
        // Make sure comments are enabled:
        if (!$this->smsEnabled()) {
            throw new ForbiddenException('SMS disabled');
        }

        // Retrieve the record driver:
        $driver = $this->loadRecord();

        // Load the SMS carrier list:
        $sms = $this->serviceLocator->get(\VuFind\SMS\SMSInterface::class);
        $view = $this->createViewModel();
        $view->carriers = $sms->getCarriers();
        $view->validation = $sms->getValidationType();
        // Set up Captcha
        $view->useCaptcha = $this->captcha()->active('sms');
        // Send parameters back to view so form can be re-populated:
        $view->to = $this->params()->fromPost('to');
        $view->provider = $this->params()->fromPost('provider');
        // Process form submission:
        if ($this->formWasSubmitted('submit', $view->useCaptcha)) {
            // Do CSRF check
            $csrf = $this->serviceLocator->get(\VuFind\Validator\SessionCsrf::class);
            if (!$csrf->isValid($this->getRequest()->getPost()->get('csrf'))) {
                throw new \VuFind\Exception\BadRequest(
                    'error_inconsistent_parameters'
                );
            }

            // Attempt to send the email and show an appropriate flash message:
            try {
                $body = $this->getViewRenderer()->partial(
                    'Email/record-sms.phtml',
                    ['driver' => $driver, 'to' => $view->to]
                );
                $sms->text($view->provider, $view->to, null, $body);
                $this->flashMessenger()->addMessage('sms_success', 'success');
                return $this->redirectToRecord();
            } catch (MailException $e) {
                $this->flashMessenger()->addMessage($e->getDisplayMessage(), 'error');
            }
        }

        // Display the template:
        $view->setTemplate('record/sms');
        return $view;
    }

    /**
     * Show citations for the current record.
     *
     * @return \Laminas\View\Model\ViewModel
     */
    public function citeAction()
    {
        $view = $this->createViewModel();
        $view->setTemplate('record/cite');
        return $view;
    }

    /**
     * Show permanent link for the current record.
     *
     * @return \Laminas\View\Model\ViewModel
     */
    public function permalinkAction()
    {
        $view = $this->createViewModel();
        $view->setTemplate('record/permalink');
        return $view;
    }

    /**
     * Export the record
     *
     * @return mixed
     */
    public function exportAction()
    {
        $driver = $this->loadRecord();
        $view = $this->createViewModel();
        $format = $this->params()->fromQuery('style');

        // Display export menu if missing/invalid option
        $export = $this->serviceLocator->get(\VuFind\Export::class);
        if (empty($format) || !$export->recordSupportsFormat($driver, $format)) {
            if (!empty($format)) {
                $this->flashMessenger()
                    ->addMessage('export_invalid_format', 'error');
            }
            $view->setTemplate('record/export-menu');
            return $view;
        }

        // If this is an export format that redirects to an external site, perform
        // the redirect now (unless we're being called back from that service!):
        if (
            $export->needsRedirect($format)
            && !$this->params()->fromQuery('callback')
        ) {
            // Build callback URL:
            $parts = explode('?', $this->getServerUrl(true));
            $callback = $parts[0] . '?callback=1&style=' . urlencode($format);

            return $this->redirect()
                ->toUrl($export->getRedirectUrl($format, $callback));
        }

        $recordHelper = $this->getViewRenderer()->plugin('record');
        try {
            $exportedRecord = $recordHelper($driver)->getExport($format);
        } catch (\VuFind\Exception\FormatUnavailable $e) {
            $this->flashMessenger()->addErrorMessage('export_unsupported_format');
            return $this->redirectToRecord();
        }

        $exportType = $export->getBulkExportType($format);
        if ('post' === $exportType) {
            $params = [
                'exportType' => 'post',
                'postField' => $export->getPostField($format),
                'postData' => $exportedRecord,
                'targetWindow' => $export->getTargetWindow($format),
                'url' => $export->getRedirectUrl($format, ''),
                'format' => $format,
            ];
            $msg = [
                'translate' => false, 'html' => true,
                'msg' => $this->getViewRenderer()->render(
                    'cart/export-success.phtml',
                    $params
                ),
            ];
            $this->flashMessenger()->addSuccessMessage($msg);
            return $this->redirectToRecord();
        }

        // Send appropriate HTTP headers for requested format:
        $response = $this->getResponse();
        $response->getHeaders()->addHeaders($export->getHeaders($format));

        // Actually export the record
        $response->setContent($exportedRecord);
        return $response;
    }

    /**
     * Special action for RDF export
     *
     * @return mixed
     */
    public function rdfAction()
    {
        $this->getRequest()->getQuery()->set('style', 'RDF');
        return $this->exportAction();
    }

    /**
     * Show explanation for why a record was found and how its relevancy is computed
     *
     * @return mixed
     */
    public function explainAction()
    {
        $record = $this->loadRecord();

        $view = $this->createViewModel();
        $view->setTemplate('record/explain');
        if (!$record->tryMethod('explainEnabled')) {
            $view->disabled = true;
            return $view;
        }

        $explanation = $this->serviceLocator
            ->get(\VuFind\Search\Explanation\PluginManager::class)
            ->get($record->getSourceIdentifier());

        $params = $explanation->getParams();
        $params->initFromRequest($this->getRequest()->getQuery());
        $explanation->performRequest($record->getUniqueID());

        $view->explanation = $explanation;
        return $view;
    }

    /**
     * Load the record requested by the user; note that this is not done in the
     * init() method since we don't want to perform an expensive search twice
     * when homeAction() forwards to another method.
     *
     * @param ParamBag $params Search backend parameters
     * @param bool     $force  Set to true to force a reload of the record, even if
     * already loaded (useful if loading a record using different parameters)
     *
     * @return AbstractRecordDriver
     */
    protected function loadRecord(ParamBag $params = null, bool $force = false)
    {
        // Only load the record if it has not already been loaded. Note that
        // when determining record ID, we check both the route match (the most
        // common scenario) and the GET parameters (a fallback used by some
        // legacy routes).
        if ($force || !is_object($this->driver)) {
            $recordLoader = $this->getRecordLoader();
            $cacheContext = $this->getRequest()->getQuery()->get('cacheContext');
            if (isset($cacheContext)) {
                $recordLoader->setCacheContext($cacheContext);
            }
            $this->driver = $recordLoader->load(
                $this->params()->fromRoute('id', $this->params()->fromQuery('id')),
                $this->sourceId,
                false,
                $params
            );
        }
        return $this->driver;
    }

    /**
     * Redirect the user to the main record view.
     *
     * @param string $params Parameters to append to record URL.
     * @param string $tab    Record tab to display (null for default).
     *
     * @return mixed
     */
    protected function redirectToRecord($params = '', $tab = null)
    {
        $details = $this->getRecordRouter()
            ->getTabRouteDetails($this->loadRecord(), $tab);
        $target = $this->url()->fromRoute($details['route'], $details['params']);

        return $this->redirect()->toUrl($target . $params);
    }

    /**
     * Support method to load tab information from the RecordTab PluginManager.
     *
     * @return void
     */
    protected function loadTabDetails()
    {
        $driver = $this->loadRecord();
        $request = $this->getRequest();
        $manager = $this->getRecordTabManager();
        $details = $manager
            ->getTabDetailsForRecord($driver, $request, $this->fallbackDefaultTab);
        $this->allTabs = $details['tabs'];
        $this->defaultTab = $details['default'] ? $details['default'] : false;
        $this->backgroundTabs = $manager->getBackgroundTabNames($driver);
        $this->tabsExtraScripts = $manager->getExtraScripts();
    }

    /**
     * Get default tab for a given driver
     *
     * @return string
     */
    protected function getDefaultTab()
    {
        // Load default tab if not already retrieved:
        if (null === $this->defaultTab) {
            $this->loadTabDetails();
        }
        return $this->defaultTab;
    }

    /**
     * Get all tab information for a given driver.
     *
     * @return array
     */
    protected function getAllTabs()
    {
        if (null === $this->allTabs) {
            $this->loadTabDetails();
        }
        return $this->allTabs;
    }

    /**
     * Get names of tabs to be loaded in the background.
     *
     * @return array
     */
    protected function getBackgroundTabs()
    {
        if (null === $this->backgroundTabs) {
            $this->loadTabDetails();
        }
        return $this->backgroundTabs;
    }

    /**
     * Get extra scripts required by tabs.
     *
     * @param array $tabs Tab names to consider
     *
     * @return array
     */
    protected function getTabsExtraScripts($tabs)
    {
        if (null === $this->tabsExtraScripts) {
            $this->loadTabDetails();
        }
        $allScripts = [];
        foreach (array_keys($tabs) as $tab) {
            if (!empty($this->tabsExtraScripts[$tab])) {
                $allScripts
                    = array_merge($allScripts, $this->tabsExtraScripts[$tab]);
            }
        }
        return array_unique($allScripts);
    }

    /**
     * Is the result scroller active?
     *
     * @return bool
     */
    protected function resultScrollerActive()
    {
        // Disabled by default:
        return false;
    }

    /**
     * Display a particular tab.
     *
     * @param string $tab  Name of tab to display
     * @param bool   $ajax Are we in AJAX mode?
     *
     * @return mixed
     */
    protected function showTab($tab, $ajax = false)
    {
        // Special case -- handle login request (currently needed for holdings
        // tab when driver-based holds mode is enabled, but may also be useful
        // in other circumstances):
        if (
            $this->params()->fromQuery('login', 'false') == 'true'
            && !$this->getUser()
        ) {
            return $this->forceLogin(null);
        } elseif (
            $this->params()->fromQuery('catalogLogin', 'false') == 'true'
            && !is_array($patron = $this->catalogLogin())
        ) {
            return $patron;
        }

        $config = $this->getConfig();

        $view = $this->createViewModel();
        $view->tabs = $this->getAllTabs();
        $view->activeTab = strtolower($tab);
        $view->defaultTab = strtolower($this->getDefaultTab());
        $view->backgroundTabs = $this->getBackgroundTabs();
        $view->tabsExtraScripts = $this->getTabsExtraScripts($view->tabs);
        $view->loadInitialTabWithAjax
            = isset($config->Site->loadInitialTabWithAjax)
            ? (bool)$config->Site->loadInitialTabWithAjax : false;

        // Set up next/previous record links (if appropriate)
        if ($this->resultScrollerActive()) {
            $driver = $this->loadRecord();
            $view->scrollData = $this->resultScroller()->getScrollData($driver);
        }

        $view->callnumberHandler = $config->Item_Status->callnumber_handler ?? false;

        $view->setTemplate($ajax ? 'record/ajaxtab' : 'record/view');
        return $view;
    }
}<|MERGE_RESOLUTION|>--- conflicted
+++ resolved
@@ -5,11 +5,7 @@
  *
  * PHP version 8
  *
-<<<<<<< HEAD
- * Copyright (C) Villanova University 2023.
-=======
  * Copyright (C) Villanova University 2010-2024.
->>>>>>> b031c2f9
  *
  * This program is free software; you can redistribute it and/or modify
  * it under the terms of the GNU General Public License version 2,
@@ -167,9 +163,6 @@
         // something has gone wrong (or user submitted blank form) and we
         // should do nothing:
         if (!empty($comment)) {
-            $commentsService = $this->getDbService(
-                \VuFind\Db\Service\CommentsService::class
-            );
             $resourceService = $this->getDbService(
                 \VuFind\Db\Service\ResourceService::class
             );
@@ -179,14 +172,10 @@
                 true,
                 $driver
             );
-<<<<<<< HEAD
-            $commentsService->addComment($comment, $user->id, $resource);
-=======
             $commentsService = $this->getDbService(
                 \VuFind\Db\Service\CommentsServiceInterface::class
             );
-            $commentsService->addComment($comment, $user, $resource);
->>>>>>> b031c2f9
+            $commentsService->addComment($comment, $user->id, $resource);
 
             // Save rating if allowed:
             if (
