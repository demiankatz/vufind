<?php

/**
 * Record Cache
 *
 * PHP version 8
 *
 * Copyright (C) University of Freiburg 2014.
 * Copyright (C) The National Library of Finland 2015.
 *
 * This program is free software; you can redistribute it and/or modify
 * it under the terms of the GNU General Public License version 2,
 * as published by the Free Software Foundation.
 *
 * This program is distributed in the hope that it will be useful,
 * but WITHOUT ANY WARRANTY; without even the implied warranty of
 * MERCHANTABILITY or FITNESS FOR A PARTICULAR PURPOSE.  See the
 * GNU General Public License for more details.
 *
 * You should have received a copy of the GNU General Public License
 * along with this program; if not, write to the Free Software
 * Foundation, Inc., 51 Franklin Street, Fifth Floor, Boston, MA  02110-1301  USA
 *
 * @category VuFind
 * @package  Record
 * @author   Markus Beh <markus.beh@ub.uni-freiburg.de>
 * @author   Ere Maijala <ere.maijala@helsinki.fi>
 * @license  http://opensource.org/licenses/gpl-2.0.php GNU General Public License
 * @link     https://vufind.org Main Page
 */

namespace VuFind\Record;

use Laminas\Config\Config as Config;
<<<<<<< HEAD
use VuFind\Db\Service\RecordService;
=======
use VuFind\Db\Entity\RecordEntityInterface;
use VuFind\Db\Service\RecordServiceInterface;
>>>>>>> 73518f37
use VuFind\RecordDriver\PluginManager as RecordFactory;

/**
 * Record Cache
 *
 * @category VuFind
 * @package  Record
 * @author   Markus Beh <markus.beh@ub.uni-freiburg.de>
 * @author   Ere Maijala <ere.maijala@helsinki.fi>
 * @license  http://opensource.org/licenses/gpl-2.0.php GNU General Public License
 * @link     https://vufind.org Main Site
 */
class Cache implements \Laminas\Log\LoggerAwareInterface
{
    use \VuFind\Log\LoggerAwareTrait;

    public const CONTEXT_DISABLED = '';
    public const CONTEXT_DEFAULT = 'Default';
    public const CONTEXT_FAVORITE = 'Favorite';

    /**
<<<<<<< HEAD
     * RecordCache.ini contents
     *
     * @var Config
     */
    protected $cacheConfig;

    /**
     * Database service used by cache
     *
     * @var RecordService
     */
    protected $recordService;

    /**
     * Record driver plugin manager
     *
     * @var RecordFactory
     */
    protected $recordFactoryManager;

    /**
=======
>>>>>>> 73518f37
     * Record sources which may be cached.
     *
     * @var array
     */
    protected $cachableSources = [];

    /**
     * Constructor
     *
<<<<<<< HEAD
     * @param RecordFactory $recordFactoryManager Record loader
     * @param Config        $config               VuFind main config
     * @param RecordService $recordService        Record service
     */
    public function __construct(
        RecordFactory $recordFactoryManager,
        Config $config,
        RecordService $recordService
    ) {
        $this->cacheConfig = $config;
        $this->recordService = $recordService;
        $this->recordFactoryManager = $recordFactoryManager;

=======
     * @param RecordFactory          $recordFactoryManager Record driver plugin manager
     * @param Config                 $cacheConfig          RecordCache.ini contents
     * @param RecordServiceInterface $recordService        Record database service
     */
    public function __construct(
        protected RecordFactory $recordFactoryManager,
        protected Config $cacheConfig,
        protected RecordServiceInterface $recordService
    ) {
>>>>>>> 73518f37
        $this->setContext(Cache::CONTEXT_DEFAULT);
    }

    /**
     * Create a new or update an existing cache entry
     *
     * @param string $recordId Record id
     * @param string $source   Source name
     * @param mixed  $rawData  Raw data from source (must be serializable)
     *
     * @return void
     */
    public function createOrUpdate($recordId, $source, $rawData)
    {
        if (isset($this->cachableSources[$source])) {
            $this->debug("Updating {$source}|{$recordId}");
            $this->recordService->updateRecord($recordId, $source, $rawData);
        }
    }

    /**
     * Given a record ID, look up a record for that source.
     *
     * @param string $id     Record ID
     * @param string $source Record source
     *
     * @return array Array of \VuFind\RecordDriver\AbstractBase
     */
    public function lookup($id, $source)
    {
        $this->debug("Checking {$source}|{$id}");
<<<<<<< HEAD
        $record = $this->recordService->findRecord($id, $source);
=======
        $record = $this->recordService->getRecord($id, $source);
>>>>>>> 73518f37
        $this->debug(
            "Cached record {$source}|{$id} "
            . ($record ? 'found' : 'not found')
        );
        try {
            return $record ? [$this->getVuFindRecord($record)] : [];
        } catch (\Exception $e) {
            $this->logError(
                'Could not load record {$source}|{$id} from the record cache: '
                . $e->getMessage()
            );
        }
        return [];
    }

    /**
     * Given an array of IDs and a record source, look up a batch of records for
     * that source.
     *
     * @param array  $ids    Record IDs
     * @param string $source Record source
     *
     * @return array Array of \VuFind\RecordDriver\AbstractBase
     */
    public function lookupBatch($ids, $source)
    {
        if (empty($ids)) {
            return [];
        }

        $this->debug("Checking $source batch: " . implode(', ', $ids));
        $vufindRecords = [];
<<<<<<< HEAD
        $cachedRecords = $this->recordService->findRecords($ids, $source);
=======
        $cachedRecords = $this->recordService->getRecords($ids, $source);
>>>>>>> 73518f37
        foreach ($cachedRecords as $cachedRecord) {
            try {
                $vufindRecords[] = $this->getVuFindRecord($cachedRecord);
            } catch (\Exception $e) {
                $this->logError(
                    'Could not load record ' . $cachedRecord->getSource() . '|'
                    . $cachedRecord->getRecordId() . ' from the record cache: '
                    . $e->getMessage()
                );
            }
        }

        $extractIdCallback = function ($record) {
            return $record->getUniqueID();
        };
        $foundIds = array_map($extractIdCallback, $vufindRecords);
        $this->debug(
            "Cached records for $source "
            . ($foundIds ? 'found: ' . implode(', ', $foundIds) : 'not found')
        );

        return $vufindRecords;
    }

    /**
     * Set the context for controlling cache behaviour
     *
     * @param string $context Cache context
     *
     * @return void
     */
    public function setContext($context)
    {
        $this->debug("Setting context to '$context'");
        if (empty($context)) {
            $this->cachableSources = [];
            return;
        }
        $context = ucfirst($context);
        if (!isset($this->cacheConfig->$context)) {
            $context = Cache::CONTEXT_DEFAULT;
        }
        $this->cachableSources = isset($this->cacheConfig->$context)
            ? $this->cacheConfig->$context->toArray() : [];
        if (
            $context != Cache::CONTEXT_DEFAULT
            && isset($this->cacheConfig->{Cache::CONTEXT_DEFAULT})
        ) {
            // Inherit settings from Default section
            $this->cachableSources = array_merge(
                $this->cacheConfig->{Cache::CONTEXT_DEFAULT}->toArray(),
                $this->cachableSources
            );
        }

        foreach ($this->cachableSources as &$cachableSource) {
            if (!isset($cachableSource['operatingMode'])) {
                $cachableSource['operatingMode'] = 'disabled';
            }
        }
    }

    /**
     * Convenience method for checking if cache is used as primary data data source
     *
     * @param string $source Record source
     *
     * @return bool
     */
    public function isPrimary($source)
    {
        return isset($this->cachableSources[$source]['operatingMode'])
            ? $this->cachableSources[$source]['operatingMode'] === 'primary'
            : false;
    }

    /**
     * Convenience method for checking if cache is used as fallback data source
     *
     * @param string $source Record source
     *
     * @return bool
     */
    public function isFallback($source)
    {
        return isset($this->cachableSources[$source]['operatingMode'])
            ? $this->cachableSources[$source]['operatingMode'] === 'fallback'
            : false;
    }

    /**
     * Check whether a record source is cachable
     *
     * @param string $source Record source
     *
     * @return bool
     */
    public function isCachable($source)
    {
        return isset($this->cachableSources[$source]['operatingMode'])
            ? $this->cachableSources[$source]['operatingMode'] !== 'disabled'
            : false;
    }

    /**
     * Helper function to get records from cached source-specific record data
     *
     * @param RecordEntityInterface $cachedRecord Record data
     *
     * @return \VuFind\RecordDriver\AbstractBase
     */
    protected function getVuFindRecord(RecordEntityInterface $cachedRecord)
    {
        $source = $cachedRecord->getSource();
        $doc = unserialize($cachedRecord->getData());

        // Solr records are loaded in special-case fashion:
        if ($source === 'VuFind' || $source === 'Solr') {
            $driver = $this->recordFactoryManager->getSolrRecord($doc);
        } else {
            $driver = $this->recordFactoryManager->get($source);
            $driver->setRawData($doc);
        }

        $driver->setSourceIdentifiers($source);

        return $driver;
    }
}<|MERGE_RESOLUTION|>--- conflicted
+++ resolved
@@ -32,12 +32,8 @@
 namespace VuFind\Record;
 
 use Laminas\Config\Config as Config;
-<<<<<<< HEAD
-use VuFind\Db\Service\RecordService;
-=======
 use VuFind\Db\Entity\RecordEntityInterface;
 use VuFind\Db\Service\RecordServiceInterface;
->>>>>>> 73518f37
 use VuFind\RecordDriver\PluginManager as RecordFactory;
 
 /**
@@ -59,30 +55,6 @@
     public const CONTEXT_FAVORITE = 'Favorite';
 
     /**
-<<<<<<< HEAD
-     * RecordCache.ini contents
-     *
-     * @var Config
-     */
-    protected $cacheConfig;
-
-    /**
-     * Database service used by cache
-     *
-     * @var RecordService
-     */
-    protected $recordService;
-
-    /**
-     * Record driver plugin manager
-     *
-     * @var RecordFactory
-     */
-    protected $recordFactoryManager;
-
-    /**
-=======
->>>>>>> 73518f37
      * Record sources which may be cached.
      *
      * @var array
@@ -92,21 +64,6 @@
     /**
      * Constructor
      *
-<<<<<<< HEAD
-     * @param RecordFactory $recordFactoryManager Record loader
-     * @param Config        $config               VuFind main config
-     * @param RecordService $recordService        Record service
-     */
-    public function __construct(
-        RecordFactory $recordFactoryManager,
-        Config $config,
-        RecordService $recordService
-    ) {
-        $this->cacheConfig = $config;
-        $this->recordService = $recordService;
-        $this->recordFactoryManager = $recordFactoryManager;
-
-=======
      * @param RecordFactory          $recordFactoryManager Record driver plugin manager
      * @param Config                 $cacheConfig          RecordCache.ini contents
      * @param RecordServiceInterface $recordService        Record database service
@@ -116,7 +73,6 @@
         protected Config $cacheConfig,
         protected RecordServiceInterface $recordService
     ) {
->>>>>>> 73518f37
         $this->setContext(Cache::CONTEXT_DEFAULT);
     }
 
@@ -148,11 +104,7 @@
     public function lookup($id, $source)
     {
         $this->debug("Checking {$source}|{$id}");
-<<<<<<< HEAD
-        $record = $this->recordService->findRecord($id, $source);
-=======
         $record = $this->recordService->getRecord($id, $source);
->>>>>>> 73518f37
         $this->debug(
             "Cached record {$source}|{$id} "
             . ($record ? 'found' : 'not found')
@@ -185,11 +137,7 @@
 
         $this->debug("Checking $source batch: " . implode(', ', $ids));
         $vufindRecords = [];
-<<<<<<< HEAD
-        $cachedRecords = $this->recordService->findRecords($ids, $source);
-=======
         $cachedRecords = $this->recordService->getRecords($ids, $source);
->>>>>>> 73518f37
         foreach ($cachedRecords as $cachedRecord) {
             try {
                 $vufindRecords[] = $this->getVuFindRecord($cachedRecord);
