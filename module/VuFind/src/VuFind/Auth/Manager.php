<?php
/**
 * Wrapper class for handling logged-in user in session.
 *
 * PHP version 7
 *
 * Copyright (C) Villanova University 2007.
 *
 * This program is free software; you can redistribute it and/or modify
 * it under the terms of the GNU General Public License version 2,
 * as published by the Free Software Foundation.
 *
 * This program is distributed in the hope that it will be useful,
 * but WITHOUT ANY WARRANTY; without even the implied warranty of
 * MERCHANTABILITY or FITNESS FOR A PARTICULAR PURPOSE.  See the
 * GNU General Public License for more details.
 *
 * You should have received a copy of the GNU General Public License
 * along with this program; if not, write to the Free Software
 * Foundation, Inc., 51 Franklin Street, Fifth Floor, Boston, MA  02110-1301  USA
 *
 * @category VuFind
 * @package  Authentication
 * @author   Demian Katz <demian.katz@villanova.edu>
 * @license  http://opensource.org/licenses/gpl-2.0.php GNU General Public License
 * @link     https://vufind.org Main Page
 */
namespace VuFind\Auth;

use Laminas\Config\Config;
use Laminas\Session\SessionManager;
use VuFind\Cookie\CookieManager;
use VuFind\Db\Row\User as UserRow;
use VuFind\Db\Table\User as UserTable;
use VuFind\Exception\Auth as AuthException;
use VuFind\Validator\CsrfInterface;

/**
 * Wrapper class for handling logged-in user in session.
 *
 * @category VuFind
 * @package  Authentication
 * @author   Demian Katz <demian.katz@villanova.edu>
 * @license  http://opensource.org/licenses/gpl-2.0.php GNU General Public License
 * @link     https://vufind.org Main Page
 */
class Manager implements \LmcRbacMvc\Identity\IdentityProviderInterface,
    \Laminas\Log\LoggerAwareInterface
{
    use \VuFind\Log\LoggerAwareTrait;

    /**
     * Authentication modules
     *
     * @var \VuFind\Auth\AbstractBase[]
     */
    protected $auth = [];

    /**
     * Currently selected authentication module
     *
     * @var string
     */
    protected $activeAuth;

    /**
     * List of values allowed to be set into $activeAuth
     *
     * @var array
     */
    protected $legalAuthOptions;

    /**
     * VuFind configuration
     *
     * @var Config
     */
    protected $config;

    /**
     * Session container
     *
     * @var \Laminas\Session\Container
     */
    protected $session;

    /**
     * Gateway to user table in database
     *
     * @var UserTable
     */
    protected $userTable;

    /**
     * Session manager
     *
     * @var SessionManager
     */
    protected $sessionManager;

    /**
     * Authentication plugin manager
     *
     * @var PluginManager
     */
    protected $pluginManager;

    /**
     * Cookie Manager
     *
     * @var CookieManager
     */
    protected $cookieManager;

    /**
     * Cache for current logged in user object
     *
     * @var UserRow
     */
    protected $currentUser = false;

    /**
     * CSRF validator
     *
     * @var CsrfInterface
     */
    protected $csrf;

    /**
     * Constructor
     *
     * @param Config         $config         VuFind configuration
     * @param UserTable      $userTable      User table gateway
     * @param SessionManager $sessionManager Session manager
     * @param PluginManager  $pm             Authentication plugin manager
     * @param CookieManager  $cookieManager  Cookie manager
     * @param CsrfInterface  $csrf           CSRF validator
     */
    public function __construct(
        Config $config,
        UserTable $userTable,
        SessionManager $sessionManager,
        PluginManager $pm,
        CookieManager $cookieManager,
        CsrfInterface $csrf
    ) {
        // Store dependencies:
        $this->config = $config;
        $this->userTable = $userTable;
        $this->sessionManager = $sessionManager;
        $this->pluginManager = $pm;
        $this->cookieManager = $cookieManager;
        $this->csrf = $csrf;

        // Set up session:
        $this->session = new \Laminas\Session\Container('Account', $sessionManager);

        // Initialize active authentication setting (defaulting to Database
        // if no setting passed in):
        $method = $config->Authentication->method ?? 'Database';
        $this->legalAuthOptions = [$method];   // mark it as legal
        $this->setAuthMethod($method);              // load it
    }

    /**
     * Get the authentication handler.
     *
     * @param string $name Auth module to load (null for currently active one)
     *
     * @return AbstractBase
     */
    protected function getAuth($name = null)
    {
        $name = empty($name) ? $this->activeAuth : $name;
        if (!isset($this->auth[$name])) {
            $this->auth[$name] = $this->makeAuth($name);
        }
        return $this->auth[$name];
    }

    /**
     * Helper
     *
     * @param string $method auth method to instantiate
     *
     * @return AbstractBase
     */
    protected function makeAuth($method)
    {
        // If an illegal option was passed in, don't allow the object to load:
        if (!in_array($method, $this->legalAuthOptions)) {
            throw new \Exception("Illegal authentication method: $method");
        }
        $auth = $this->pluginManager->get($method);
        $auth->setConfig($this->config);
        return $auth;
    }

    /**
     * Does the current configuration support account creation?
     *
     * @param string $authMethod optional; check this auth method rather than
     *  the one in config file
     *
     * @return bool
     */
    public function supportsCreation($authMethod = null)
    {
        return $this->getAuth($authMethod)->supportsCreation();
    }

    /**
     * Does the current configuration support password recovery?
     *
     * @param string $authMethod optional; check this auth method rather than
     *  the one in config file
     *
     * @return bool
     */
    public function supportsRecovery($authMethod = null)
    {
        return ($this->config->Authentication->recover_password ?? false)
            && $this->getAuth($authMethod)->supportsPasswordRecovery();
    }

    /**
     * Is email changing currently allowed?
     *
     * @param string $authMethod optional; check this auth method rather than
     * the one in config file
     *
     * @return bool
     */
    public function supportsEmailChange($authMethod = null)
    {
        return $this->config->Authentication->change_email ?? false;
    }

    /**
     * Is new passwords currently allowed?
     *
     * @param string $authMethod optional; check this auth method rather than
     * the one in config file
     *
     * @return bool
     */
    public function supportsPasswordChange($authMethod = null)
    {
        return ($this->config->Authentication->change_password ?? false)
            && $this->getAuth($authMethod)->supportsPasswordChange();
    }

    /**
     * Is connecting library card allowed and supported?
     *
     * @param string $authMethod optional; check this auth method rather than
     * the one in config file
     *
     * @return bool
     */
    public function supportsConnectingLibraryCard($authMethod = null)
    {
        return ($this->config->Catalog->auth_based_library_cards ?? false)
            && $this->getAuth($authMethod)->supportsConnectingLibraryCard();
    }

    /**
     * Username policy for a new account (e.g. minLength, maxLength)
     *
     * @param string $authMethod optional; check this auth method rather than
     * the one in config file
     *
     * @return array
     */
    public function getUsernamePolicy($authMethod = null)
    {
        return $this->processPolicyConfig(
            $this->getAuth($authMethod)->getUsernamePolicy()
        );
    }

    /**
     * Password policy for a new password (e.g. minLength, maxLength)
     *
     * @param string $authMethod optional; check this auth method rather than
     * the one in config file
     *
     * @return array
     */
    public function getPasswordPolicy($authMethod = null)
    {
        return $this->processPolicyConfig(
            $this->getAuth($authMethod)->getPasswordPolicy()
        );
    }

    /**
     * Get the URL to establish a session (needed when the internal VuFind login
     * form is inadequate).  Returns false when no session initiator is needed.
     *
     * @param string $target Full URL where external authentication method should
     * send user after login (some drivers may override this).
     *
     * @return bool|string
     */
    public function getSessionInitiator($target)
    {
        try {
            return $this->getAuth()->getSessionInitiator($target);
        } catch (InvalidArgumentException $e) {
            // If the authentication is in an illegal state but there is an
            // active user session, we should clear everything out so the user
            // can try again. This is useful, for example, if a user is logged
            // in at the same time that an administrator changes the [ChoiceAuth]
            // settings in config.ini. However, if the user is not logged in,
            // they are probably attempting something nasty and should be given
            // an error message.
            if (!$this->isLoggedIn()) {
                throw $e;
            }
            $this->logout('');
            return $this->getAuth()->getSessionInitiator($target);
        }
    }

    /**
     * In VuFind, views are tied to the name of the active authentication class.
     * This method returns that name so that an appropriate template can be
     * selected. It supports authentication methods that proxy other authentication
     * methods (see ChoiceAuth for an example).
     *
     * @return string
     */
    public function getAuthClassForTemplateRendering()
    {
        $auth = $this->getAuth();
        if (is_callable([$auth, 'getSelectedAuthOption'])) {
            $selected = $auth->getSelectedAuthOption();
            if ($selected) {
                $auth = $this->getAuth($selected);
            }
        }
        return get_class($auth);
    }

    /**
     * Return an array of all of the authentication options supported by the
     * current auth class. In most cases (except for ChoiceAuth), this will
     * just contain a single value.
     *
     * @return array
     */
    public function getSelectableAuthOptions()
    {
        $auth = $this->getAuth();
        if (is_callable([$auth, 'getSelectableAuthOptions'])) {
            if ($methods = $auth->getSelectableAuthOptions()) {
                return $methods;
            }
        }
        return [$this->getAuthMethod()];
    }

    /**
     * Does the current auth class allow for authentication from more than
     * one target? (e.g. MultiILS)
     * If so return an array that lists the targets.
     *
     * @return array
     */
    public function getLoginTargets()
    {
        $auth = $this->getAuth();
        return is_callable([$auth, 'getLoginTargets'])
            ? $auth->getLoginTargets() : [];
    }

    /**
     * Does the current auth class allow for authentication from more than
     * one target? (e.g. MultiILS)
     * If so return the default target.
     *
     * @return string
     */
    public function getDefaultLoginTarget()
    {
        $auth = $this->getAuth();
        return is_callable([$auth, 'getDefaultLoginTarget'])
            ? $auth->getDefaultLoginTarget() : null;
    }

    /**
     * Get the name of the current authentication method.
     *
     * @return string
     */
    public function getAuthMethod()
    {
        return $this->activeAuth;
    }

    /**
     * Is login currently allowed?
     *
     * @return bool
     */
    public function loginEnabled()
    {
        // Assume login is enabled unless explicitly turned off:
        return !($this->config->Authentication->hideLogin ?? false);
    }

    /**
     * Is login currently allowed?
     *
     * @return bool
     */
    public function ajaxEnabled()
    {
        // Assume ajax is enabled unless explicitly turned off:
        return $this->config->Authentication->enableAjax ?? true;
    }

    /**
     * Is login currently allowed?
     *
     * @return bool
     */
    public function dropdownEnabled()
    {
        // Assume dropdown is disabled unless explicitly turned on:
        return $this->config->Authentication->enableDropdown ?? false;
    }

    /**
     * Log out the current user.
     *
     * @param string $url     URL to redirect user to after logging out.
     * @param bool   $destroy Should we destroy the session (true) or just reset it
     * (false); destroy is for log out, reset is for expiration.
     *
     * @return string     Redirect URL (usually same as $url, but modified in
     * some authentication modules).
     */
    public function logout($url, $destroy = true)
    {
        // Perform authentication-specific cleanup and modify redirect URL if
        // necessary.
        $url = $this->getAuth()->logout($url);

        // Reset authentication state
        $this->getAuth()->resetState();

        // Clear out the cached user object and session entry.
        $this->currentUser = false;
        unset($this->session->userId);
        unset($this->session->userDetails);
        $this->cookieManager->set('loggedOut', 1);

        // Destroy the session for good measure, if requested.
        if ($destroy) {
            $this->sessionManager->destroy();
        } else {
            // If we don't want to destroy the session, we still need to empty it.
            // There should be a way to do this through Laminas\Session, but there
            // apparently isn't (TODO -- do this better):
            $_SESSION = [];
        }

        return $url;
    }

    /**
     * Checks whether the user has recently logged out.
     *
     * @return bool
     */
    public function userHasLoggedOut()
    {
        return (bool)$this->cookieManager->get('loggedOut');
    }

    /**
     * Checks whether the user is logged in.
     *
     * @return UserRow|false Object if user is logged in, false otherwise.
     */
    public function isLoggedIn()
    {
        // If user object is not in cache, but user ID is in session,
        // load the object from the database:
        if (!$this->currentUser) {
            if (isset($this->session->userId)) {
                // normal mode
                $results = $this->userTable
                    ->select(['id' => $this->session->userId]);
                $this->currentUser = count($results) < 1
                    ? false : $results->current();
            } elseif (isset($this->session->userDetails)) {
                // privacy mode
                $results = $this->userTable->createRow();
                $results->exchangeArray($this->session->userDetails);
                $this->currentUser = $results;
            } else {
                // unexpected state
                $this->currentUser = false;
            }
        }
        return $this->currentUser;
    }

    /**
     * Retrieve CSRF token
     *
     * If no CSRF token currently exists, or should be regenerated, generates one.
     *
     * @param bool $regenerate Should we regenerate token? (default false)
     * @param int  $maxTokens  The maximum number of tokens to store in the
     * session.
     *
     * @return string
     */
    public function getCsrfHash($regenerate = false, $maxTokens = 5)
    {
        // Reset token store if we've overflowed the limit:
        $this->csrf->trimTokenList($maxTokens);
        return $this->csrf->getHash($regenerate);
    }

    /**
     * Get the identity
     *
     * @return \LmcRbacMvc\Identity\IdentityInterface|null
     */
    public function getIdentity()
    {
        return $this->isLoggedIn() ?: null;
    }

    /**
     * Resets the session if the logged in user's credentials have expired.
     *
     * @return bool True if session has expired.
     */
    public function checkForExpiredCredentials()
    {
        if ($this->isLoggedIn() && $this->getAuth()->isExpired()) {
            $this->logout(null, false);
            return true;
        }
        return false;
    }

    /**
     * Are we in privacy mode?
     *
     * @return bool
     */
    public function inPrivacyMode()
    {
        return $this->config->Authentication->privacy ?? false;
    }

    /**
     * Updates the user information in the session.
     *
     * @param UserRow $user User object to store in the session
     *
     * @return void
     */
    public function updateSession($user)
    {
        $this->currentUser = $user;
        if ($this->inPrivacyMode()) {
            $this->session->userDetails = $user->toArray();
        } else {
            $this->session->userId = $user->id;
        }
        $this->cookieManager->clear('loggedOut');
    }

    /**
     * Create a new user account from the request.
     *
     * @param \Laminas\Http\PhpEnvironment\Request $request Request object containing
     * new account details.
     *
     * @throws AuthException
     * @return UserRow New user row.
     */
    public function create($request)
    {
        $user = $this->getAuth()->create($request);
        $this->updateUser($user);
        $this->updateSession($user);
        return $user;
    }

    /**
     * Update a user's password from the request.
     *
     * @param \Laminas\Http\PhpEnvironment\Request $request Request object containing
     * password change details.
     *
     * @throws AuthException
     * @return UserRow New user row.
     */
    public function updatePassword($request)
    {
        $user = $this->getAuth()->updatePassword($request);
        $this->updateSession($user);
        return $user;
    }

    /**
     * Update a user's email from the request.
     *
     * @param UserRow $user  Object representing user being updated.
     * @param string  $email New email address to set (must be pre-validated!).
     *
     * @throws AuthException
     * @return void
     *
     * @SuppressWarnings(PHPMD.UnusedFormalParameter)
     */
    public function updateEmail(UserRow $user, $email)
    {
        // Depending on verification setting, either do a direct update or else
        // put the new address into a pending state.
        if ($this->config->Authentication->verify_email ?? false) {
            // If new email address is the current address, just reset any pending
            // email address:
            $user->pending_email = ($email === $user->email) ? '' : $email;
        } else {
            $user->updateEmail($email, true);
            $user->pending_email = '';
        }
        $user->save();
        $this->updateSession($user);
    }

    /**
     * Try to log in the user using current query parameters; return User object
     * on success, throws exception on failure.
     *
     * @param \Laminas\Http\PhpEnvironment\Request $request Request object containing
     * account credentials.
     *
     * @throws AuthException
     * @throws \VuFind\Exception\PasswordSecurity
     * @throws \VuFind\Exception\AuthInProgress
     * @return UserRow Object representing logged-in user.
     */
    public function login($request)
    {
        // Allow the auth module to inspect the request (used by ChoiceAuth,
        // for example):
        $this->getAuth()->preLoginCheck($request);

        // Check if the current auth method wants to delegate the request to another
        // method:
        if ($delegate = $this->getAuth()->getDelegateAuthMethod($request)) {
            $this->setAuthMethod($delegate, true);
        }

        // Validate CSRF for form-based authentication methods:
        if (!$this->getAuth()->getSessionInitiator(null)
            && $this->getAuth()->needsCsrfCheck($request)
        ) {
            if (!$this->csrf->isValid($request->getPost()->get('csrf'))) {
                $this->getAuth()->resetState();
                $this->logWarning("Invalid CSRF token passed to login");
                throw new AuthException('authentication_error_technical');
            } else {
                // After successful token verification, clear list to shrink session:
                $this->csrf->trimTokenList(0);
            }
        }

        // Perform authentication:
        try {
            $user = $this->getAuth()->authenticate($request);
        } catch (AuthException $e) {
            // Pass authentication exceptions through unmodified
            throw $e;
        } catch (\VuFind\Exception\PasswordSecurity $e) {
            // Pass password security exceptions through unmodified
            throw $e;
        } catch (\Exception $e) {
            // Catch other exceptions, log verbosely, and treat them as technical
            // difficulties
            $this->logError((string)$e);
            throw new AuthException('authentication_error_technical', 0, $e);
        }

        // Update user object
        $this->updateUser($user);

        // Store the user in the session and send it back to the caller:
        $this->updateSession($user);
        return $user;
    }

    /**
     * Setter
     *
     * @param string $method     The auth class to proxy
     * @param bool   $forceLegal Whether to force the new method legal
     *
     * @return void
     */
    public function setAuthMethod($method, $forceLegal = false)
    {
        // Change the setting:
        $this->activeAuth = $method;

        if ($forceLegal) {
            if (!in_array($method, $this->legalAuthOptions)) {
                $this->legalAuthOptions[] = $method;
            }
        }

        // If this method supports switching to a different method and we haven't
        // already initialized it, add those options to the legal list. If the object
        // is already initialized, that means we've already gone through this step
        // and can save ourselves the trouble.

        // This code also has the side effect of validating $method, since if an
        // invalid value was passed in, the call to getSelectableAuthOptions will
        // throw an exception.
        if (!isset($this->auth[$method])) {
            $this->legalAuthOptions = array_unique(
                array_merge(
                    $this->legalAuthOptions,
                    $this->getSelectableAuthOptions()
                )
            );
        }
    }

    /**
     * Validate the credentials in the provided request, but do not change the state
     * of the current logged-in user. Return true for valid credentials, false
     * otherwise.
     *
     * @param \Laminas\Http\PhpEnvironment\Request $request Request object containing
     * account credentials.
     *
     * @throws AuthException
     * @return bool
     */
    public function validateCredentials($request)
    {
        return $this->getAuth()->validateCredentials($request);
    }

    /**
     * What login method does the ILS use (password, email, vufind)
     *
     * @param string $target Login target (MultiILS only)
     *
     * @return array|false
     */
    public function getILSLoginMethod($target = '')
    {
        $auth = $this->getAuth();
        if (is_callable([$auth, 'getILSLoginMethod'])) {
            return $auth->getILSLoginMethod($target);
        }
        return false;
    }

    /**
     * Connect authenticated user as library card to his account.
     *
     * @param \Laminas\Http\PhpEnvironment\Request $request Request object
     * containing account credentials.
     * @param \VuFind\Db\Row\User                  $user    Connect newly created
     * library card to this user.
     *
     * @return void
     * @throws \Exception
     */
    public function connectLibraryCard($request, $user)
    {
        $auth = $this->getAuth();
        if (!$auth->supportsConnectingLibraryCard()) {
            throw new \Exception("Connecting of library cards is not supported");
        }
        $auth->connectLibraryCard($request, $user);
    }

    /**
     * Update common user attributes on login
     *
     * @param \VuFind\Db\Row\User $user User object
     *
     * @return void
     */
    protected function updateUser($user)
    {
        if ($this->getAuth() instanceof ChoiceAuth) {
            $method = $this->getAuth()->getSelectedAuthOption();
        } else {
            $method = $this->activeAuth;
        }
        $user->auth_method = strtolower($method);
        $user->last_login = date('Y-m-d H:i:s');
        $user->save();
    }

    /**
<<<<<<< HEAD
     * Is the user allowed to log directly into the ILS?
     *
     * @return bool
     */
    public function allowsUserIlsLogin(): bool
    {
        return $this->config->Catalog->allowUserLogin ?? true;
=======
     * Process a raw policy configuration
     *
     * @param array $policy Policy configuration
     *
     * @return array
     */
    protected function processPolicyConfig(array $policy): array
    {
        // Convert 'numeric' or 'alphanumeric' pattern to a regular expression:
        switch ($policy['pattern'] ?? '') {
        case 'numeric':
            $policy['pattern'] = '\d+';
            break;
        case 'alphanumeric':
            $policy['pattern'] = '[\da-zA-Z]+';
        }

        // Map settings to attributes for a text input field:
        $inputMap = [
            'minLength' => 'data-minlength',
            'maxLength' => 'maxlength',
            'pattern' => 'pattern',
        ];
        $policy['inputAttrs'] = [];
        foreach ($inputMap as $from => $to) {
            if (isset($policy[$from])) {
                $policy['inputAttrs'][$to] = $policy[$from];
            }
        }
        return $policy;
>>>>>>> 38460afd
    }
}<|MERGE_RESOLUTION|>--- conflicted
+++ resolved
@@ -810,7 +810,6 @@
     }
 
     /**
-<<<<<<< HEAD
      * Is the user allowed to log directly into the ILS?
      *
      * @return bool
@@ -818,7 +817,9 @@
     public function allowsUserIlsLogin(): bool
     {
         return $this->config->Catalog->allowUserLogin ?? true;
-=======
+    }
+
+    /*
      * Process a raw policy configuration
      *
      * @param array $policy Policy configuration
@@ -849,6 +850,5 @@
             }
         }
         return $policy;
->>>>>>> 38460afd
     }
 }