--- conflicted
+++ resolved
@@ -230,15 +230,9 @@
     /**
      * Render an entry in a favorite list.
      *
-<<<<<<< HEAD
-     * @param ?\VuFind\Db\Entity\UserList $list Currently selected list (null for
-     * combined favorites)
-     * @param ?\VuFind\Db\Row\User        $user Current logged in user (null if none)
-=======
      * @param ?UserListEntityInterface $list Currently selected list (null for
      * combined favorites)
      * @param ?UserEntityInterface     $user Current logged in user (null if none)
->>>>>>> 8bb40173
      *
      * @return string
      */
