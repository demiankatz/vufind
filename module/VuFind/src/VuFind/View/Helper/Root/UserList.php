--- conflicted
+++ resolved
@@ -5,7 +5,7 @@
  *
  * PHP version 8
  *
- * Copyright (C) Villanova University 2010-2023.
+ * Copyright (C) Villanova University 2010.
  *
  * This program is free software; you can redistribute it and/or modify
  * it under the terms of the GNU General Public License version 2,
@@ -31,12 +31,8 @@
 
 use Laminas\Session\Container;
 use Laminas\View\Helper\AbstractHelper;
-<<<<<<< HEAD
-use VuFind\Db\Service\UserListService as ListService;
-=======
 use VuFind\Db\Entity\UserEntityInterface;
 use VuFind\Db\Service\UserListServiceInterface;
->>>>>>> 241aeb13
 
 /**
  * List view helper
@@ -51,19 +47,6 @@
 {
     /**
      * Constructor
-<<<<<<< HEAD
-     *
-     * @param Container   $session     Session container for last list information (must use
-     * same namespace as container provided to \VuFind\Db\Table\UserList)
-     * @param ListService $listService UserList database service
-     * @param string      $mode        List mode (enabled or disabled)
-     */
-    public function __construct(
-        protected Container $session,
-        protected ListService $listService,
-        protected string $mode = 'enabled'
-    ) {
-=======
      *
      * @param Container                $session         Session container (must use same namespace as
      * container provided to \VuFind\Db\Table\UserList)
@@ -87,7 +70,6 @@
     public function getUserListsAndCountsByUser(UserEntityInterface $user): array
     {
         return $this->userListService->getUserListsAndCountsByUser($user);
->>>>>>> 241aeb13
     }
 
     /**
@@ -109,16 +91,4 @@
     {
         return $this->session->lastUsed ?? null;
     }
-
-    /**
-     * Proxy to the userList method of UserListService
-     *
-     * @param User|int $user Id of the user owning the list.
-     *
-     * @return array
-     */
-    public function getListsForUser($user)
-    {
-        return $this->listService->getListsForUser($user);
-    }
 }