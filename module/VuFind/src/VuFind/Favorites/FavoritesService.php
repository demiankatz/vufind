--- conflicted
+++ resolved
@@ -487,15 +487,9 @@
         $this->saveListForUser($list, $user);
 
         if (null !== ($tags = $request->get('tags'))) {
-<<<<<<< HEAD
             $linker = $this->getDbService(ResourceTagsService::class);
             $linker->destroyListLinks($list, $user);
-            foreach ($this->tagHelper->parse($tags) as $tag) {
-=======
-            $linker = $this->getDbTable('resourcetags');
-            $linker->destroyListLinks($list->getId(), $user->getId());
             foreach ($this->tagsService->parse($tags) as $tag) {
->>>>>>> 50b2a674
                 $this->addListTag($tag, $list, $user);
             }
         }
