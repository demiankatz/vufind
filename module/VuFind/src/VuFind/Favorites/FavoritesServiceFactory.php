<?php

/**
 * Favorites service factory
 *
 * PHP version 8
 *
 * Copyright (C) Villanova University 2016-2023.
 *
 * This program is free software; you can redistribute it and/or modify
 * it under the terms of the GNU General Public License version 2,
 * as published by the Free Software Foundation.
 *
 * This program is distributed in the hope that it will be useful,
 * but WITHOUT ANY WARRANTY; without even the implied warranty of
 * MERCHANTABILITY or FITNESS FOR A PARTICULAR PURPOSE.  See the
 * GNU General Public License for more details.
 *
 * You should have received a copy of the GNU General Public License
 * along with this program; if not, write to the Free Software
 * Foundation, Inc., 51 Franklin Street, Fifth Floor, Boston, MA  02110-1301  USA
 *
 * @category VuFind
 * @package  Favorites
 * @author   Demian Katz <demian.katz@villanova.edu>
 * @license  http://opensource.org/licenses/gpl-2.0.php GNU General Public License
 * @link     https://vufind.org Main Page
 */

namespace VuFind\Favorites;

use Laminas\ServiceManager\Factory\FactoryInterface;
use Psr\Container\ContainerInterface;
use VuFind\Db\Service\UserListServiceInterface;

/**
 * Favorites service
 *
 * @category VuFind
 * @package  Favorites
 * @author   Demian Katz <demian.katz@villanova.edu>
 * @license  http://opensource.org/licenses/gpl-2.0.php GNU General Public License
 * @link     https://vufind.org Main Page
 *
 * @codeCoverageIgnore
 */
class FavoritesServiceFactory implements FactoryInterface
{
    /**
     * Create service
     *
     * @param ContainerInterface $sm      Service manager
     * @param string             $name    Requested service name (unused)
     * @param array              $options Extra options (unused)
     *
     * @return FavoritesService
     *
     * @SuppressWarnings(PHPMD.UnusedFormalParameter)
     */
    public function __invoke(ContainerInterface $sm, $name, array $options = null)
    {
<<<<<<< HEAD
        return new FavoritesService(
=======
        $tableManager = $sm->get(\VuFind\Db\Table\PluginManager::class);
        $serviceManager = $sm->get(\VuFind\Db\Service\PluginManager::class);
        return new FavoritesService(
            $serviceManager->get(UserListServiceInterface::class),
            $tableManager->get('resource'),
>>>>>>> c5e89856
            $sm->get(\VuFind\Record\Cache::class)
        );
    }
}<|MERGE_RESOLUTION|>--- conflicted
+++ resolved
@@ -59,15 +59,9 @@
      */
     public function __invoke(ContainerInterface $sm, $name, array $options = null)
     {
-<<<<<<< HEAD
-        return new FavoritesService(
-=======
-        $tableManager = $sm->get(\VuFind\Db\Table\PluginManager::class);
         $serviceManager = $sm->get(\VuFind\Db\Service\PluginManager::class);
         return new FavoritesService(
             $serviceManager->get(UserListServiceInterface::class),
-            $tableManager->get('resource'),
->>>>>>> c5e89856
             $sm->get(\VuFind\Record\Cache::class)
         );
     }
