--- conflicted
+++ resolved
@@ -42,13 +42,9 @@
  * @license  http://opensource.org/licenses/gpl-2.0.php GNU General Public License
  * @link     https://vufind.org Main Page
  */
-<<<<<<< HEAD
-abstract class AbstractBase implements \VuFind\Db\Table\DbTableAwareInterface,
-    \VuFind\Db\Service\ServiceAwareInterface,
-=======
 abstract class AbstractBase implements
     \VuFind\Db\Table\DbTableAwareInterface,
->>>>>>> 3dc27082
+    \VuFind\Db\Service\ServiceAwareInterface,
     \VuFind\I18n\Translator\TranslatorAwareInterface,
     \VuFindSearch\Response\RecordInterface
 {
