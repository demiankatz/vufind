--- conflicted
+++ resolved
@@ -78,20 +78,12 @@
     /**
      * Get the change tracker service object.
      *
-<<<<<<< HEAD
-     * @return \VuFind\Db\Service\ChangeTrackerService
-=======
      * @return \VuFind\Db\Service\ChangeTrackerServiceInterface
->>>>>>> 5dca98c2
      */
     public static function getChangeTracker()
     {
         return static::$serviceLocator->get(\VuFind\Db\Service\PluginManager::class)
-<<<<<<< HEAD
-            ->get(\VuFind\Db\Service\ChangeTrackerService::class);
-=======
             ->get(\VuFind\Db\Service\ChangeTrackerServiceInterface::class);
->>>>>>> 5dca98c2
     }
 
     /**
@@ -120,11 +112,7 @@
     {
         $date = strtotime($date);
         $row = static::getChangeTracker()->index($core, $id, $date);
-<<<<<<< HEAD
-        return $row->getFirstIndexed()->format('Y-m-d\TH:i:s\Z');
-=======
         return $row->getFirstIndexed()->format(self::ISO8601_FORMAT);
->>>>>>> 5dca98c2
     }
 
     /**
@@ -140,12 +128,7 @@
     {
         $date = strtotime($date);
         $row = static::getChangeTracker()->index($core, $id, $date);
-<<<<<<< HEAD
-        $iso8601 = 'Y-m-d\TH:i:s\Z';
-        return $row->getLastIndexed()->format('Y-m-d\TH:i:s\Z');
-=======
         return $row->getLastIndexed()->format(self::ISO8601_FORMAT);
->>>>>>> 5dca98c2
     }
 
     /**
