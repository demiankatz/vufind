<?php

/**
 * Table Definition for resource
 *
 * PHP version 8
 *
 * Copyright (C) Villanova University 2010.
 *
 * This program is free software; you can redistribute it and/or modify
 * it under the terms of the GNU General Public License version 2,
 * as published by the Free Software Foundation.
 *
 * This program is distributed in the hope that it will be useful,
 * but WITHOUT ANY WARRANTY; without even the implied warranty of
 * MERCHANTABILITY or FITNESS FOR A PARTICULAR PURPOSE.  See the
 * GNU General Public License for more details.
 *
 * You should have received a copy of the GNU General Public License
 * along with this program; if not, write to the Free Software
 * Foundation, Inc., 51 Franklin Street, Fifth Floor, Boston, MA  02110-1301  USA
 *
 * @category VuFind
 * @package  Db_Table
 * @author   Demian Katz <demian.katz@villanova.edu>
 * @license  http://opensource.org/licenses/gpl-2.0.php GNU General Public License
 * @link     https://vufind.org Main Site
 */

namespace VuFind\Db\Table;

use Laminas\Db\Adapter\Adapter;
use Laminas\Db\Sql\Expression;
use Laminas\Db\Sql\Select;
use VuFind\Date\Converter as DateConverter;
use VuFind\Db\Row\RowGateway;
use VuFind\Db\Service\ServiceAwareInterface;
use VuFind\Db\Service\ServiceAwareTrait;
use VuFind\Record\Loader;

use function in_array;

/**
 * Table Definition for resource
 *
 * @category VuFind
 * @package  Db_Table
 * @author   Demian Katz <demian.katz@villanova.edu>
 * @license  http://opensource.org/licenses/gpl-2.0.php GNU General Public License
 * @link     https://vufind.org Main Site
 */
<<<<<<< HEAD
class Resource extends Gateway implements \VuFind\Db\Service\ServiceAwareInterface
{
    use \VuFind\Db\Service\ServiceAwareTrait;
=======
class Resource extends Gateway implements ServiceAwareInterface
{
    use ServiceAwareTrait;
>>>>>>> 384b0fe9

    /**
     * Date converter
     *
     * @var DateConverter
     */
    protected $dateConverter;

    /**
     * Record loader
     *
     * @var Loader
     */
    protected $recordLoader;

    /**
     * Constructor
     *
     * @param Adapter       $adapter   Database adapter
     * @param PluginManager $tm        Table manager
     * @param array         $cfg       Laminas configuration
     * @param RowGateway    $rowObj    Row prototype object (null for default)
     * @param DateConverter $converter Date converter
     * @param Loader        $loader    Record loader
     * @param string        $table     Name of database table to interface with
     */
    public function __construct(
        Adapter $adapter,
        PluginManager $tm,
        $cfg,
        ?RowGateway $rowObj,
        DateConverter $converter,
        Loader $loader,
        $table = 'resource'
    ) {
        $this->dateConverter = $converter;
        $this->recordLoader = $loader;
        parent::__construct($adapter, $tm, $cfg, $rowObj, $table);
    }

    /**
     * Look up a row for the specified resource.
     *
     * @param string                            $id     Record ID to look up
     * @param string                            $source Source of record to look up
     * @param bool                              $create If true, create the row if it
     * does not yet exist.
     * @param \VuFind\RecordDriver\AbstractBase $driver A record driver for the
     * resource being created (optional -- improves efficiency if provided, but will
     * be auto-loaded as needed if left null).
     *
     * @return \VuFind\Db\Row\Resource|null Matching row if found or created, null
     * otherwise.
     */
    public function findResource(
        $id,
        $source = DEFAULT_SEARCH_BACKEND,
        $create = true,
        $driver = null
    ) {
        if (empty($id)) {
            throw new \Exception('Resource ID cannot be empty');
        }
        $select = $this->select(['record_id' => $id, 'source' => $source]);
        $result = $select->current();

        // Create row if it does not already exist and creation is enabled:
        if (empty($result) && $create) {
            $result = $this->createRow();
            $result->record_id = $id;
            $result->source = $source;

            // Load record if it was not provided:
            if (null === $driver) {
                $driver = $this->recordLoader->load($id, $source);
            }

            // Load metadata into the database for sorting/failback purposes:
            $result->assignMetadata($driver, $this->dateConverter);

            // Save the new row.
            $result->save();
        }
        return $result;
    }

    /**
     * Look up a rowset for a set of specified resources.
     *
     * @param array  $ids    Array of IDs
     * @param string $source Source of records to look up
     *
     * @return \Laminas\Db\ResultSet\AbstractResultSet
     */
    public function findResources($ids, $source = DEFAULT_SEARCH_BACKEND)
    {
        $callback = function ($select) use ($ids, $source) {
            $select->where->in('record_id', $ids);
            $select->where->equalTo('source', $source);
        };
        return $this->select($callback);
    }

    /**
     * Get a set of records from the requested favorite list.
     *
     * @param string $user   ID of user owning favorite list
     * @param string $list   ID of list to retrieve (null for all favorites)
     * @param array  $tags   Tags to use for limiting results
     * @param string $sort   Resource table field to use for sorting (null for
     * no particular sort).
     * @param int    $offset Offset for results
     * @param int    $limit  Limit for results (null for none)
     *
     * @return \Laminas\Db\ResultSet\AbstractResultSet
     */
    public function getFavorites(
        $user,
        $list = null,
        $tags = [],
        $sort = null,
        $offset = 0,
        $limit = null
    ) {
        return $this->select(
            function ($s) use ($user, $list, $tags, $sort, $offset, $limit) {
                $s->columns(
                    [
                        new Expression(
                            'DISTINCT(?)',
                            ['resource.id'],
                            [Expression::TYPE_IDENTIFIER]
                        ), Select::SQL_STAR,
                    ]
                );
                $s->join(
                    ['ur' => 'user_resource'],
                    'resource.id = ur.resource_id',
                    []
                );
                $s->where->equalTo('ur.user_id', $user);

                // Adjust for list if necessary:
                if (null !== $list) {
                    $s->where->equalTo('ur.list_id', $list);
                }

                if ($offset > 0) {
                    $s->offset($offset);
                }
                if (null !== $limit) {
                    $s->limit($limit);
                }

                // Adjust for tags if necessary:
                if (!empty($tags)) {
                    $linkingTable = $this->getDbService(\VuFind\Db\Service\TagService::class);
                    foreach ($tags as $tag) {
                        $matches = $linkingTable
                            ->getResourceIDsForTag($tag, $user, $list);

                        $s->where->in('resource.id', $matches);
                    }
                }

                // Apply sorting, if necessary:
                if (!empty($sort)) {
                    Resource::applySort($s, $sort);
                }
            }
        );
    }

    /**
     * Update the database to reflect a changed record identifier.
     *
     * @param string $oldId  Original record ID
     * @param string $newId  Revised record ID
     * @param string $source Record source
     *
     * @return void
     */
    public function updateRecordId($oldId, $newId, $source = DEFAULT_SEARCH_BACKEND)
    {
        if (
            $oldId !== $newId
            && $resource = $this->findResource($oldId, $source, false)
        ) {
            // Do this as a transaction to prevent odd behavior:
            $connection = $this->getAdapter()->getDriver()->getConnection();
            $connection->beginTransaction();
            // Does the new ID already exist?
            $deduplicate = false;
            if ($newResource = $this->findResource($newId, $source, false)) {
                // Special case: merge new ID and old ID:
                $resourceService = $this->getDbService(\VuFind\Db\Service\ResourceService::class);
                $entitiesToUpdate = [
                    \VuFind\Db\Entity\Comments::class,
                    \VuFind\Db\Entity\UserResource::class,
                    \VuFind\Db\Entity\ResourceTags::class,
                ];
                foreach ($entitiesToUpdate as $entityToUpdate) {
                    $resourceService->updateResource($entityToUpdate, $newResource->id, $resource->id);
                }
<<<<<<< HEAD
=======
                $resource->delete();
                $deduplicate = true;
>>>>>>> 384b0fe9
            } else {
                // Default case: just update the record ID:
                $resource->record_id = $newId;
                $resource->save();
            }
            // Done -- commit the transaction:
            $connection->commit();

            // Deduplicate rows where necessary (this can be safely done outside
            // of the transaction):
<<<<<<< HEAD
            if (isset($tableObjects['tagService'])) {
                $tableObjects['tagService']->deduplicate();
            }
            if (isset($tableObjects['userresource'])) {
                $tableObjects['userresource']->deduplicate();
=======
            if ($deduplicate) {
                $tagService = $this->getDbService(\VuFind\Db\Service\TagService::class);
                $tagService->deduplicateResourceLinks();
                $userResourceService = $this->getDbService(\VuFind\Db\Service\UserResourceService::class);
                $userResourceService->deduplicate();
>>>>>>> 384b0fe9
            }
        }
    }

    /**
     * Apply a sort parameter to a query on the resource table.
     *
     * @param \Laminas\Db\Sql\Select $query Query to modify
     * @param string                 $sort  Field to use for sorting (may include
     * 'desc' qualifier)
     * @param string                 $alias Alias to the resource table (defaults to
     * 'resource')
     *
     * @return void
     */
    public static function applySort($query, $sort, $alias = 'resource')
    {
        // Apply sorting, if necessary:
        $legalSorts = [
            'title', 'title desc', 'author', 'author desc', 'year', 'year desc',
        ];
        if (!empty($sort) && in_array(strtolower($sort), $legalSorts)) {
            // Strip off 'desc' to obtain the raw field name -- we'll need it
            // to sort null values to the bottom:
            $parts = explode(' ', $sort);
            $rawField = trim($parts[0]);

            // Start building the list of sort fields:
            $order = [];

            // The title field can't be null, so don't bother with the extra
            // isnull() sort in that case.
            if (strtolower($rawField) != 'title') {
                $order[] = new Expression(
                    'isnull(?)',
                    [$alias . '.' . $rawField],
                    [Expression::TYPE_IDENTIFIER]
                );
            }

            // Apply the user-specified sort:
            $order[] = $alias . '.' . $sort;

            // Inject the sort preferences into the query object:
            $query->order($order);
        }
    }
}<|MERGE_RESOLUTION|>--- conflicted
+++ resolved
@@ -49,15 +49,9 @@
  * @license  http://opensource.org/licenses/gpl-2.0.php GNU General Public License
  * @link     https://vufind.org Main Site
  */
-<<<<<<< HEAD
-class Resource extends Gateway implements \VuFind\Db\Service\ServiceAwareInterface
-{
-    use \VuFind\Db\Service\ServiceAwareTrait;
-=======
 class Resource extends Gateway implements ServiceAwareInterface
 {
     use ServiceAwareTrait;
->>>>>>> 384b0fe9
 
     /**
      * Date converter
@@ -262,11 +256,8 @@
                 foreach ($entitiesToUpdate as $entityToUpdate) {
                     $resourceService->updateResource($entityToUpdate, $newResource->id, $resource->id);
                 }
-<<<<<<< HEAD
-=======
                 $resource->delete();
                 $deduplicate = true;
->>>>>>> 384b0fe9
             } else {
                 // Default case: just update the record ID:
                 $resource->record_id = $newId;
@@ -277,19 +268,11 @@
 
             // Deduplicate rows where necessary (this can be safely done outside
             // of the transaction):
-<<<<<<< HEAD
-            if (isset($tableObjects['tagService'])) {
-                $tableObjects['tagService']->deduplicate();
-            }
-            if (isset($tableObjects['userresource'])) {
-                $tableObjects['userresource']->deduplicate();
-=======
             if ($deduplicate) {
                 $tagService = $this->getDbService(\VuFind\Db\Service\TagService::class);
                 $tagService->deduplicateResourceLinks();
                 $userResourceService = $this->getDbService(\VuFind\Db\Service\UserResourceService::class);
                 $userResourceService->deduplicate();
->>>>>>> 384b0fe9
             }
         }
     }
