<?php

/**
 * Database table plugin manager
 *
 * PHP version 8
 *
 * Copyright (C) Villanova University 2010.
 *
 * This program is free software; you can redistribute it and/or modify
 * it under the terms of the GNU General Public License version 2,
 * as published by the Free Software Foundation.
 *
 * This program is distributed in the hope that it will be useful,
 * but WITHOUT ANY WARRANTY; without even the implied warranty of
 * MERCHANTABILITY or FITNESS FOR A PARTICULAR PURPOSE.  See the
 * GNU General Public License for more details.
 *
 * You should have received a copy of the GNU General Public License
 * along with this program; if not, write to the Free Software
 * Foundation, Inc., 51 Franklin Street, Fifth Floor, Boston, MA  02110-1301  USA
 *
 * @category VuFind
 * @package  Db_Table
 * @author   Demian Katz <demian.katz@villanova.edu>
 * @license  http://opensource.org/licenses/gpl-2.0.php GNU General Public License
 * @link     https://vufind.org/wiki/development:plugins:database_gateways Wiki
 */

namespace VuFind\Db\Table;

/**
 * Database table plugin manager
 *
 * @category VuFind
 * @package  Db_Table
 * @author   Demian Katz <demian.katz@villanova.edu>
 * @license  http://opensource.org/licenses/gpl-2.0.php GNU General Public License
 * @link     https://vufind.org/wiki/development:plugins:database_gateways Wiki
 */
class PluginManager extends \VuFind\ServiceManager\AbstractPluginManager
{
    /**
     * Default plugin aliases.
     *
     * @var array
     */
    protected $aliases = [
        'accesstoken' => AccessToken::class,
        'externalsession' => ExternalSession::class,
<<<<<<< HEAD
=======
        'logintoken' => LoginToken::class,
        'oairesumption' => OaiResumption::class,
>>>>>>> c53431cb
        'ratings' => Ratings::class,
        'search' => Search::class,
        'session' => Session::class,
        'user' => User::class,
        'userresource' => UserResource::class,
    ];

    /**
     * Default plugin factories.
     *
     * @var array
     */
    protected $factories = [
        AccessToken::class => GatewayFactory::class,
        AuthHash::class => GatewayFactory::class,
        ExternalSession::class => GatewayFactory::class,
<<<<<<< HEAD
=======
        Feedback::class => GatewayFactory::class,
        LoginToken::class => GatewayFactory::class,
        OaiResumption::class => GatewayFactory::class,
>>>>>>> c53431cb
        Ratings::class => GatewayFactory::class,
        Search::class => GatewayFactory::class,
        Session::class => GatewayFactory::class,
        User::class => UserFactory::class,
        UserResource::class => GatewayFactory::class,
    ];

    /**
     * Constructor
     *
     * Make sure plugins are properly initialized.
     *
     * @param mixed $configOrContainerInstance Configuration or container instance
     * @param array $v3config                  If $configOrContainerInstance is a
     * container, this value will be passed to the parent constructor.
     */
    public function __construct(
        $configOrContainerInstance = null,
        array $v3config = []
    ) {
        $this->addAbstractFactory(PluginFactory::class);
        parent::__construct($configOrContainerInstance, $v3config);
    }

    /**
     * Return the name of the base class or interface that plug-ins must conform
     * to.
     *
     * @return string
     */
    protected function getExpectedInterface()
    {
        return Gateway::class;
    }
}<|MERGE_RESOLUTION|>--- conflicted
+++ resolved
@@ -48,11 +48,7 @@
     protected $aliases = [
         'accesstoken' => AccessToken::class,
         'externalsession' => ExternalSession::class,
-<<<<<<< HEAD
-=======
         'logintoken' => LoginToken::class,
-        'oairesumption' => OaiResumption::class,
->>>>>>> c53431cb
         'ratings' => Ratings::class,
         'search' => Search::class,
         'session' => Session::class,
@@ -69,12 +65,7 @@
         AccessToken::class => GatewayFactory::class,
         AuthHash::class => GatewayFactory::class,
         ExternalSession::class => GatewayFactory::class,
-<<<<<<< HEAD
-=======
-        Feedback::class => GatewayFactory::class,
         LoginToken::class => GatewayFactory::class,
-        OaiResumption::class => GatewayFactory::class,
->>>>>>> c53431cb
         Ratings::class => GatewayFactory::class,
         Search::class => GatewayFactory::class,
         Session::class => GatewayFactory::class,
