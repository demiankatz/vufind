--- conflicted
+++ resolved
@@ -288,13 +288,6 @@
      * @param string $source     Filter for tags tied to a specific record source. (null for no filter).
      *
      * @return array
-<<<<<<< HEAD
-     */
-    public function getTags($resourceId = null, $listId = null, $source = null)
-    {
-        return $this->getDbService(\VuFind\Db\Service\TagService::class)
-            ->getUserTagsFromFavorites($this->id, $resourceId, $listId, $source);
-=======
      *
      * @deprecated Use TagServiceInterface::getUserTagsFromFavorites()
      */
@@ -302,7 +295,6 @@
     {
         return $this->getDbService(TagServiceInterface::class)
             ->getUserTagsFromFavorites($this, $resourceId, $listId, $source);
->>>>>>> 1bb5c75e
     }
 
     /**
@@ -311,20 +303,12 @@
      * @param int $listId List id
      *
      * @return array
-<<<<<<< HEAD
+     *
+     * @deprecated Use TagServiceInterface::getListTags()
      */
     public function getListTags($listId)
     {
-        return $this->getDbService(\VuFind\Db\Service\TagService::class)
-            ->getForList($listId, $this->id);
-=======
-     *
-     * @deprecated Use TagServiceInterface::getListTags()
-     */
-    public function getListTags($listId)
-    {
         return $this->getDbService(TagServiceInterface::class)->getListTags($listId, $this);
->>>>>>> 1bb5c75e
     }
 
     /**
@@ -362,15 +346,9 @@
         if (count($tags) > 0) {
             foreach ($tags as $tag) {
                 if (strstr($tag['tag'], ' ')) {
-<<<<<<< HEAD
-                    $tagStr .= '"' . $tag['tag'] . '" ';
-                } else {
-                    $tagStr .= $tag['tag'] . ' ';
-=======
                     $tagStr .= "\"{$tag['tag']}\" ";
                 } else {
                     $tagStr .= "{$tag['tag']} ";
->>>>>>> 1bb5c75e
                 }
             }
         }
@@ -399,49 +377,6 @@
     }
 
     /**
-<<<<<<< HEAD
-=======
-     * Add/update a resource in the user's account.
-     *
-     * @param \VuFind\Db\Row\Resource $resource        The resource to add/update
-     * @param \VuFind\Db\Row\UserList $list            The list to store the resource
-     * in.
-     * @param array                   $tagArray        An array of tags to associate
-     * with the resource.
-     * @param string                  $notes           User notes about the resource.
-     * @param bool                    $replaceExisting Whether to replace all
-     * existing tags (true) or append to the existing list (false).
-     *
-     * @return void
-     *
-     * @deprecated Use \VuFind\Favorites\FavoritesService::saveResourceToFavorites()
-     */
-    public function saveResource(
-        $resource,
-        $list,
-        $tagArray,
-        $notes,
-        $replaceExisting = true
-    ) {
-        // Create the resource link if it doesn't exist and update the notes in any
-        // case:
-        $linkTable = $this->getDbTable('UserResource');
-        $linkTable->createOrUpdateLink($resource->id, $this->id, $list->id, $notes);
-
-        // If we're replacing existing tags, delete the old ones before adding the
-        // new ones:
-        if ($replaceExisting) {
-            $resource->deleteTags($this, $list->id);
-        }
-
-        // Add the new tags:
-        foreach ($tagArray as $tag) {
-            $resource->addTag($tag, $this, $list->id);
-        }
-    }
-
-    /**
->>>>>>> 1bb5c75e
      * Given an array of item ids, remove them from all lists
      *
      * @param array  $ids    IDs to remove from the list
