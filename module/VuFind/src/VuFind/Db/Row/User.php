<?php

/**
 * Row Definition for user
 *
 * PHP version 8
 *
 * Copyright (C) Villanova University 2023.
 *
 * This program is free software; you can redistribute it and/or modify
 * it under the terms of the GNU General Public License version 2,
 * as published by the Free Software Foundation.
 *
 * This program is distributed in the hope that it will be useful,
 * but WITHOUT ANY WARRANTY; without even the implied warranty of
 * MERCHANTABILITY or FITNESS FOR A PARTICULAR PURPOSE.  See the
 * GNU General Public License for more details.
 *
 * You should have received a copy of the GNU General Public License
 * along with this program; if not, write to the Free Software
 * Foundation, Inc., 51 Franklin Street, Fifth Floor, Boston, MA  02110-1301  USA
 *
 * @category VuFind
 * @package  Db_Row
 * @author   Demian Katz <demian.katz@villanova.edu>
 * @license  http://opensource.org/licenses/gpl-2.0.php GNU General Public License
 * @link     https://vufind.org Main Site
 */

namespace VuFind\Db\Row;

use DateTime;
use VuFind\Auth\ILSAuthenticator;
use VuFind\Config\AccountCapabilities;
use VuFind\Db\Entity\UserCard;
use VuFind\Db\Entity\UserEntityInterface;
use VuFind\Db\Service\ResourceServiceInterface;
use VuFind\Db\Service\ResourceTagsServiceInterface;
use VuFind\Db\Service\TagServiceInterface;
use VuFind\Db\Service\UserCardServiceInterface;
use VuFind\Db\Service\UserListServiceInterface;
use VuFind\Db\Service\UserResourceServiceInterface;
use VuFind\Db\Service\UserServiceInterface;
use VuFind\Favorites\FavoritesService;

use function count;

/**
 * Row Definition for user
 *
 * @category VuFind
 * @package  Db_Row
 * @author   Demian Katz <demian.katz@villanova.edu>
 * @license  http://opensource.org/licenses/gpl-2.0.php GNU General Public License
 * @link     https://vufind.org Main Site
 *
 * @property int     $id
 * @property ?string $username
 * @property string  $password
 * @property ?string $pass_hash
 * @property string  $firstname
 * @property string  $lastname
 * @property string  $email
 * @property ?string $email_verified
 * @property string  $pending_email
 * @property int     $user_provided_email
 * @property ?string $cat_id
 * @property ?string $cat_username
 * @property ?string $cat_password
 * @property ?string $cat_pass_enc
 * @property string  $college
 * @property string  $major
 * @property ?string $home_library
 * @property string  $created
 * @property string  $verify_hash
 * @property string  $last_login
 * @property ?string $auth_method
 * @property string  $last_language
 */
class User extends RowGateway implements
    UserEntityInterface,
    \VuFind\Db\Service\DbServiceAwareInterface,
    \VuFind\Db\Table\DbTableAwareInterface,
    \LmcRbacMvc\Identity\IdentityInterface
{
    use \VuFind\Db\Table\DbTableAwareTrait;
    use \VuFind\Db\Service\DbServiceAwareTrait;

    /**
     * VuFind configuration
     *
     * @var \Laminas\Config\Config
     */
    protected $config = null;

    /**
     * Constructor
     *
     * @param \Laminas\Db\Adapter\Adapter $adapter          Database adapter
     * @param ILSAuthenticator            $ilsAuthenticator ILS authenticator
     * @param AccountCapabilities         $capabilities     Account capabilities configuration (null for defaults)
     * @param FavoritesService            $favoritesService Favorites service
     */
    public function __construct(
        $adapter,
        protected ILSAuthenticator $ilsAuthenticator,
        protected AccountCapabilities $capabilities,
        protected FavoritesService $favoritesService,
    ) {
        parent::__construct('id', 'user', $adapter);
    }

    /**
     * Configuration setter
     *
     * @param \Laminas\Config\Config $config VuFind configuration
     *
     * @return void
     *
     * @deprecated
     */
    public function setConfig(\Laminas\Config\Config $config)
    {
        $this->config = $config;
    }

    /**
     * Reset ILS login credentials.
     *
     * @return void
     *
     * @deprecated Use setCatUsername(null)->setRawCatPassword(null)->setCatPassEnc(null)
     */
    public function clearCredentials()
    {
        $this->cat_username = null;
        $this->cat_password = null;
        $this->cat_pass_enc = null;
    }

    /**
     * Save ILS ID.
     *
     * @param string $catId Catalog ID to save.
     *
     * @return mixed        The output of the save method.
     * @throws \VuFind\Exception\PasswordSecurity
     *
     * @deprecated Use UserEntityInterface::setCatId() and \VuFind\Db\Service\DbServiceInterface::persistEntity()
     */
    public function saveCatalogId($catId)
    {
        $this->cat_id = $catId;
        return $this->save();
    }

    /**
     * Set ILS login credentials without saving them.
     *
     * @param string  $username Username to save
     * @param ?string $password Password to save (null for none)
     *
     * @return void
     *
     * @deprecated Use ILSAuthenticator::setUserCatalogCredentials()
     */
    public function setCredentials($username, $password)
    {
        $this->ilsAuthenticator->setUserCatalogCredentials($this, $username, $password);
    }

    /**
     * Save ILS login credentials.
     *
     * @param string $username Username to save
     * @param string $password Password to save
     *
     * @return void
     * @throws \VuFind\Exception\PasswordSecurity
     *
     * @deprecated Use ILSAuthenticator::saveUserCatalogCredentials()
     */
    public function saveCredentials($username, $password)
    {
        $this->ilsAuthenticator->saveUserCatalogCredentials($this, $username, $password);
    }

    /**
     * Save date/time when email address has been verified.
     *
     * @param string $datetime optional date/time to save.
     *
     * @return mixed           The output of the save method.
     *
     * @deprecated Use UserEntityInterface::setEmailVerified() and
     * \VuFind\Db\Service\DbServiceInterface::persistEntity()
     */
    public function saveEmailVerified($datetime = null)
    {
        if ($datetime === null) {
            $datetime = date('Y-m-d H:i:s');
        }

        $this->email_verified = $datetime;
        return $this->save();
    }

    /**
     * This is a getter for the Catalog Password. It will return a plaintext version
     * of the password.
     *
     * @return string The Catalog password in plain text
     * @throws \VuFind\Exception\PasswordSecurity
     *
     * @deprecated Use ILSAuthenticator::getCatPasswordForUser()
     */
    public function getCatPassword()
    {
        return $this->ilsAuthenticator->getCatPasswordForUser($this);
    }

    /**
     * Is ILS password encryption enabled?
     *
     * @return bool
     *
     * @deprecated
     */
    protected function passwordEncryptionEnabled()
    {
        return $this->ilsAuthenticator->passwordEncryptionEnabled();
    }

    /**
     * This is a central function for encrypting and decrypting so that
     * logic is all in one location
     *
     * @param string $text    The text to be encrypted or decrypted
     * @param bool   $encrypt True if we wish to encrypt text, False if we wish to
     * decrypt text.
     *
     * @return string|bool    The encrypted/decrypted string
     * @throws \VuFind\Exception\PasswordSecurity
     *
     * @deprecated Use ILSAuthenticator::encrypt() or ILSAuthenticator::decrypt()
     */
    protected function encryptOrDecrypt($text, $encrypt = true)
    {
        $method = $encrypt ? 'encrypt' : 'decrypt';
        return $this->ilsAuthenticator->$method($text);
    }

    /**
     * Change home library.
     *
     * @param ?string $homeLibrary New home library to store, or null to indicate
     * that the user does not want a default. An empty string is the default for
     * backward compatibility and indicates that system's default pick up location is
     * to be used
     *
     * @return mixed               The output of the save method.
     *
     * @deprecated Use ILSAuthenticator::updateUserHomeLibrary()
     */
    public function changeHomeLibrary($homeLibrary)
    {
        return $this->ilsAuthenticator->updateUserHomeLibrary($this, $homeLibrary);
    }

    /**
     * Check whether the email address has been verified yet.
     *
     * @return bool
     *
     * @deprecated Use getEmailVerified()
     */
    public function checkEmailVerified()
    {
        return !empty($this->email_verified);
    }

    /**
     * Get a list of all tags generated by the user in favorites lists. Note that
     * the returned list WILL NOT include tags attached to records that are not
     * saved in favorites lists.
     *
     * @param string $resourceId Filter for tags tied to a specific resource (null for no filter).
     * @param int    $listId     Filter for tags tied to a specific list (null for no filter).
     * @param string $source     Filter for tags tied to a specific record source. (null for no filter).
     *
     * @return array
     *
     * @deprecated Use TagServiceInterface::getUserTagsFromFavorites()
     */
    public function getTags($resourceId = null, $listId = null, $source = null)
    {
        return $this->getDbService(TagServiceInterface::class)
            ->getUserTagsFromFavorites($this, $resourceId, $listId, $source);
    }

    /**
     * Get tags assigned by the user to a favorite list.
     *
     * @param int $listId List id
     *
     * @return array
     *
     * @deprecated Use TagServiceInterface::getListTags()
     */
    public function getListTags($listId)
    {
        return $this->getDbService(TagServiceInterface::class)->getListTags($listId, $this);
    }

    /**
     * Same as getTags(), but returns a string for use in edit mode rather than an
     * array of tag objects.
     *
     * @param string $resourceId Filter for tags tied to a specific resource (null
     * for no filter).
     * @param int    $listId     Filter for tags tied to a specific list (null for no
     * filter).
     * @param string $source     Filter for tags tied to a specific record source
     * (null for no filter).
     *
     * @return string
     *
     * @deprecated Use \VuFind\Favorites\FavoritesService::getTagStringForEditing()
     */
    public function getTagString($resourceId = null, $listId = null, $source = null)
    {
        return $this->formatTagString($this->getTags($resourceId, $listId, $source));
    }

    /**
     * Same as getTagString(), but operates on a list of tags.
     *
     * @param array $tags Tags
     *
     * @return string
     *
     * @deprecated Use \VuFind\Favorites\FavoritesService::formatTagStringForEditing()
     */
    public function formatTagString($tags)
    {
        $tagStr = '';
        if (count($tags) > 0) {
            foreach ($tags as $tag) {
                if (strstr($tag['tag'], ' ')) {
                    $tagStr .= "\"{$tag['tag']}\" ";
                } else {
                    $tagStr .= "{$tag['tag']} ";
                }
            }
        }
        return trim($tagStr);
    }

    /**
     * Get information saved in a user's favorites for a particular record.
     *
     * @param string $resourceId ID of record being checked.
     * @param int    $listId     Optional list ID (to limit results to a particular
     * list).
     * @param string $source     Source of record to look up
     *
     * @return array
     *
     * @deprecated Use UserResourceServiceInterface::getFavoritesForRecord()
     */
    public function getSavedData(
        $resourceId,
        $listId = null,
        $source = DEFAULT_SEARCH_BACKEND
    ) {
        $table = $this->getDbTable('UserResource');
        return $table->getSavedData($resourceId, $source, $listId, $this->id);
    }

    /**
     * Given an array of item ids, remove them from all lists
     *
     * @param array  $ids    IDs to remove from the list
     * @param string $source Type of resource identified by IDs
     *
     * @return void
     *
     * @deprecated Use \VuFind\Favorites\FavoritesService::removeUserResourcesById()
     */
    public function removeResourcesById($ids, $source = DEFAULT_SEARCH_BACKEND)
    {
        // Retrieve a list of resource IDs:
        $resourceService = $this->getDbService(ResourceServiceInterface::class);
        $resources = $resourceService->getResourcesByRecordIds($ids, $source);

        // Remove Resource (related tags are also removed implicitly)
        $userResourceService = $this->getDbService(UserResourceServiceInterface::class);
        // true here makes sure that only tags in lists are deleted
        $userResourceService->destroyLinks($this->id, $resources, true);
    }

    /**
     * Whether library cards are enabled
     *
     * @return bool
     *
     * @deprecated use \VuFind\Config\AccountCapabilities::libraryCardsEnabled()
     */
    public function libraryCardsEnabled()
    {
        return $this->capabilities->libraryCardsEnabled();
    }

    /**
     * Get all library cards associated with the user.
     *
     * @return array
     * @throws \VuFind\Exception\LibraryCard
     *
     * @deprecated Use UserCardServiceInterface::getLibraryCards()
     */
    public function getLibraryCards()
    {
        if (!$this->capabilities->libraryCardsEnabled()) {
            return new \Laminas\Db\ResultSet\ResultSet();
        }
        return $this->getUserCardService()->getLibraryCards($this->id);
    }

    /**
     * Get library card data
     *
     * @param int $id Library card ID
     *
     * @return UserCard|false Card data if found, false otherwise
     * @throws \VuFind\Exception\LibraryCard
     *
     * @deprecated Use LibraryCardServiceInterface::getOrCreateLibraryCard()
     */
    public function getLibraryCard($id = null)
    {
        return $this->getUserCardService()->getOrCreateLibraryCard($this, $id);
    }

    /**
     * Delete library card
     *
     * @param int $id Library card ID
     *
     * @return void
     * @throws \VuFind\Exception\LibraryCard
     *
     * @deprecated Use UserCardServiceInterface::deleteLibraryCard()
     */
    public function deleteLibraryCard($id)
    {
        return $this->getUserCardService()->deleteLibraryCard($this, $id);
    }

    /**
     * Activate a library card for the given username
     *
     * @param int $id Library card ID
     *
     * @return void
     * @throws \VuFind\Exception\LibraryCard
     *
     * @deprecated Use UserCardServiceInterface::activateLibraryCard()
     */
    public function activateLibraryCard($id)
    {
        return $this->getUserCardService()->activateLibraryCard($this, $id);
    }

    /**
     * Save library card with the given information
     *
     * @param int    $id       Card ID
     * @param string $cardName Card name
     * @param string $username Username
     * @param string $password Password
     * @param string $homeLib  Home Library
     *
     * @return int Card ID
     * @throws \VuFind\Exception\LibraryCard
     *
     * @deprecated Use UserCardServiceInterface::persistLibraryCardData()
     */
    public function saveLibraryCard(
        $id,
        $cardName,
        $username,
        $password,
        $homeLib = ''
    ) {
        return $this->getUserCardService()
            ->persistLibraryCardData($this, $id, $cardName, $username, $password, $homeLib)
            ->getId();
    }

    /**
     * Verify that the current card information exists in user's library cards
     * (if enabled) and is up to date.
     *
     * @return void
     * @throws \VuFind\Exception\PasswordSecurity
     *
     * @deprecated Use UserCardServiceInterface::synchronizeUserLibraryCardData()
     */
    protected function updateLibraryCardEntry()
    {
        $this->getUserCardService()->synchronizeUserLibraryCardData($this);
    }

    /**
     * Get a UserCard service object.
     *
     * @return UserCardServiceInterface
     */
    protected function getUserCardService()
    {
        return $this->getDbService(UserCardServiceInterface::class);
    }

    /**
     * Destroy the user.
     *
     * @param bool $removeComments Whether to remove user's comments
     * @param bool $removeRatings  Whether to remove user's ratings
     *
     * @return int The number of rows deleted.
     *
     * @deprecated Use \VuFind\Account\UserAccountService::purgeUserData()
     */
    public function delete($removeComments = true, $removeRatings = true)
    {
        // Remove all lists owned by the user:
        $listService = $this->getDbService(UserListServiceInterface::class);
        foreach ($listService->getUserListsByUser($this) as $current) {
            $this->favoritesService->destroyList($current, $this, true);
        }
<<<<<<< HEAD
        $tagService = $this->getDbService(\VuFind\Db\Service\TagService::class);
        $tagService->destroyResourceLinks(null, $this->id);
=======
        $this->getDbService(ResourceTagsServiceInterface::class)->destroyResourceTagsLinksForUser(null, $this);
>>>>>>> 65f4b449
        if ($removeComments) {
            $comments = $this->getDbService(
                \VuFind\Db\Service\CommentsServiceInterface::class
            );
            $comments->deleteByUser($this->getId());
        }
        if ($removeRatings) {
            $ratings = $this->getDbService(\VuFind\Db\Service\RatingsServiceInterface::class);
            $ratings->deleteByUser($this);
        }

        // Remove the user itself:
        return parent::delete();
    }

    /**
     * Update the verification hash for this user
     *
     * @return bool save success
     *
     * @deprecated Use \VuFind\Auth\Manager::updateUserVerifyHash()
     */
    public function updateHash()
    {
        $hash = md5($this->username . $this->password . $this->pass_hash . rand());
        // Make totally sure the timestamp is exactly 10 characters:
        $time = str_pad(substr((string)time(), 0, 10), 10, '0', STR_PAD_LEFT);
        $this->verify_hash = $hash . $time;
        return $this->save();
    }

    /**
     * Updated saved language
     *
     * @param string $language New language
     *
     * @return void
     *
     * @deprecated Use \VuFind\Db\Entity\UserEntityInterface::setLastLanguage()
     * and \VuFind\Db\Service\UserService::persistEntity() instead.
     */
    public function updateLastLanguage($language)
    {
        $this->last_language = $language;
        $this->save();
    }

    /**
     * Update the user's email address, if appropriate. Note that this does NOT
     * automatically save the row; it assumes a subsequent call will be made to
     * persist the data.
     *
     * @param string $email        New email address
     * @param bool   $userProvided Was this email provided by the user (true) or
     * an automated lookup (false)?
     *
     * @return void
     *
     * @deprecated Use \VuFind\Db\Service\UserServiceInterface::updateUserEmail()
     */
    public function updateEmail($email, $userProvided = false)
    {
        $this->getDbService(UserServiceInterface::class)->updateUserEmail($this, $email, $userProvided);
    }

    /**
     * Get the list of roles of this identity
     *
     * @return string[]|\Rbac\Role\RoleInterface[]
     */
    public function getRoles()
    {
        return ['loggedin'];
    }

    /**
     * Get identifier (returns null for an uninitialized or non-persisted object).
     *
     * @return ?int
     */
    public function getId(): ?int
    {
        return $this->id;
    }

    /**
     * Username setter
     *
     * @param string $username Username
     *
     * @return UserEntityInterface
     */
    public function setUsername(string $username): UserEntityInterface
    {
        $this->username = $username;
        return $this;
    }

    /**
     * Get username.
     *
     * @return string
     */
    public function getUsername(): string
    {
        return $this->username;
    }

    /**
     * Set raw (unhashed) password (if available). This should only be used when hashing is disabled.
     *
     * @param string $password Password
     *
     * @return UserEntityInterface
     */
    public function setRawPassword(string $password): UserEntityInterface
    {
        $this->password = $password;
        return $this;
    }

    /**
     * Get raw (unhashed) password (if available). This should only be used when hashing is disabled.
     *
     * @return string
     */
    public function getRawPassword(): string
    {
        return $this->password ?? '';
    }

    /**
     * Set hashed password. This should only be used when hashing is enabled.
     *
     * @param ?string $hash Password hash
     *
     * @return UserEntityInterface
     */
    public function setPasswordHash(?string $hash): UserEntityInterface
    {
        $this->pass_hash = $hash;
        return $this;
    }

    /**
     * Get hashed password. This should only be used when hashing is enabled.
     *
     * @return ?string
     */
    public function getPasswordHash(): ?string
    {
        return $this->pass_hash ?? null;
    }

    /**
     * Set firstname.
     *
     * @param string $firstName New first name
     *
     * @return UserEntityInterface
     */
    public function setFirstname(string $firstName): UserEntityInterface
    {
        $this->firstname = $firstName;
        return $this;
    }

    /**
     * Get firstname.
     *
     * @return string
     */
    public function getFirstname(): string
    {
        return $this->firstname;
    }

    /**
     * Set lastname.
     *
     * @param string $lastName New last name
     *
     * @return UserEntityInterface
     */
    public function setLastname(string $lastName): UserEntityInterface
    {
        $this->lastname = $lastName;
        return $this;
    }

    /**
     * Get lastname.
     *
     * @return string
     */
    public function getLastname(): string
    {
        return $this->lastname;
    }

    /**
     * Set email.
     *
     * @param string $email Email address
     *
     * @return UserEntityInterface
     */
    public function setEmail(string $email): UserEntityInterface
    {
        $this->email = $email;
        return $this;
    }

    /**
     * Get email.
     *
     * @return string
     */
    public function getEmail(): string
    {
        return $this->email;
    }

    /**
     * Set pending email.
     *
     * @param string $email New pending email
     *
     * @return UserEntityInterface
     */
    public function setPendingEmail(string $email): UserEntityInterface
    {
        $this->pending_email = $email;
        return $this;
    }

    /**
     * Get pending email.
     *
     * @return string
     */
    public function getPendingEmail(): string
    {
        return $this->pending_email ?? '';
    }

    /**
     * Catalog id setter
     *
     * @param ?string $catId Catalog id
     *
     * @return UserEntityInterface
     */
    public function setCatId(?string $catId): UserEntityInterface
    {
        $this->cat_id = $catId;
        return $this;
    }

    /**
     * Get catalog id.
     *
     * @return ?string
     */
    public function getCatId(): ?string
    {
        return $this->cat_id;
    }

    /**
     * Catalog username setter
     *
     * @param ?string $catUsername Catalog username
     *
     * @return UserEntityInterface
     */
    public function setCatUsername(?string $catUsername): UserEntityInterface
    {
        $this->cat_username = $catUsername;
        return $this;
    }

    /**
     * Get catalog username.
     *
     * @return ?string
     */
    public function getCatUsername(): ?string
    {
        return $this->cat_username ?? '';
    }

    /**
     * Home library setter
     *
     * @param ?string $homeLibrary Home library
     *
     * @return UserEntityInterface
     */
    public function setHomeLibrary(?string $homeLibrary): UserEntityInterface
    {
        $this->home_library = $homeLibrary;
        return $this;
    }

    /**
     * Get home library.
     *
     * @return ?string
     */
    public function getHomeLibrary(): ?string
    {
        return $this->home_library;
    }

    /**
     * Raw catalog password setter
     *
     * @param ?string $catPassword Cat password
     *
     * @return UserEntityInterface
     */
    public function setRawCatPassword(?string $catPassword): UserEntityInterface
    {
        $this->cat_password = $catPassword;
        return $this;
    }

    /**
     * Get raw catalog password.
     *
     * @return ?string
     */
    public function getRawCatPassword(): ?string
    {
        return $this->cat_password;
    }

    /**
     * Encrypted catalog password setter
     *
     * @param ?string $passEnc Encrypted password
     *
     * @return UserEntityInterface
     */
    public function setCatPassEnc(?string $passEnc): UserEntityInterface
    {
        $this->cat_pass_enc = $passEnc;
        return $this;
    }

    /**
     * Get encrypted catalog password.
     *
     * @return ?string
     */
    public function getCatPassEnc(): ?string
    {
        return $this->cat_pass_enc;
    }

    /**
     * Set college.
     *
     * @param string $college College
     *
     * @return UserEntityInterface
     */
    public function setCollege(string $college): UserEntityInterface
    {
        $this->college = $college;
        return $this;
    }

    /**
     * Get college.
     *
     * @return string
     */
    public function getCollege(): string
    {
        return $this->college ?? '';
    }

    /**
     * Set major.
     *
     * @param string $major Major
     *
     * @return UserEntityInterface
     */
    public function setMajor(string $major): UserEntityInterface
    {
        $this->major = $major;
        return $this;
    }

    /**
     * Get major.
     *
     * @return string
     */
    public function getMajor(): string
    {
        return $this->major ?? '';
    }

    /**
     * Set verification hash for recovery.
     *
     * @param string $hash Hash value to save
     *
     * @return UserEntityInterface
     */
    public function setVerifyHash(string $hash): UserEntityInterface
    {
        $this->verify_hash = $hash;
        return $this;
    }

    /**
     * Get verification hash for recovery.
     *
     * @return string
     */
    public function getVerifyHash(): string
    {
        return $this->verify_hash ?? '';
    }

    /**
     * Set active authentication method (if any).
     *
     * @param ?string $authMethod New value (null for none)
     *
     * @return UserEntityInterface
     */
    public function setAuthMethod(?string $authMethod): UserEntityInterface
    {
        $this->auth_method = $authMethod;
        return $this;
    }

    /**
     * Get active authentication method (if any).
     *
     * @return ?string
     */
    public function getAuthMethod(): ?string
    {
        return $this->auth_method;
    }

    /**
     * Set last language.
     *
     * @param string $lang Last language
     *
     * @return UserEntityInterface
     */
    public function setLastLanguage(string $lang): UserEntityInterface
    {
        $this->last_language = $lang;
        return $this;
    }

    /**
     * Get last language.
     *
     * @return string
     */
    public function getLastLanguage(): string
    {
        return $this->last_language ?? '';
    }

    /**
     * Does the user have a user-provided (true) vs. automatically looked up (false) email address?
     *
     * @return bool
     */
    public function hasUserProvidedEmail(): bool
    {
        return (bool)($this->user_provided_email ?? false);
    }

    /**
     * Set the flag indicating whether the email address is user-provided.
     *
     * @param bool $userProvided New value
     *
     * @return UserEntityInterface
     */
    public function setHasUserProvidedEmail(bool $userProvided): UserEntityInterface
    {
        $this->user_provided_email = $userProvided ? 1 : 0;
        return $this;
    }

    /**
     * Last login setter.
     *
     * @param DateTime $dateTime Last login date
     *
     * @return UserEntityInterface
     */
    public function setLastLogin(DateTime $dateTime): UserEntityInterface
    {
        $this->last_login = $dateTime->format('Y-m-d H:i:s');
        return $this;
    }

    /**
     * Last login getter
     *
     * @return DateTime
     */
    public function getLastLogin(): DateTime
    {
        return DateTime::createFromFormat('Y-m-d H:i:s', $this->last_login);
    }

    /**
     * Created setter
     *
     * @param DateTime $dateTime Creation date
     *
     * @return UserEntityInterface
     */
    public function setCreated(DateTime $dateTime): UserEntityInterface
    {
        $this->created = $dateTime->format('Y-m-d H:i:s');
        return $this;
    }

    /**
     * Created getter
     *
     * @return DateTime
     */
    public function getCreated(): DateTime
    {
        return DateTime::createFromFormat('Y-m-d H:i:s', $this->created);
    }

    /**
     * Set email verification date (or null for unverified).
     *
     * @param ?DateTime $dateTime Verification date (or null)
     *
     * @return UserEntityInterface
     */
    public function setEmailVerified(?DateTime $dateTime): UserEntityInterface
    {
        $this->email_verified = $dateTime?->format('Y-m-d H:i:s');
        return $this;
    }

    /**
     * Get email verification date (or null for unverified).
     *
     * @return ?DateTime
     */
    public function getEmailVerified(): ?DateTime
    {
        return $this->email_verified ? DateTime::createFromFormat('Y-m-d H:i:s', $this->email_verified) : null;
    }
}<|MERGE_RESOLUTION|>--- conflicted
+++ resolved
@@ -539,12 +539,7 @@
         foreach ($listService->getUserListsByUser($this) as $current) {
             $this->favoritesService->destroyList($current, $this, true);
         }
-<<<<<<< HEAD
-        $tagService = $this->getDbService(\VuFind\Db\Service\TagService::class);
-        $tagService->destroyResourceLinks(null, $this->id);
-=======
         $this->getDbService(ResourceTagsServiceInterface::class)->destroyResourceTagsLinksForUser(null, $this);
->>>>>>> 65f4b449
         if ($removeComments) {
             $comments = $this->getDbService(
                 \VuFind\Db\Service\CommentsServiceInterface::class
