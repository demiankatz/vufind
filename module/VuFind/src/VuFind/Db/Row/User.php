--- conflicted
+++ resolved
@@ -514,20 +514,10 @@
     public function delete($removeComments = true, $removeRatings = true)
     {
         // Remove all lists owned by the user:
-<<<<<<< HEAD
-        $listService = $this->getDbService(\VuFind\Db\Service\UserListService::class);
+        $listService = $this->getDbService(UserListServiceInterface::class);
         $lists = $listService->getListsForUser($this->id);
         foreach ($lists as $current) {
             $listService->delete($current[0], $this->id, true);
-=======
-        $lists = $this->getLists();
-        $listService = $this->getDbService(UserListServiceInterface::class);
-        foreach ($lists as $current) {
-            // The rows returned by getLists() are read-only, so we need to retrieve
-            // a new object for each row in order to perform a delete operation:
-            $list = $listService->getUserListById($current->getId());
-            $list->delete($this, true);
->>>>>>> c5e89856
         }
         $tagService = $this->getDbService(\VuFind\Db\Service\TagService::class);
         $tagService->destroyResourceLinks(null, $this->id);
