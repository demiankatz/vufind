--- conflicted
+++ resolved
@@ -29,7 +29,6 @@
 
 namespace VuFind\Db\Service;
 
-<<<<<<< HEAD
 use Doctrine\ORM\EntityManager;
 use Doctrine\ORM\Query\ResultSetMapping;
 use Doctrine\ORM\Tools\Pagination\Paginator;
@@ -39,7 +38,6 @@
 use VuFind\Db\Entity\ResourceTags;
 use VuFind\Db\Entity\Tags;
 use VuFind\Db\Entity\User;
-use VuFind\Db\Entity\UserEntityInterface;
 use VuFind\Db\Entity\UserList;
 use VuFind\Db\Entity\UserResource;
 use VuFind\Log\LoggerAwareTrait;
@@ -47,8 +45,6 @@
 use function count;
 use function in_array;
 
-=======
->>>>>>> 505ceb6d
 /**
  * Database service for tags.
  *
@@ -1242,45 +1238,4 @@
             );
         }
     }
-<<<<<<< HEAD
-
-    /**
-     * Add tags to the record.
-     *
-     * @param string              $id     Unique record ID
-     * @param string              $source Record source
-     * @param UserEntityInterface $user   The user adding the tag(s)
-     * @param string[]            $tags   The user-provided tag(s)
-     *
-     * @return void
-     */
-    public function addTagsToRecord(string $id, string $source, UserEntityInterface $user, array $tags): void
-    {
-        $resourceService = $this->getDbService(ResourceService::class);
-        $resource = $resourceService->findResource($id, $source);
-        foreach ($tags as $tag) {
-            $this->addTag($resource, $tag, $user);
-        }
-    }
-
-    /**
-     * Remove tags from the record.
-     *
-     * @param string              $id     Unique record ID
-     * @param string              $source Record source
-     * @param UserEntityInterface $user   The user deleting the tag(s)
-     * @param string[]            $tags   The user-provided tag(s)
-     *
-     * @return void
-     */
-    public function deleteTagsFromRecord(string $id, string $source, UserEntityInterface $user, array $tags): void
-    {
-        $resourceService = $this->getDbService(ResourceService::class);
-        $resource = $resourceService->findResource($id, $source);
-        foreach ($tags as $tag) {
-            $this->deleteTag($resource, $tag, $user);
-        }
-    }
-=======
->>>>>>> 505ceb6d
 }