<?php

/**
 * Database service for change tracker.
 *
 * PHP version 8
 *
 * Copyright (C) Villanova University 2023.
 *
 * This program is free software; you can redistribute it and/or modify
 * it under the terms of the GNU General Public License version 2,
 * as published by the Free Software Foundation.
 *
 * This program is distributed in the hope that it will be useful,
 * but WITHOUT ANY WARRANTY; without even the implied warranty of
 * MERCHANTABILITY or FITNESS FOR A PARTICULAR PURPOSE.  See the
 * GNU General Public License for more details.
 *
 * You should have received a copy of the GNU General Public License
 * along with this program; if not, write to the Free Software
 * Foundation, Inc., 51 Franklin Street, Fifth Floor, Boston, MA  02110-1301  USA
 *
 * @category VuFind
 * @package  Database
 * @author   Sudharma Kellampalli <skellamp@villanova.edu>
 * @author   Demian Katz <demian.katz@villanova.edu>
 * @license  http://opensource.org/licenses/gpl-2.0.php GNU General Public License
 * @link     https://vufind.org/wiki/development:plugins:database_gateways Wiki
 */

namespace VuFind\Db\Service;

use DateTime;
<<<<<<< HEAD
use Laminas\Log\LoggerAwareInterface;
use VuFind\Db\Entity\ChangeTracker;
=======
>>>>>>> a1fb171f
use VuFind\Db\Entity\ChangeTrackerEntityInterface;
use VuFind\Log\LoggerAwareTrait;

/**
 * Database service for change tracker.
 *
 * @category VuFind
 * @package  Database
 * @author   sudharma Kellampalli <skellamp@villanova.edu>
 * @license  http://opensource.org/licenses/gpl-2.0.php GNU General Public License
 * @link     https://vufind.org/wiki/development:plugins:database_gateways Wiki
 */
class ChangeTrackerService extends AbstractDbService implements LoggerAwareInterface
{
    use LoggerAwareTrait;

    /**
     * Retrieve a row from the database based on primary key; return null if it
     * is not found.
     *
     * @param string $core The Solr core holding the record.
     * @param string $id   The ID of the record being indexed.
     *
     * @return ?ChangeTracker
     */
    public function retrieve(string $core, string $id): ?ChangeTracker
    {
        $dql = 'SELECT c '
            . 'FROM ' . $this->getEntityClass(ChangeTracker::class) . ' c '
            . 'WHERE c.core = :core AND c.id = :id';
        $parameters = compact('core', 'id');
        $query = $this->entityManager->createQuery($dql);
        $query->setParameters($parameters);
        $queryResult = $query->getResult();
        $result = current($queryResult);
        return $result ? $result : null;
    }

    /**
     * Retrieve a set of deleted rows from the database.
     *
     * @param string   $core  The Solr core holding the record.
     * @param DateTime $from  The beginning date of the range to search.
     * @param DateTime $until The end date of the range to search.
     *
     * @return int
     */
    public function retrieveDeletedCount(string $core, DateTime $from, DateTime $until): int
    {
        $dql = 'SELECT COUNT(c) as deletedcount '
            . 'FROM ' . $this->getEntityClass(ChangeTracker::class) . ' c '
            . 'WHERE c.core = :core AND c.deleted BETWEEN :from AND :until';
        $parameters = compact('core', 'from', 'until');
        $query = $this->entityManager->createQuery($dql);
        $query->setParameters($parameters);
        $result = $query->getResult();
        return current($result)['deletedcount'];
    }

    /**
     * Retrieve a set of deleted rows from the database.
     *
     * @param string   $core   The Solr core holding the record.
     * @param DateTime $from   The beginning date of the range to search.
     * @param DateTime $until  The end date of the range to search.
     * @param int      $offset Record number to retrieve first.
     * @param int      $limit  Retrieval limit (null for no limit)
     *
     * @return array
     */
    public function retrieveDeleted(
        string $core,
        DateTime $from,
        DateTime $until,
        int $offset = 0,
        int $limit = null
    ): array {
        $dql = 'SELECT c '
            . 'FROM ' . $this->getEntityClass(ChangeTracker::class) . ' c '
            . 'WHERE c.core = :core AND c.deleted BETWEEN :from AND :until '
            . 'ORDER BY c.deleted';
        $parameters = compact('core', 'from', 'until');
        $query = $this->entityManager->createQuery($dql);
        $query->setParameters($parameters);
        $query->setFirstResult($offset);
        if (null !== $limit) {
            $query->setMaxResults($limit);
        }
        $result = $query->getResult();
        return $result;
    }

    /**
     * Retrieve a row from the database based on primary key; create a new
     * row if no existing match is found.
     *
     * @param string $core The Solr core holding the record.
     * @param string $id   The ID of the record being indexed.
     *
     * @return ChangeTracker|false
     */
    public function retrieveOrCreate(string $core, string $id): ChangeTracker|false
    {
        $row = $this->retrieve($core, $id);
        if (empty($row)) {
            $now = new \DateTime('now', new \DateTimeZone('UTC'));
            $row = $this->createEntity()
                ->setIndexName($core)
                ->setId($id)
                ->setFirstIndexed($now)
                ->setLastIndexed($now);
            try {
                $this->persistEntity($row);
            } catch (\Exception $e) {
                $this->logError('Could not save change tracker record: ' . $e->getMessage());
                return false;
            }
        }
        return $row;
    }

    /**
     * Update the change tracker table to indicate that a record has been deleted.
     *
     * The method returns the updated/created row when complete.
     *
     * @param string $core The Solr core holding the record.
     * @param string $id   The ID of the record being indexed.
     *
     * @return ChangeTracker|false
     */
    public function markDeleted(string $core, string $id): ChangeTracker|false
    {
        // Get a row matching the specified details:
        $row = $this->retrieveOrCreate($core, $id);

        // If the record is already deleted, we don't need to do anything!
        if (!empty($row->getDeleted())) {
            return $row;
        }

        // Save new value to the object:
        $row->setDeleted(new \DateTime('now', new \DateTimeZone('UTC')));
        try {
            $this->persistEntity($row);
        } catch (\Exception $e) {
            $this->logError('Could not update the deleted time: ' . $e->getMessage());
            return false;
        }
        return $row;
    }

    /**
     * Format to use when sending dates to legacy code.
     *
     * @var string
     */
    protected string $dateFormat = 'Y-m-d H:i:s';

    /**
     * Retrieve a row from the database based on primary key; return null if it
     * is not found.
     *
     * @param string $indexName The name of the Solr index holding the record.
     * @param string $id        The ID of the record being indexed.
     *
     * @return ?ChangeTrackerEntityInterface
     */
    public function getChangeTrackerEntity(string $indexName, string $id): ?ChangeTrackerEntityInterface
    {
        return $this->getDbTable('ChangeTracker')->retrieve($indexName, $id);
    }

    /**
     * Retrieve a count of deleted rows from the database.
     *
     * @param string   $indexName The name of the Solr index holding the record.
     * @param DateTime $from      The beginning date of the range to search.
     * @param DateTime $until     The end date of the range to search.
     *
     * @return int
     */
    public function getDeletedCount(string $indexName, DateTime $from, DateTime $until): int
    {
        return $this->getDbTable('ChangeTracker')->retrieveDeletedCount(
            $indexName,
            $from->format($this->dateFormat),
            $until->format($this->dateFormat)
        );
    }

    /**
     * Retrieve a set of deleted rows from the database.
     *
     * @param string   $indexName The name of the Solr index holding the record.
     * @param DateTime $from      The beginning date of the range to search.
     * @param DateTime $until     The end date of the range to search.
     * @param int      $offset    Record number to retrieve first.
     * @param ?int     $limit     Retrieval limit (null for no limit)
     *
     * @return ChangeTrackerEntityInterface[]
     */
    public function getDeletedEntities(
        string $indexName,
        DateTime $from,
        DateTime $until,
        int $offset = 0,
        ?int $limit = null
    ): array {
        return iterator_to_array(
            $this->getDbTable('ChangeTracker')->retrieveDeleted(
                $indexName,
                $from->format($this->dateFormat),
                $until->format($this->dateFormat),
                $offset,
                $limit
            )
        );
    }

    /**
     * Update the change_tracker table to reflect that a record has been indexed.
     * We need to know the date of the last change to the record (independent of
     * its addition to the index) in order to tell the difference between a
     * reindex of a previously-encountered record and a genuine change.
     *
     * The method returns the updated/created row when complete.
     *
     * @param string $core   The Solr core holding the record.
     * @param string $id     The ID of the record being indexed.
     * @param int    $change The timestamp of the last record change.
     *
     * @return ChangeTrackerEntityInterface
     */
    public function index(string $core, string $id, int $change): ChangeTrackerEntityInterface
    {
        // Get a row matching the specified details:
        $row = $this->retrieveOrCreate($core, $id);

        // Flag to indicate whether we need to save the contents of $row:
        $saveNeeded = false;
        $utcTime = \DateTime::createFromFormat('U', $change, new \DateTimeZone('UTC'));

        // Make sure there is a change date in the row (this will be empty
        // if we just created a new row):
        if (empty($row->getLastRecordChange())) {
            $row->setLastRecordChange($utcTime);
            $saveNeeded = true;
        }

        // Are we restoring a previously deleted record, or was the stored
        // record change date before current record change date?  Either way,
        // we need to update the table!
        if (!empty($row->getDeleted()) || $row->getLastRecordChange() < $utcTime) {
            // Save new values to the object:
            $now = new \DateTime('now', new \DateTimeZone('UTC'));
            $row->setLastIndexed($now);
            $row->setLastRecordChange($utcTime);

            // If first indexed is null, we're restoring a deleted record, so
            // we need to treat it as new -- we'll use the current time.
            if (empty($row->getFirstIndexed())) {
                $row->setFirstIndexed($now);
            }

            // Make sure the record is "undeleted" if necessary:
            $row->setDeleted(null);

            $saveNeeded = true;
        }

        // Save the row if changes were made:
        if ($saveNeeded) {
            $this->persistEntity($row);
        }

        // Send back the row:
        return $row;
    }

    /**
     * Remove all or selected rows from the database.
     *
     * @param ?string $core The Solr core holding the record.
     * @param ?string $id   The ID of the record being indexed.
     *
     * @return void
     */
    public function deleteRows(?string $core = null, ?string $id = null): void
    {
        $dql = 'DELETE FROM ' . $this->getEntityClass(ChangeTracker::class) . ' c ';
        $parameters = $dqlWhere = [];
        if (null !== $core) {
            $dqlWhere[] = 'c.core = :core';
            $parameters['core'] = $core;
        }
        if (null !== $id) {
            $dqlWhere[] = 'c.id = :id';
            $parameters['id'] = $id;
        }
        if (!empty($dqlWhere)) {
            $dql .= ' WHERE ' . implode(' AND ', $dqlWhere);
        }
        $query = $this->entityManager->createQuery($dql);
        $query->setParameters($parameters);
        $query->execute();
    }

    /**
     * Create a change tracker entity object.
     *
     * @return ChangeTracker
     */
    public function createEntity(): ChangeTracker
    {
        $class = $this->getEntityClass(ChangeTracker::class);
        return new $class();
    }
}<|MERGE_RESOLUTION|>--- conflicted
+++ resolved
@@ -31,11 +31,8 @@
 namespace VuFind\Db\Service;
 
 use DateTime;
-<<<<<<< HEAD
 use Laminas\Log\LoggerAwareInterface;
 use VuFind\Db\Entity\ChangeTracker;
-=======
->>>>>>> a1fb171f
 use VuFind\Db\Entity\ChangeTrackerEntityInterface;
 use VuFind\Log\LoggerAwareTrait;
 
@@ -44,11 +41,12 @@
  *
  * @category VuFind
  * @package  Database
- * @author   sudharma Kellampalli <skellamp@villanova.edu>
+ * @author   Sudharma Kellampalli <skellamp@villanova.edu>
+ * @author   Demian Katz <demian.katz@villanova.edu>
  * @license  http://opensource.org/licenses/gpl-2.0.php GNU General Public License
  * @link     https://vufind.org/wiki/development:plugins:database_gateways Wiki
  */
-class ChangeTrackerService extends AbstractDbService implements LoggerAwareInterface
+class ChangeTrackerService extends AbstractDbService implements ChangeTrackerServiceInterface, LoggerAwareInterface
 {
     use LoggerAwareTrait;
 
@@ -56,17 +54,17 @@
      * Retrieve a row from the database based on primary key; return null if it
      * is not found.
      *
-     * @param string $core The Solr core holding the record.
-     * @param string $id   The ID of the record being indexed.
-     *
-     * @return ?ChangeTracker
-     */
-    public function retrieve(string $core, string $id): ?ChangeTracker
+     * @param string $indexName The name of the Solr index holding the record.
+     * @param string $id        The ID of the record being indexed.
+     *
+     * @return ?ChangeTrackerEntityInterface
+     */
+    public function getChangeTrackerEntity(string $indexName, string $id): ?ChangeTrackerEntityInterface
     {
         $dql = 'SELECT c '
             . 'FROM ' . $this->getEntityClass(ChangeTracker::class) . ' c '
             . 'WHERE c.core = :core AND c.id = :id';
-        $parameters = compact('core', 'id');
+        $parameters = ['core' => $indexName, 'id' => $id];
         $query = $this->entityManager->createQuery($dql);
         $query->setParameters($parameters);
         $queryResult = $query->getResult();
@@ -75,20 +73,20 @@
     }
 
     /**
-     * Retrieve a set of deleted rows from the database.
-     *
-     * @param string   $core  The Solr core holding the record.
-     * @param DateTime $from  The beginning date of the range to search.
-     * @param DateTime $until The end date of the range to search.
+     * Retrieve a count of deleted rows from the database.
+     *
+     * @param string   $indexName The name of the Solr index holding the record.
+     * @param DateTime $from      The beginning date of the range to search.
+     * @param DateTime $until     The end date of the range to search.
      *
      * @return int
      */
-    public function retrieveDeletedCount(string $core, DateTime $from, DateTime $until): int
+    public function getDeletedCount(string $indexName, DateTime $from, DateTime $until): int
     {
         $dql = 'SELECT COUNT(c) as deletedcount '
             . 'FROM ' . $this->getEntityClass(ChangeTracker::class) . ' c '
             . 'WHERE c.core = :core AND c.deleted BETWEEN :from AND :until';
-        $parameters = compact('core', 'from', 'until');
+        $parameters = ['core' => $indexName, 'from' => $from, 'until' => $until];
         $query = $this->entityManager->createQuery($dql);
         $query->setParameters($parameters);
         $result = $query->getResult();
@@ -98,26 +96,26 @@
     /**
      * Retrieve a set of deleted rows from the database.
      *
-     * @param string   $core   The Solr core holding the record.
-     * @param DateTime $from   The beginning date of the range to search.
-     * @param DateTime $until  The end date of the range to search.
-     * @param int      $offset Record number to retrieve first.
-     * @param int      $limit  Retrieval limit (null for no limit)
-     *
-     * @return array
-     */
-    public function retrieveDeleted(
-        string $core,
+     * @param string   $indexName The name of the Solr index holding the record.
+     * @param DateTime $from      The beginning date of the range to search.
+     * @param DateTime $until     The end date of the range to search.
+     * @param int      $offset    Record number to retrieve first.
+     * @param ?int     $limit     Retrieval limit (null for no limit)
+     *
+     * @return ChangeTrackerEntityInterface[]
+     */
+    public function getDeletedEntities(
+        string $indexName,
         DateTime $from,
         DateTime $until,
         int $offset = 0,
-        int $limit = null
+        ?int $limit = null
     ): array {
         $dql = 'SELECT c '
             . 'FROM ' . $this->getEntityClass(ChangeTracker::class) . ' c '
             . 'WHERE c.core = :core AND c.deleted BETWEEN :from AND :until '
             . 'ORDER BY c.deleted';
-        $parameters = compact('core', 'from', 'until');
+        $parameters = ['core' => $indexName, 'from' => $from, 'until' => $until];
         $query = $this->entityManager->createQuery($dql);
         $query->setParameters($parameters);
         $query->setFirstResult($offset);
@@ -139,7 +137,7 @@
      */
     public function retrieveOrCreate(string $core, string $id): ChangeTracker|false
     {
-        $row = $this->retrieve($core, $id);
+        $row = $this->getChangeTrackerEntity($core, $id);
         if (empty($row)) {
             $now = new \DateTime('now', new \DateTimeZone('UTC'));
             $row = $this->createEntity()
@@ -189,74 +187,6 @@
     }
 
     /**
-     * Format to use when sending dates to legacy code.
-     *
-     * @var string
-     */
-    protected string $dateFormat = 'Y-m-d H:i:s';
-
-    /**
-     * Retrieve a row from the database based on primary key; return null if it
-     * is not found.
-     *
-     * @param string $indexName The name of the Solr index holding the record.
-     * @param string $id        The ID of the record being indexed.
-     *
-     * @return ?ChangeTrackerEntityInterface
-     */
-    public function getChangeTrackerEntity(string $indexName, string $id): ?ChangeTrackerEntityInterface
-    {
-        return $this->getDbTable('ChangeTracker')->retrieve($indexName, $id);
-    }
-
-    /**
-     * Retrieve a count of deleted rows from the database.
-     *
-     * @param string   $indexName The name of the Solr index holding the record.
-     * @param DateTime $from      The beginning date of the range to search.
-     * @param DateTime $until     The end date of the range to search.
-     *
-     * @return int
-     */
-    public function getDeletedCount(string $indexName, DateTime $from, DateTime $until): int
-    {
-        return $this->getDbTable('ChangeTracker')->retrieveDeletedCount(
-            $indexName,
-            $from->format($this->dateFormat),
-            $until->format($this->dateFormat)
-        );
-    }
-
-    /**
-     * Retrieve a set of deleted rows from the database.
-     *
-     * @param string   $indexName The name of the Solr index holding the record.
-     * @param DateTime $from      The beginning date of the range to search.
-     * @param DateTime $until     The end date of the range to search.
-     * @param int      $offset    Record number to retrieve first.
-     * @param ?int     $limit     Retrieval limit (null for no limit)
-     *
-     * @return ChangeTrackerEntityInterface[]
-     */
-    public function getDeletedEntities(
-        string $indexName,
-        DateTime $from,
-        DateTime $until,
-        int $offset = 0,
-        ?int $limit = null
-    ): array {
-        return iterator_to_array(
-            $this->getDbTable('ChangeTracker')->retrieveDeleted(
-                $indexName,
-                $from->format($this->dateFormat),
-                $until->format($this->dateFormat),
-                $offset,
-                $limit
-            )
-        );
-    }
-
-    /**
      * Update the change_tracker table to reflect that a record has been indexed.
      * We need to know the date of the last change to the record (independent of
      * its addition to the index) in order to tell the difference between a
