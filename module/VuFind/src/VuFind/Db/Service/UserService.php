--- conflicted
+++ resolved
@@ -124,9 +124,14 @@
      */
     public function getUserByField(string $fieldName, int|string|null $fieldValue): ?UserEntityInterface
     {
-<<<<<<< HEAD
         // Map expected incoming values (actual database columns) to legal values (Doctrine properties)
-        $legalFieldMap = ['id' => 'id', 'username' => 'username', 'email' => 'email', 'cat_id' => 'catId'];
+        $legalFieldMap = [
+            'id' => 'id',
+            'username' => 'username',
+            'email' => 'email',
+            'cat_id' => 'catId',
+            'verify_hash' => 'verifyHash',
+        ];
         if (isset($legalFieldMap[$fieldName])) {
             $dql = 'SELECT U FROM ' . $this->getEntityClass(User::class) . ' U '
                 . 'WHERE U.' . $legalFieldMap[$fieldName] . ' = :fieldValue';
@@ -135,19 +140,6 @@
             $query->setParameters($parameters);
             $result = current($query->getResult());
             return $result ?: null;
-=======
-        switch ($fieldName) {
-            case 'email':
-                return $this->getDbTable('User')->getByEmail($fieldValue);
-            case 'id':
-                return $this->getDbTable('User')->getById($fieldValue);
-            case 'username':
-                return $this->getDbTable('User')->getByUsername($fieldValue, false);
-            case 'verify_hash':
-                return $this->getDbTable('User')->getByVerifyHash($fieldValue);
-            case 'cat_id':
-                return $this->getDbTable('User')->getByCatalogId($fieldValue);
->>>>>>> 30674e98
         }
         throw new \InvalidArgumentException('Field name must be id, username, email or cat_id');
     }
