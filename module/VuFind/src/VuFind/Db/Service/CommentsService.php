<?php

/**
 * Database service for Comments.
 *
 * PHP version 8
 *
 * Copyright (C) Villanova University 2023.
 *
 * This program is free software; you can redistribute it and/or modify
 * it under the terms of the GNU General Public License version 2,
 * as published by the Free Software Foundation.
 *
 * This program is distributed in the hope that it will be useful,
 * but WITHOUT ANY WARRANTY; without even the implied warranty of
 * MERCHANTABILITY or FITNESS FOR A PARTICULAR PURPOSE.  See the
 * GNU General Public License for more details.
 *
 * You should have received a copy of the GNU General Public License
 * along with this program; if not, write to the Free Software
 * Foundation, Inc., 51 Franklin Street, Fifth Floor, Boston, MA  02110-1301  USA
 *
 * @category VuFind
 * @package  Database
 * @author   Sudharma Kellampalli <skellamp@villanova.edu>
 * @license  http://opensource.org/licenses/gpl-2.0.php GNU General Public License
 * @link     https://vufind.org/wiki/development:plugins:database_gateways Wiki
 */

namespace VuFind\Db\Service;

<<<<<<< HEAD
use Laminas\Log\LoggerAwareInterface;
use VuFind\Db\Entity\Comments;
=======
>>>>>>> 1d9cc5a1
use VuFind\Db\Entity\CommentsEntityInterface;
use VuFind\Db\Entity\ResourceEntityInterface;
use VuFind\Db\Entity\User;
use VuFind\Db\Entity\UserEntityInterface;
<<<<<<< HEAD
use VuFind\Log\LoggerAwareTrait;
=======
use VuFind\Db\Table\DbTableAwareInterface;
use VuFind\Db\Table\DbTableAwareTrait;
>>>>>>> 1d9cc5a1

use function is_array;
use function is_int;

/**
 * Database service for Comments.
 *
 * @category VuFind
 * @package  Database
 * @author   Demian Katz <demian.katz@villanova.edu>
 * @license  http://opensource.org/licenses/gpl-2.0.php GNU General Public License
 * @link     https://vufind.org/wiki/development:plugins:database_gateways Wiki
 */
class CommentsService extends AbstractDbService implements
    CommentsServiceInterface,
    DbServiceAwareInterface,
<<<<<<< HEAD
    LoggerAwareInterface
{
    use DbServiceAwareTrait;
    use LoggerAwareTrait;

    /**
     * Create a comments entity object.
     *
     * @return Comments
     */
    public function createEntity(): Comments
    {
        $class = $this->getEntityClass(Comments::class);
        return new $class();
    }
=======
    DbTableAwareInterface
{
    use DbServiceAwareTrait;
    use DbTableAwareTrait;
>>>>>>> 1d9cc5a1

    /**
     * Add a comment to the current resource. Returns comment ID on success, null on failure.
     *
     * @param string                      $comment  The comment to save.
     * @param int|UserEntityInterface     $user     User object or identifier
     * @param int|ResourceEntityInterface $resource Resource object or identifier
     *
     * @return ?int
     */
    public function addComment(
        string $comment,
        int|UserEntityInterface $user,
        int|ResourceEntityInterface $resource
    ): ?int {
        // We need $userVal to be a User object; if it's an integer or a different implementation
        // of UserEntityInterface, do conversion below:
        $userVal = $user instanceof User
            ? $user
            : $this->getDbService(UserService::class)->getUserById(is_int($user) ? $user : $user->getId());
        $resourceVal = is_int($resource)
            ? $this->getDbService(ResourceService::class)->getResourceById($resource)
            : $resource;
        $now = new \DateTime();
        $data = $this->createEntity()
            ->setUser($userVal)
            ->setComment($comment)
            ->setCreated($now)
            ->setResource($resourceVal);

        try {
            $this->persistEntity($data);
        } catch (\Exception $e) {
            $this->logError('Could not save comment: ' . $e->getMessage());
            return null;
        }

        return $data->getId();
    }

    /**
     * Get comments associated with the specified resource.
     *
     * @param string $id     Record ID to look up
     * @param string $source Source of record to look up
     *
     * @return CommentsEntityInterface[]
     */
    public function getForResource(string $id, $source = DEFAULT_SEARCH_BACKEND): array
    {
        $resource = $this->getDbService(ResourceService::class)
            ->findResource($id, $source, false);

        if (empty($resource)) {
            return [];
        }
        $dql = 'SELECT c '
            . 'FROM ' . $this->getEntityClass(Comments::class) . ' c '
            . 'LEFT JOIN c.user u '
            . 'WHERE c.resource = :resource '
            . 'ORDER BY c.created';

        $parameters = compact('resource');
        $query = $this->entityManager->createQuery($dql);
        $query->setParameters($parameters);
        $result = $query->getResult();
        return $result;
    }

    /**
     * Delete a comment if the owner is logged in.  Returns true on success.
     *
     * @param int                     $id   ID of row to delete
     * @param int|UserEntityInterface $user User object or identifier
     *
     * @return bool
     */
    public function deleteIfOwnedByUser(int $id, int|UserEntityInterface $user): bool
    {
        if (null === $user) {
            return false;
        }

        $userId = is_int($user) ? $user : $user->getId();
        $comment = $this->getCommentById($id);
        if ($userId !== $comment->getUser()->getId()) {
            return false;
        }

        $del = 'DELETE FROM ' . $this->getEntityClass(Comments::class) . ' c '
        . 'WHERE c.id = :id AND c.user = :user';
        $query = $this->entityManager->createQuery($del);
        $query->setParameters(['id' => $id, 'user' => $userId]);
        $query->execute();
        return true;
    }

    /**
     * Deletes all comments by a user.
     *
     * @param int|UserEntityInterface $user User object or identifier
     *
     * @return void
     */
    public function deleteByUser(int|UserEntityInterface $user): void
    {
        $dql = 'DELETE FROM ' . $this->getEntityClass(Comments::class) . ' c '
        . 'WHERE c.user = :user';
        $query = $this->entityManager->createQuery($dql);
        $query->setParameters(['user' => is_int($user) ? $user : $user->getId()]);
        $query->execute();
    }

    /**
     * Get statistics on use of comments.
     *
     * @return array
     */
    public function getStatistics(): array
    {
        $dql = 'SELECT COUNT(DISTINCT(c.user)) AS users, '
            . 'COUNT(DISTINCT(c.resource)) AS resources, '
            . 'COUNT(c.id) AS total '
            . 'FROM ' . $this->getEntityClass(Comments::class) . ' c';
        $query = $this->entityManager->createQuery($dql);
        $stats = current($query->getResult());
        return $stats;
    }

    /**
     * Get a comment row by ID (or return null for no match).
     *
     * @param int $id ID of comment to retrieve.
     *
     * @return ?CommentsEntityInterface
     */
    public function getCommentById(int $id): ?CommentsEntityInterface
    {
        return $this->entityManager->find(
            $this->getEntityClass(\VuFind\Db\Entity\Comments::class),
            $id
        );
    }

    /**
     * Get comments associated with the specified resource.
     *
     * @param string $id     Record ID to look up
     * @param string $source Source of record to look up
     *
     * @return CommentsEntityInterface[]
     */
    public function getForResource(string $id, string $source = DEFAULT_SEARCH_BACKEND): array
    {
        $comments = $this->getDbTable('comments')->getForResource($id, $source);
        return is_array($comments) ? $comments : iterator_to_array($comments);
    }

    /**
     * Delete a comment if the owner is logged in.  Returns true on success.
     *
     * @param int                     $id   ID of row to delete
     * @param int|UserEntityInterface $user User object or identifier
     *
     * @return bool
     */
    public function deleteIfOwnedByUser(int $id, int|UserEntityInterface $user): bool
    {
        if (is_int($user)) {
            $user = $this->getDbService(UserServiceInterface::class)->getUserById($user);
        }
        return $this->getDbTable('comments')->deleteIfOwnedByUser($id, $user);
    }

    /**
     * Deletes all comments by a user.
     *
     * @param int|UserEntityInterface $user User object or identifier
     *
     * @return void
     */
    public function deleteByUser(int|UserEntityInterface $user): void
    {
        if (is_int($user)) {
            $user = $this->getDbService(UserServiceInterface::class)->getUserById($user);
        }
        $this->getDbTable('comments')->deleteByUser($user);
    }

    /**
     * Get statistics on use of comments.
     *
     * @return array
     */
    public function getStatistics(): array
    {
        return $this->getDbTable('comments')->getStatistics();
    }

    /**
     * Get a comment row by ID (or return null for no match).
     *
     * @param int $id ID of comment to retrieve.
     *
     * @return ?CommentsEntityInterface
     */
    public function getCommentById(int $id): ?CommentsEntityInterface
    {
        return $this->getDbTable('comments')->select(['id' => $id])->current();
    }
}<|MERGE_RESOLUTION|>--- conflicted
+++ resolved
@@ -29,23 +29,14 @@
 
 namespace VuFind\Db\Service;
 
-<<<<<<< HEAD
 use Laminas\Log\LoggerAwareInterface;
 use VuFind\Db\Entity\Comments;
-=======
->>>>>>> 1d9cc5a1
 use VuFind\Db\Entity\CommentsEntityInterface;
 use VuFind\Db\Entity\ResourceEntityInterface;
 use VuFind\Db\Entity\User;
 use VuFind\Db\Entity\UserEntityInterface;
-<<<<<<< HEAD
 use VuFind\Log\LoggerAwareTrait;
-=======
-use VuFind\Db\Table\DbTableAwareInterface;
-use VuFind\Db\Table\DbTableAwareTrait;
->>>>>>> 1d9cc5a1
-
-use function is_array;
+
 use function is_int;
 
 /**
@@ -60,7 +51,6 @@
 class CommentsService extends AbstractDbService implements
     CommentsServiceInterface,
     DbServiceAwareInterface,
-<<<<<<< HEAD
     LoggerAwareInterface
 {
     use DbServiceAwareTrait;
@@ -76,12 +66,6 @@
         $class = $this->getEntityClass(Comments::class);
         return new $class();
     }
-=======
-    DbTableAwareInterface
-{
-    use DbServiceAwareTrait;
-    use DbTableAwareTrait;
->>>>>>> 1d9cc5a1
 
     /**
      * Add a comment to the current resource. Returns comment ID on success, null on failure.
@@ -130,7 +114,7 @@
      *
      * @return CommentsEntityInterface[]
      */
-    public function getForResource(string $id, $source = DEFAULT_SEARCH_BACKEND): array
+    public function getForResource(string $id, string $source = DEFAULT_SEARCH_BACKEND): array
     {
         $resource = $this->getDbService(ResourceService::class)
             ->findResource($id, $source, false);
@@ -225,71 +209,4 @@
             $id
         );
     }
-
-    /**
-     * Get comments associated with the specified resource.
-     *
-     * @param string $id     Record ID to look up
-     * @param string $source Source of record to look up
-     *
-     * @return CommentsEntityInterface[]
-     */
-    public function getForResource(string $id, string $source = DEFAULT_SEARCH_BACKEND): array
-    {
-        $comments = $this->getDbTable('comments')->getForResource($id, $source);
-        return is_array($comments) ? $comments : iterator_to_array($comments);
-    }
-
-    /**
-     * Delete a comment if the owner is logged in.  Returns true on success.
-     *
-     * @param int                     $id   ID of row to delete
-     * @param int|UserEntityInterface $user User object or identifier
-     *
-     * @return bool
-     */
-    public function deleteIfOwnedByUser(int $id, int|UserEntityInterface $user): bool
-    {
-        if (is_int($user)) {
-            $user = $this->getDbService(UserServiceInterface::class)->getUserById($user);
-        }
-        return $this->getDbTable('comments')->deleteIfOwnedByUser($id, $user);
-    }
-
-    /**
-     * Deletes all comments by a user.
-     *
-     * @param int|UserEntityInterface $user User object or identifier
-     *
-     * @return void
-     */
-    public function deleteByUser(int|UserEntityInterface $user): void
-    {
-        if (is_int($user)) {
-            $user = $this->getDbService(UserServiceInterface::class)->getUserById($user);
-        }
-        $this->getDbTable('comments')->deleteByUser($user);
-    }
-
-    /**
-     * Get statistics on use of comments.
-     *
-     * @return array
-     */
-    public function getStatistics(): array
-    {
-        return $this->getDbTable('comments')->getStatistics();
-    }
-
-    /**
-     * Get a comment row by ID (or return null for no match).
-     *
-     * @param int $id ID of comment to retrieve.
-     *
-     * @return ?CommentsEntityInterface
-     */
-    public function getCommentById(int $id): ?CommentsEntityInterface
-    {
-        return $this->getDbTable('comments')->select(['id' => $id])->current();
-    }
 }