--- conflicted
+++ resolved
@@ -30,17 +30,14 @@
 
 namespace VuFind\Db\Service;
 
-<<<<<<< HEAD
 use Doctrine\ORM\EntityManager;
 use Laminas\Log\LoggerAwareInterface;
 use Laminas\Session\Container;
 use VuFind\Db\Entity\PluginManager as EntityPluginManager;
 use VuFind\Db\Entity\Resource;
 use VuFind\Db\Entity\User;
+use VuFind\Db\Entity\UserEntityInterface;
 use VuFind\Db\Entity\UserList;
-=======
-use VuFind\Db\Entity\UserEntityInterface;
->>>>>>> 8bb40173
 use VuFind\Db\Entity\UserListEntityInterface;
 use VuFind\Db\Entity\UserResource;
 use VuFind\Exception\ListPermission as ListPermissionException;
@@ -48,8 +45,6 @@
 use VuFind\Exception\RecordMissing as RecordMissingException;
 use VuFind\Log\LoggerAwareTrait;
 use VuFind\Tags;
-
-use function is_int;
 
 /**
  * Database service for UserList.
@@ -146,7 +141,6 @@
     }
 
     /**
-<<<<<<< HEAD
      * Update and save the list object using a request object -- useful for
      * sharing form processing between multiple actions.
      *
@@ -249,27 +243,28 @@
     }
 
     /**
-     * Get lists containing a specific user_resource
-     *
-     * @param string $resourceId ID of record being checked.
-     * @param string $source     Source of record to look up
-     * @param ?int   $userId     Optional user ID (to limit results to a particular
-     * user).
-     *
-     * @return array
-     */
-    public function getListsContainingResource(
-        string $resourceId,
+     * Get lists containing a specific record.
+     *
+     * @param string                       $recordId ID of record being checked.
+     * @param string                       $source   Source of record to look up
+     * @param int|UserEntityInterface|null $user     Optional user ID or entity object (to limit results
+     * to a particular user).
+     *
+     * @return UserListEntityInterface[]
+     */
+    public function getListsContainingRecord(
+        string $recordId,
         string $source = DEFAULT_SEARCH_BACKEND,
-        ?int $userId = null
+        int|UserEntityInterface|null $user = null
     ): array {
-        $dql = 'SELECT DISTINCT(ul.id), ul FROM ' . $this->getEntityClass(UserList::class) . ' ul '
+        $dql = 'SELECT ul FROM ' . $this->getEntityClass(UserList::class) . ' ul '
             . 'JOIN ' . $this->getEntityClass(UserResource::class) . ' ur WITH ur.list = ul.id '
             . 'JOIN ' . $this->getEntityClass(Resource::class) . ' r WITH r.id = ur.resource '
-            . 'WHERE r.recordId = :resourceId AND r.source = :source ';
-
-        $parameters = compact('resourceId', 'source');
-        if (null !== $userId) {
+            . 'WHERE r.recordId = :recordId AND r.source = :source ';
+
+        $parameters = compact('recordId', 'source');
+        if (null !== $user) {
+            $userId = $user instanceof UserEntityInterface ? $user->getId() : $user;
             $dql .= 'AND ur.user = :userId ';
             $parameters['userId'] = $userId;
         }
@@ -430,28 +425,5 @@
         $query->setParameters($parameters);
         $results = $query->getResult();
         return $results;
-=======
-     * Get lists containing a specific record.
-     *
-     * @param string                       $recordId ID of record being checked.
-     * @param string                       $source   Source of record to look up
-     * @param int|UserEntityInterface|null $user     Optional user ID or entity object (to limit results
-     * to a particular user).
-     *
-     * @return UserListEntityInterface[]
-     */
-    public function getListsContainingRecord(
-        string $recordId,
-        string $source = DEFAULT_SEARCH_BACKEND,
-        int|UserEntityInterface|null $user = null
-    ): array {
-        return iterator_to_array(
-            $this->getDbTable('UserList')->getListsContainingResource(
-                $recordId,
-                $source,
-                is_int($user) ? $user : $user->getId()
-            )
-        );
->>>>>>> 8bb40173
     }
 }