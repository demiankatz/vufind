--- conflicted
+++ resolved
@@ -29,15 +29,11 @@
 
 namespace VuFind\Db\Service;
 
-<<<<<<< HEAD
 use Laminas\Log\LoggerAwareInterface;
 use VuFind\Db\Entity\Ratings;
 use VuFind\Db\Entity\Resource;
 use VuFind\Db\Entity\ResourceEntityInterface;
 use VuFind\Db\Entity\User;
-=======
-use VuFind\Db\Entity\ResourceEntityInterface;
->>>>>>> b0a27a19
 use VuFind\Db\Entity\UserEntityInterface;
 use VuFind\Log\LoggerAwareTrait;
 
@@ -203,20 +199,13 @@
      * @throws \Exception
      * @return int ID of rating added, deleted or updated
      */
-<<<<<<< HEAD
-    public function addOrUpdateRating($resource, $user, $rating): int
-    {
-        if (null !== $rating && ($rating < 0 || $rating > 100)) {
-            throw new \Exception('Rating value out of range');
-=======
     public function addOrUpdateRating(
         int|ResourceEntityInterface $resource,
         int|UserEntityInterface $user,
         ?int $rating
     ): int {
-        if (is_int($resource)) {
-            $resource = $this->getDbTable('resource')->select(['id' => $resource])->current();
->>>>>>> b0a27a19
+        if (null !== $rating && ($rating < 0 || $rating > 100)) {
+            throw new \Exception('Rating value out of range');
         }
 
         $dql = 'SELECT r '
