--- conflicted
+++ resolved
@@ -166,18 +166,12 @@
      */
     public function deleteByUser(UserEntityInterface|int $userOrId): void
     {
-<<<<<<< HEAD
         $dql = 'DELETE FROM ' . $this->getEntityClass(Ratings::class) . ' r '
             . 'WHERE r.user = :user';
-        $parameters['user'] = is_int($user) ? $user : $user->getId();
+        $parameters['user'] = is_int($userOrId) ? $userOrId : $userOrId->getId();
         $query = $this->entityManager->createQuery($dql);
         $query->setParameters($parameters);
         $query->execute();
-=======
-        $this->getDbTable('ratings')->deleteByUser(
-            is_int($userOrId) ? $this->getDbTable('user')->getById($userOrId) : $userOrId
-        );
->>>>>>> 0e6c2364
     }
 
     /**
@@ -211,7 +205,6 @@
         UserEntityInterface|int $userOrId,
         ?int $rating
     ): int {
-<<<<<<< HEAD
         if (null !== $rating && ($rating < 0 || $rating > 100)) {
             throw new \Exception('Rating value out of range');
         }
@@ -219,8 +212,8 @@
         $dql = 'SELECT r '
             . 'FROM ' . $this->getEntityClass(Ratings::class) . ' r '
             . 'WHERE r.user = :user AND r.resource = :resource';
-        $resource = $this->getDoctrineReference(Resource::class, $resource);
-        $user = $this->getDoctrineReference(User::class, $user);
+        $resource = $this->getDoctrineReference(Resource::class, $resourceOrId);
+        $user = $this->getDoctrineReference(User::class, $userOrId);
         $parameters = compact('resource', 'user');
         $query = $this->entityManager->createQuery($dql);
         $query->setParameters($parameters);
@@ -268,10 +261,5 @@
     {
         $class = $this->getEntityClass(Ratings::class);
         return new $class();
-=======
-        $resource = is_int($resourceOrId)
-            ? $this->getDbTable('resource')->select(['id' => $resourceOrId])->current() : $resourceOrId;
-        return $resource->addOrUpdateRating(is_int($userOrId) ? $userOrId : $userOrId->getId(), $rating);
->>>>>>> 0e6c2364
     }
 }