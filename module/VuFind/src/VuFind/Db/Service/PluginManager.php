<?php
/**
 * Database service plugin manager
 *
 * PHP version 7
 *
 * Copyright (C) Villanova University 2023.
 *
 * This program is free software; you can redistribute it and/or modify
 * it under the terms of the GNU General Public License version 2,
 * as published by the Free Software Foundation.
 *
 * This program is distributed in the hope that it will be useful,
 * but WITHOUT ANY WARRANTY; without even the implied warranty of
 * MERCHANTABILITY or FITNESS FOR A PARTICULAR PURPOSE.  See the
 * GNU General Public License for more details.
 *
 * You should have received a copy of the GNU General Public License
 * along with this program; if not, write to the Free Software
 * Foundation, Inc., 51 Franklin Street, Fifth Floor, Boston, MA  02110-1301  USA
 *
 * @category VuFind
 * @package  Database
 * @author   Demian Katz <demian.katz@villanova.edu>
 * @license  http://opensource.org/licenses/gpl-2.0.php GNU General Public License
 * @link     https://vufind.org/wiki/development:plugins:database_gateways Wiki
 */
namespace VuFind\Db\Service;

/**
 * Database service plugin manager
 *
 * @category VuFind
 * @package  Database
 * @author   Demian Katz <demian.katz@villanova.edu>
 * @license  http://opensource.org/licenses/gpl-2.0.php GNU General Public License
 * @link     https://vufind.org/wiki/development:plugins:database_gateways Wiki
 */
class PluginManager extends \VuFind\ServiceManager\AbstractPluginManager
{
    /**
     * Default plugin aliases.
     *
     * @var array
     */
    protected $aliases = [
        'comments' => CommentsService::class,
        'feedback' => FeedbackService::class,
        'ratings' => RatingsService::class,
<<<<<<< HEAD
        'resource' => ResourceService::class,
=======
>>>>>>> c9e5de57
        'tag' => TagService::class,
        'user' => UserService::class,
        'userResource' => UserResourceService::class,
    ];

    /**
     * Default plugin factories.
     *
     * @var array
     */
    protected $factories = [
        CommentsService::class => AbstractServiceFactory::class,
        FeedbackService::class => AbstractServiceFactory::class,
<<<<<<< HEAD
        ResourceService::class => AbstractServiceFactory::class,
        RatingsService::class => RatingsServiceFactory::class,
=======
        RatingsService::class => AbstractServiceFactory::class,
>>>>>>> c9e5de57
        TagService::class => TagServiceFactory::class,
        UserService::class => AbstractServiceFactory::class,
        UserResourceService::class => AbstractServiceFactory::class,
    ];

    /**
     * Return the name of the base class or interface that plug-ins must conform
     * to.
     *
     * @return string
     */
    protected function getExpectedInterface()
    {
        return AbstractService::class;
    }
}<|MERGE_RESOLUTION|>--- conflicted
+++ resolved
@@ -45,14 +45,14 @@
      */
     protected $aliases = [
         'comments' => CommentsService::class,
+        'comments' => CommentsService::class,
         'feedback' => FeedbackService::class,
         'ratings' => RatingsService::class,
-<<<<<<< HEAD
+        'ratings' => RatingsService::class,
         'resource' => ResourceService::class,
-=======
->>>>>>> c9e5de57
         'tag' => TagService::class,
         'user' => UserService::class,
+        'userResource' => UserResourceService::class,
         'userResource' => UserResourceService::class,
     ];
 
@@ -63,15 +63,14 @@
      */
     protected $factories = [
         CommentsService::class => AbstractServiceFactory::class,
+        CommentsService::class => AbstractServiceFactory::class,
         FeedbackService::class => AbstractServiceFactory::class,
-<<<<<<< HEAD
+        RatingsService::class => AbstractServiceFactory::class,
         ResourceService::class => AbstractServiceFactory::class,
         RatingsService::class => RatingsServiceFactory::class,
-=======
-        RatingsService::class => AbstractServiceFactory::class,
->>>>>>> c9e5de57
         TagService::class => TagServiceFactory::class,
         UserService::class => AbstractServiceFactory::class,
+        UserResourceService::class => AbstractServiceFactory::class,
         UserResourceService::class => AbstractServiceFactory::class,
     ];
 
