--- conflicted
+++ resolved
@@ -50,11 +50,8 @@
         'feedback' => FeedbackService::class,
         'ratings' => RatingsService::class,
         'resource' => ResourceService::class,
-<<<<<<< HEAD
         'session' => SessionService::class,
-=======
         'shortlinks' => ShortlinksService::class,
->>>>>>> e681797e
         'tag' => TagService::class,
         'user' => UserService::class,
         'userResource' => UserResourceService::class,
@@ -70,11 +67,8 @@
         FeedbackService::class => AbstractServiceFactory::class,
         RatingsService::class => AbstractServiceFactory::class,
         ResourceService::class => ResourceServiceFactory::class,
-<<<<<<< HEAD
         SessionService::class => AbstractServiceFactory::class,
-=======
         ShortlinksService::class => AbstractServiceFactory::class,
->>>>>>> e681797e
         TagService::class => TagServiceFactory::class,
         UserService::class => AbstractServiceFactory::class,
         UserResourceService::class => AbstractServiceFactory::class,
