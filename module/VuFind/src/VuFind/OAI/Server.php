--- conflicted
+++ resolved
@@ -32,13 +32,9 @@
 namespace VuFind\OAI;
 
 use SimpleXMLElement;
-<<<<<<< HEAD
 use VuFind\Db\Entity\ChangeTracker;
 use VuFind\Db\Service\ChangeTrackerService;
-use VuFind\Db\Service\OaiResumptionService;
-=======
 use VuFind\Db\Service\OaiResumptionServiceInterface;
->>>>>>> 5b495cc0
 use VuFind\Exception\RecordMissing as RecordMissingException;
 use VuFind\SimpleXML;
 use VuFindApi\Formatter\RecordFormatter;
@@ -154,37 +150,6 @@
     protected $adminEmail;
 
     /**
-<<<<<<< HEAD
-     * Results plugin manager
-     *
-     * @var \VuFind\Search\Results\PluginManager
-     */
-    protected $resultsManager;
-
-    /**
-     * Record loader
-     *
-     * @var \VuFind\Record\Loader
-     */
-    protected $recordLoader;
-
-    /**
-     * Change tracker service object
-     *
-     * @var ChangeTrackerService
-     */
-    protected $tracker;
-
-    /**
-     * OaiResumption service object
-     *
-     * @var OaiResumptionService
-     */
-    protected $resumptionService;
-
-    /**
-=======
->>>>>>> 5b495cc0
      * Record link helper (optional)
      *
      * @var \VuFind\View\Helper\Root\RecordLinker
@@ -248,36 +213,17 @@
     /**
      * Constructor
      *
-<<<<<<< HEAD
-     * @param \VuFind\Search\Results\PluginManager $results    Search manager for
-     *                                                         retrieving records
-     * @param \VuFind\Record\Loader                $loader     Record loader
-     * @param ChangeTrackerService                 $tracker    ChangeTracker Service
-     * @param OaiResumptionService                 $oaiService OaiResumption service
-     */
-    public function __construct(
-        \VuFind\Search\Results\PluginManager $results,
-        \VuFind\Record\Loader $loader,
-        ChangeTrackerService $tracker,
-        OaiResumptionService $oaiService
-    ) {
-        $this->resultsManager = $results;
-        $this->recordLoader = $loader;
-        $this->tracker = $tracker;
-        $this->resumptionService = $oaiService;
-=======
      * @param \VuFind\Search\Results\PluginManager $resultsManager    Search manager for retrieving records
      * @param \VuFind\Record\Loader                $recordLoader      Record loader
-     * @param \VuFind\Db\Table\PluginManager       $tableManager      Table manager
+     * @param ChangeTrackerService                 $tracker           ChangeTracker Service
      * @param OaiResumptionServiceInterface        $resumptionService Database service for resumption tokens
      */
     public function __construct(
         protected \VuFind\Search\Results\PluginManager $resultsManager,
         protected \VuFind\Record\Loader $recordLoader,
-        protected \VuFind\Db\Table\PluginManager $tableManager,
+        protected ChangeTrackerService $tracker,
         protected OaiResumptionServiceInterface $resumptionService
     ) {
->>>>>>> 5b495cc0
     }
 
     /**
