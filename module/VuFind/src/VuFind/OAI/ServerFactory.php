--- conflicted
+++ resolved
@@ -74,13 +74,7 @@
         return new $requestedName(
             $container->get(\VuFind\Search\Results\PluginManager::class),
             $container->get(\VuFind\Record\Loader::class),
-<<<<<<< HEAD
-            $servicePluginManager->get(
-                \VuFind\Db\Service\ChangeTrackerService::class
-            ),
-=======
             $servicePluginManager->get(\VuFind\Db\Service\ChangeTrackerServiceInterface::class),
->>>>>>> a1fb171f
             $servicePluginManager->get(\VuFind\Db\Service\OaiResumptionServiceInterface::class)
         );
     }
