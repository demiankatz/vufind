--- conflicted
+++ resolved
@@ -34,12 +34,12 @@
 use VuFind\Db\Entity\UserEntityInterface;
 use VuFind\Db\Entity\UserListEntityInterface;
 use VuFind\Db\Service\ResourceServiceInterface;
-use VuFind\Db\Service\TagServiceInterface;
 use VuFind\Db\Service\UserListServiceInterface;
 use VuFind\Exception\ListPermission as ListPermissionException;
 use VuFind\Record\Cache;
 use VuFind\Record\Loader;
 use VuFind\Search\Base\Results as BaseResults;
+use VuFind\Tags\TagsService;
 use VuFindSearch\Service as SearchService;
 
 use function array_slice;
@@ -59,7 +59,7 @@
     use AuthorizationServiceAwareTrait;
 
     /**
-     * Object if user is logged in, false otherwise.
+     * Object if user is logged in, null otherwise.
      *
      * @var ?UserEntityInterface
      */
@@ -89,34 +89,20 @@
     /**
      * Constructor
      *
-<<<<<<< HEAD
      * @param \VuFind\Search\Base\Params $params          Object representing user search parameters
      * @param SearchService              $searchService   Search service
      * @param Loader                     $recordLoader    Record loader
      * @param ResourceServiceInterface   $resourceService Resource database service
-     * @param TagServiceInterface        $tagService      Tag database service
      * @param UserListServiceInterface   $userListService UserList database service
-=======
-     * @param \VuFind\Search\Base\Params $params            Object representing user search parameters
-     * @param SearchService              $searchService     Search service
-     * @param Loader                     $recordLoader      Record loader
-     * @param ResourceServiceInterface   $resourceService   Resource database service
-     * @param UserListServiceInterface   $userListService   UserList database service
-     * @param bool                       $caseSensitiveTags Treat tags as case-sensitive?
->>>>>>> 059735e4
+     * @param TagsService                $tagsService     Tags service
      */
     public function __construct(
         \VuFind\Search\Base\Params $params,
         SearchService $searchService,
         Loader $recordLoader,
         protected ResourceServiceInterface $resourceService,
-<<<<<<< HEAD
-        protected TagServiceInterface $tagService,
-        protected UserListServiceInterface $userListService
-=======
         protected UserListServiceInterface $userListService,
-        protected bool $caseSensitiveTags = false
->>>>>>> 059735e4
+        protected TagsService $tagsService
     ) {
         parent::__construct($params, $searchService, $recordLoader);
     }
@@ -154,10 +140,10 @@
                 ];
                 switch ($field) {
                     case 'tags':
-                        if ($this->list) {
-                            $tags = $this->tagService->getUserTagsFromFavorites($this->list->getUser(), $this->list);
+                        if ($list = $this->getListObject()) {
+                            $tags = $this->tagsService->getUserTagsFromFavorites($list->getUser(), $list);
                         } else {
-                            $tags = $this->user ? $this->user->getTags() : [];
+                            $tags = $this->tagsService->getUserTagsFromFavorites($this->user);
                         }
                         foreach ($tags as $tag) {
                             $this->facets[$field]['list'][] = [
@@ -212,7 +198,7 @@
             $listId,
             $this->getTagFilters(),
             $this->getParams()->getSort(),
-            caseSensitiveTags: $this->caseSensitiveTags
+            caseSensitiveTags: $this->tagsService->hasCaseSensitiveTags()
         );
         $this->resultTotal = count($rawResults);
         $this->allIds = array_map(function ($result) {
