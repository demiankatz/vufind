--- conflicted
+++ resolved
@@ -69,15 +69,9 @@
         if (!empty($options)) {
             throw new \Exception('Unexpected options passed to factory.');
         }
-<<<<<<< HEAD
-        $tablePluginManager = $container->get(\VuFind\Db\Service\PluginManager::class);
-        return new $requestedName(
-            $tablePluginManager->get(\VuFind\Db\Service\TagService::class),
-=======
         $dbPluginManager = $container->get(\VuFind\Db\Service\PluginManager::class);
         return new $requestedName(
             $dbPluginManager->get(\VuFind\Db\Service\TagServiceInterface::class),
->>>>>>> 3445104d
             $container->get(\VuFind\Auth\Manager::class)->getUserObject(),
             $container->get('ViewRenderer')
         );
