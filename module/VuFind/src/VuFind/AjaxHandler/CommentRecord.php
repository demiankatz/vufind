<?php

/**
 * AJAX handler to comment on a record.
 *
 * PHP version 8
 *
 * Copyright (C) Villanova University 2018-2024.
 *
 * This program is free software; you can redistribute it and/or modify
 * it under the terms of the GNU General Public License version 2,
 * as published by the Free Software Foundation.
 *
 * This program is distributed in the hope that it will be useful,
 * but WITHOUT ANY WARRANTY; without even the implied warranty of
 * MERCHANTABILITY or FITNESS FOR A PARTICULAR PURPOSE.  See the
 * GNU General Public License for more details.
 *
 * You should have received a copy of the GNU General Public License
 * along with this program; if not, write to the Free Software
 * Foundation, Inc., 51 Franklin Street, Fifth Floor, Boston, MA  02110-1301  USA
 *
 * @category VuFind
 * @package  AJAX
 * @author   Demian Katz <demian.katz@villanova.edu>
 * @license  http://opensource.org/licenses/gpl-2.0.php GNU General Public License
 * @link     https://vufind.org/wiki/development Wiki
 */

namespace VuFind\AjaxHandler;

use Laminas\Mvc\Controller\Plugin\Params;
use VuFind\Config\AccountCapabilities;
use VuFind\Controller\Plugin\Captcha;
use VuFind\Db\Entity\UserEntityInterface;
use VuFind\Db\Service\CommentsServiceInterface;
<<<<<<< HEAD
use VuFind\Db\Service\ResourceService;
=======
>>>>>>> 505ceb6d
use VuFind\I18n\Translator\TranslatorAwareInterface;
use VuFind\Ratings\RatingsService;
use VuFind\Record\Loader as RecordLoader;
use VuFind\Record\ResourcePopulator;

use function intval;

/**
 * AJAX handler to comment on a record.
 *
 * @category VuFind
 * @package  AJAX
 * @author   Demian Katz <demian.katz@villanova.edu>
 * @license  http://opensource.org/licenses/gpl-2.0.php GNU General Public License
 * @link     https://vufind.org/wiki/development Wiki
 */
class CommentRecord extends AbstractBase implements TranslatorAwareInterface
{
    use \VuFind\I18n\Translator\TranslatorAwareTrait;

    /**
     * Constructor
     *
<<<<<<< HEAD
     * @param ResourceService          $resourceService     Resource database service
=======
     * @param ResourcePopulator        $resourcePopulator   Resource populator service
>>>>>>> 505ceb6d
     * @param CommentsServiceInterface $commentsService     Comments database service
     * @param Captcha                  $captcha             Captcha controller plugin
     * @param ?UserEntityInterface     $user                Logged in user (or null)
     * @param bool                     $enabled             Are comments enabled?
     * @param RecordLoader             $recordLoader        Record loader
     * @param AccountCapabilities      $accountCapabilities Account capabilities helper
     * @param RatingsService           $ratingsService      Ratings service
     */
    public function __construct(
<<<<<<< HEAD
        protected ResourceService $resourceService,
=======
        protected ResourcePopulator $resourcePopulator,
>>>>>>> 505ceb6d
        protected CommentsServiceInterface $commentsService,
        protected Captcha $captcha,
        protected ?UserEntityInterface $user,
        protected bool $enabled,
        protected RecordLoader $recordLoader,
        protected AccountCapabilities $accountCapabilities,
        protected RatingsService $ratingsService
    ) {
    }

    /**
     * Is CAPTCHA valid? (Also returns true if CAPTCHA is disabled).
     *
     * @return bool
     */
    protected function checkCaptcha()
    {
        // Not enabled? Report success!
        if (!$this->captcha->active('userComments')) {
            return true;
        }
        $this->captcha->setErrorMode('none');
        return $this->captcha->verify();
    }

    /**
     * Handle a request.
     *
     * @param Params $params Parameter helper from controller
     *
     * @return array [response data, HTTP status code]
     */
    public function handleRequest(Params $params)
    {
        // Make sure comments are enabled:
        if (!$this->enabled) {
            return $this->formatResponse(
                $this->translate('Comments disabled'),
                self::STATUS_HTTP_BAD_REQUEST
            );
        }

        if (!$this->user) {
            return $this->formatResponse(
                $this->translate('You must be logged in first'),
                self::STATUS_HTTP_NEED_AUTH
            );
        }

        $id = $params->fromPost('id');
        $source = $params->fromPost('source', DEFAULT_SEARCH_BACKEND);
        $comment = $params->fromPost('comment');
        if (empty($id) || empty($comment)) {
            return $this->formatResponse(
                $this->translate('bulk_error_missing'),
                self::STATUS_HTTP_BAD_REQUEST
            );
        }
        $driver = $this->recordLoader->load($id, $source, false);

        if (!$this->checkCaptcha()) {
            return $this->formatResponse(
                $this->translate('captcha_not_passed'),
                self::STATUS_HTTP_FORBIDDEN
            );
        }

<<<<<<< HEAD
        $resource = $this->resourceService->findResource($id, $source);
=======
        $resource = $this->resourcePopulator->getOrCreateResourceForRecordId($id, $source);
>>>>>>> 505ceb6d
        $commentId = $this->commentsService->addComment(
            $comment,
            $this->user,
            $resource
        );

        $rating = $params->fromPost('rating', '');
        if (
            $driver->isRatingAllowed()
            && ('' !== $rating
            || $this->accountCapabilities->isRatingRemovalAllowed())
        ) {
            $this->ratingsService->saveRating(
                $driver,
                $this->user->getId(),
                '' === $rating ? null : intval($rating)
            );
        }

        return $this->formatResponse(compact('commentId'));
    }
}<|MERGE_RESOLUTION|>--- conflicted
+++ resolved
@@ -34,10 +34,6 @@
 use VuFind\Controller\Plugin\Captcha;
 use VuFind\Db\Entity\UserEntityInterface;
 use VuFind\Db\Service\CommentsServiceInterface;
-<<<<<<< HEAD
-use VuFind\Db\Service\ResourceService;
-=======
->>>>>>> 505ceb6d
 use VuFind\I18n\Translator\TranslatorAwareInterface;
 use VuFind\Ratings\RatingsService;
 use VuFind\Record\Loader as RecordLoader;
@@ -61,11 +57,7 @@
     /**
      * Constructor
      *
-<<<<<<< HEAD
-     * @param ResourceService          $resourceService     Resource database service
-=======
      * @param ResourcePopulator        $resourcePopulator   Resource populator service
->>>>>>> 505ceb6d
      * @param CommentsServiceInterface $commentsService     Comments database service
      * @param Captcha                  $captcha             Captcha controller plugin
      * @param ?UserEntityInterface     $user                Logged in user (or null)
@@ -75,11 +67,7 @@
      * @param RatingsService           $ratingsService      Ratings service
      */
     public function __construct(
-<<<<<<< HEAD
-        protected ResourceService $resourceService,
-=======
         protected ResourcePopulator $resourcePopulator,
->>>>>>> 505ceb6d
         protected CommentsServiceInterface $commentsService,
         protected Captcha $captcha,
         protected ?UserEntityInterface $user,
@@ -147,11 +135,7 @@
             );
         }
 
-<<<<<<< HEAD
-        $resource = $this->resourceService->findResource($id, $source);
-=======
         $resource = $this->resourcePopulator->getOrCreateResourceForRecordId($id, $source);
->>>>>>> 505ceb6d
         $commentId = $this->commentsService->addComment(
             $comment,
             $this->user,
