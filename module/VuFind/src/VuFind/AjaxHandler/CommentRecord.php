--- conflicted
+++ resolved
@@ -5,11 +5,7 @@
  *
  * PHP version 8
  *
-<<<<<<< HEAD
- * Copyright (C) Villanova University 2023.
-=======
  * Copyright (C) Villanova University 2018-2024.
->>>>>>> b031c2f9
  *
  * This program is free software; you can redistribute it and/or modify
  * it under the terms of the GNU General Public License version 2,
@@ -37,13 +33,8 @@
 use VuFind\Config\AccountCapabilities;
 use VuFind\Controller\Plugin\Captcha;
 use VuFind\Db\Row\User;
-<<<<<<< HEAD
-use VuFind\Db\Service\CommentsService;
+use VuFind\Db\Service\CommentsServiceInterface;
 use VuFind\Db\Service\ResourceService;
-=======
-use VuFind\Db\Service\CommentsServiceInterface;
-use VuFind\Db\Table\Resource;
->>>>>>> b031c2f9
 use VuFind\I18n\Translator\TranslatorAwareInterface;
 use VuFind\Record\Loader as RecordLoader;
 
@@ -65,20 +56,7 @@
     /**
      * Constructor
      *
-<<<<<<< HEAD
-     * @param ResourceService     $resourceService     Resource database service
-     * @param CommentsService     $commentsService     Comments database service
-     * @param Captcha             $captcha             Captcha controller plugin
-     * @param ?User               $user                Logged in user (or null)
-     * @param bool                $enabled             Are comments enabled?
-     * @param RecordLoader        $recordLoader        Record loader
-     * @param AccountCapabilities $accountCapabilities Account capabilities helper
-     */
-    public function __construct(
-        protected ResourceService $resourceService,
-        protected CommentsService $commentsService,
-=======
-     * @param Resource                 $table               Resource database table
+     * @param ResourceService          $resourceService     Resource database service
      * @param CommentsServiceInterface $commentsService     Comments database service
      * @param Captcha                  $captcha             Captcha controller plugin
      * @param ?User                    $user                Logged in user (or null)
@@ -87,9 +65,8 @@
      * @param AccountCapabilities      $accountCapabilities Account capabilities helper
      */
     public function __construct(
-        protected Resource $table,
+        protected ResourceService $resourceService,
         protected CommentsServiceInterface $commentsService,
->>>>>>> b031c2f9
         protected Captcha $captcha,
         protected ?User $user,
         protected bool $enabled,
@@ -155,17 +132,10 @@
             );
         }
 
-<<<<<<< HEAD
         $resource = $this->resourceService->findResource($id, $source);
         $commentId = $this->commentsService->addComment(
             $comment,
-            $this->user->id,
-=======
-        $resource = $this->table->findResource($id, $source);
-        $commentId = $this->commentsService->addComment(
-            $comment,
             $this->user,
->>>>>>> b031c2f9
             $resource
         );
 
