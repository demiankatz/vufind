<?php

/**
 * AJAX handler to get all tags for a record as HTML.
 *
 * PHP version 8
 *
 * Copyright (C) Villanova University 2018.
 *
 * This program is free software; you can redistribute it and/or modify
 * it under the terms of the GNU General Public License version 2,
 * as published by the Free Software Foundation.
 *
 * This program is distributed in the hope that it will be useful,
 * but WITHOUT ANY WARRANTY; without even the implied warranty of
 * MERCHANTABILITY or FITNESS FOR A PARTICULAR PURPOSE.  See the
 * GNU General Public License for more details.
 *
 * You should have received a copy of the GNU General Public License
 * along with this program; if not, write to the Free Software
 * Foundation, Inc., 51 Franklin Street, Fifth Floor, Boston, MA  02110-1301  USA
 *
 * @category VuFind
 * @package  AJAX
 * @author   Demian Katz <demian.katz@villanova.edu>
 * @license  http://opensource.org/licenses/gpl-2.0.php GNU General Public License
 * @link     https://vufind.org/wiki/development Wiki
 */

namespace VuFind\AjaxHandler;

use Laminas\Mvc\Controller\Plugin\Params;
use Laminas\View\Renderer\RendererInterface;
<<<<<<< HEAD
use VuFind\Db\Row\User;
use VuFind\Db\Service\TagService as TagService;
=======
use VuFind\Db\Entity\UserEntityInterface;
use VuFind\Db\Table\Tags;
>>>>>>> 2ddce725

/**
 * AJAX handler to get all tags for a record as HTML.
 *
 * @category VuFind
 * @package  AJAX
 * @author   Demian Katz <demian.katz@villanova.edu>
 * @license  http://opensource.org/licenses/gpl-2.0.php GNU General Public License
 * @link     https://vufind.org/wiki/development Wiki
 */
class GetRecordTags extends AbstractBase
{
    /**
     * Constructor
     *
<<<<<<< HEAD
     * @param TagService        $tagService Tags database service
     * @param ?User             $user       Logged in user (or null)
     * @param RendererInterface $renderer   View renderer
     */
    public function __construct(
        protected TagService $tagService,
        protected ?User $user,
=======
     * @param Tags                 $table    Tags table
     * @param ?UserEntityInterface $user     Logged in user (or null)
     * @param RendererInterface    $renderer View renderer
     */
    public function __construct(
        protected Tags $table,
        protected ?UserEntityInterface $user,
>>>>>>> 2ddce725
        protected RendererInterface $renderer
    ) {
    }

    /**
     * Handle a request.
     *
     * @param Params $params Parameter helper from controller
     *
     * @return array [response data, HTTP status code]
     */
    public function handleRequest(Params $params)
    {
        $is_me_id = $this->user?->getId();

        // Retrieve from database:
        $tags = $this->tagService->getForResource(
            $params->fromQuery('id'),
            $params->fromQuery('source', DEFAULT_SEARCH_BACKEND),
            0,
            null,
            null,
            'count',
            $is_me_id
        );

        // Build data structure for return:
        $tagList = [];
        foreach ($tags as $tag) {
            $tagList[] = [
                'tag'   => $tag['tag'],
                'cnt'   => $tag['cnt'],
                'is_me' => !empty($tag['is_me']),
            ];
        }

        $viewParams = ['tagList' => $tagList, 'loggedin' => (bool)$this->user];
        $html = $this->renderer->render('record/taglist', $viewParams);
        return $this->formatResponse(compact('html'));
    }
}<|MERGE_RESOLUTION|>--- conflicted
+++ resolved
@@ -31,13 +31,8 @@
 
 use Laminas\Mvc\Controller\Plugin\Params;
 use Laminas\View\Renderer\RendererInterface;
-<<<<<<< HEAD
-use VuFind\Db\Row\User;
+use VuFind\Db\Entity\UserEntityInterface;
 use VuFind\Db\Service\TagService as TagService;
-=======
-use VuFind\Db\Entity\UserEntityInterface;
-use VuFind\Db\Table\Tags;
->>>>>>> 2ddce725
 
 /**
  * AJAX handler to get all tags for a record as HTML.
@@ -53,23 +48,13 @@
     /**
      * Constructor
      *
-<<<<<<< HEAD
-     * @param TagService        $tagService Tags database service
-     * @param ?User             $user       Logged in user (or null)
-     * @param RendererInterface $renderer   View renderer
+     * @param TagService           $tagService Tags database service
+     * @param ?UserEntityInterface $user       Logged in user (or null)
+     * @param RendererInterface    $renderer   View renderer
      */
     public function __construct(
         protected TagService $tagService,
-        protected ?User $user,
-=======
-     * @param Tags                 $table    Tags table
-     * @param ?UserEntityInterface $user     Logged in user (or null)
-     * @param RendererInterface    $renderer View renderer
-     */
-    public function __construct(
-        protected Tags $table,
         protected ?UserEntityInterface $user,
->>>>>>> 2ddce725
         protected RendererInterface $renderer
     ) {
     }
