--- conflicted
+++ resolved
@@ -5,11 +5,7 @@
  *
  * PHP version 8
  *
-<<<<<<< HEAD
- * Copyright (C) Villanova University 2023.
-=======
  * Copyright (C) Villanova University 2018-2024.
->>>>>>> 1d9cc5a1
  *
  * This program is free software; you can redistribute it and/or modify
  * it under the terms of the GNU General Public License version 2,
@@ -35,11 +31,7 @@
 
 use Laminas\Mvc\Controller\Plugin\Params;
 use VuFind\Db\Row\User;
-<<<<<<< HEAD
-use VuFind\Db\Service\CommentsService;
-=======
 use VuFind\Db\Service\CommentsServiceInterface;
->>>>>>> 1d9cc5a1
 use VuFind\I18n\Translator\TranslatorAwareInterface;
 
 /**
@@ -58,16 +50,6 @@
     /**
      * Constructor
      *
-<<<<<<< HEAD
-     * @param CommentsService $commentsService Comments database service
-     * @param ?User           $user            Logged in user (or null)
-     * @param bool            $enabled         Are comments enabled?
-     */
-    public function __construct(
-        protected CommentsService $commentsService,
-        protected ?User $user,
-        protected $enabled = true
-=======
      * @param CommentsServiceInterface $commentsService Comments database service
      * @param ?User                    $user            Logged in user (or null)
      * @param bool                     $enabled         Are comments enabled?
@@ -76,7 +58,6 @@
         protected CommentsServiceInterface $commentsService,
         protected ?User $user,
         protected bool $enabled = true
->>>>>>> 1d9cc5a1
     ) {
     }
 
@@ -112,11 +93,7 @@
             );
         }
 
-<<<<<<< HEAD
-        if (!$this->commentsService->deleteIfOwnedByUser($id, $this->user->id)) {
-=======
         if (!$this->commentsService->deleteIfOwnedByUser($id, $this->user)) {
->>>>>>> 1d9cc5a1
             return $this->formatResponse(
                 $this->translate('edit_list_fail'),
                 self::STATUS_HTTP_FORBIDDEN
