<?php

/**
 * Service for handling tag processing.
 *
 * PHP version 8
 *
 * Copyright (C) Villanova University 2010-2024.
 *
 * This program is free software; you can redistribute it and/or modify
 * it under the terms of the GNU General Public License version 2,
 * as published by the Free Software Foundation.
 *
 * This program is distributed in the hope that it will be useful,
 * but WITHOUT ANY WARRANTY; without even the implied warranty of
 * MERCHANTABILITY or FITNESS FOR A PARTICULAR PURPOSE.  See the
 * GNU General Public License for more details.
 *
 * You should have received a copy of the GNU General Public License
 * along with this program; if not, write to the Free Software
 * Foundation, Inc., 51 Franklin Street, Fifth Floor, Boston, MA  02110-1301  USA
 *
 * @category VuFind
 * @package  Tags
 * @author   Demian Katz <demian.katz@villanova.edu>
 * @license  http://opensource.org/licenses/gpl-2.0.php GNU General Public License
 * @link     https://vufind.org/wiki/ Wiki
 */

namespace VuFind\Tags;

use VuFind\Db\Entity\ResourceEntityInterface;
use VuFind\Db\Entity\UserEntityInterface;
<<<<<<< HEAD
use VuFind\Db\Service\DbServiceAwareInterface;
use VuFind\Db\Service\DbServiceAwareTrait;
use VuFind\Db\Service\TagService;
use VuFind\Db\Service\TagServiceInterface;
=======
use VuFind\Db\Entity\UserListEntityInterface;
use VuFind\Db\Service\DbServiceAwareInterface;
use VuFind\Db\Service\DbServiceAwareTrait;
use VuFind\Db\Service\ResourceTagsServiceInterface;
use VuFind\Db\Table\DbTableAwareInterface;
use VuFind\Db\Table\DbTableAwareTrait;
>>>>>>> 0dd0075d
use VuFind\Record\ResourcePopulator;
use VuFind\RecordDriver\AbstractBase as RecordDriver;

use function is_array;

/**
 * Service for handling tag processing.
 *
 * @category VuFind
 * @package  Tags
 * @author   Demian Katz <demian.katz@villanova.edu>
 * @license  http://opensource.org/licenses/gpl-2.0.php GNU General Public License
 * @link     https://vufind.org/wiki/ Wiki
 */
<<<<<<< HEAD
class TagsService implements DbServiceAwareInterface
{
    use DbServiceAwareTrait;
=======
class TagsService implements DbServiceAwareInterface, DbTableAwareInterface
{
    use DbServiceAwareTrait;
    use DbTableAwareTrait;
>>>>>>> 0dd0075d

    /**
     * Constructor
     *
     * @param ResourcePopulator $resourcePopulator Resource populator service
     * @param int               $maxLength         Maximum tag length
     */
    public function __construct(
        protected ResourcePopulator $resourcePopulator,
        protected int $maxLength = 64
    ) {
    }

    /**
     * Parse a user-submitted tag string into an array of separate tags.
     *
     * @param string $tags User-provided tags
     *
     * @return array
     */
    public function parse($tags)
    {
        preg_match_all('/"[^"]*"|[^ ]+/', trim($tags), $words);
        $result = [];
        foreach ($words[0] as $tag) {
            // Wipe out double-quotes and trim over-long tags:
            $result[] = substr(str_replace('"', '', $tag), 0, $this->maxLength);
        }
        return array_unique($result);
    }

    /**
     * Add tags to the record.
     *
     * @param RecordDriver        $driver Driver representing record being tagged
     * @param UserEntityInterface $user   The user adding the tag(s)
     * @param string|string[]     $tags   The user-provided tag(s), either as a string (to parse) or an
     * array (already parsed)
     *
     * @return void
     */
    public function linkTagsToRecord(RecordDriver $driver, UserEntityInterface $user, string|array $tags): void
    {
        $parsedTags = is_array($tags) ? $tags : $this->parse($tags);
        $resource = $this->resourcePopulator->getOrCreateResourceForDriver($driver);
<<<<<<< HEAD
        $tagService = $this->getDbService(TagServiceInterface::class);
        foreach ($tags as $tag) {
            $tagService->addTag($resource, $tag, $user);
=======
        foreach ($parsedTags as $tag) {
            $this->linkTagToResource($tag, $resource, $user);
        }
    }

    /**
     * Unlink a tag from a resource object.
     *
     * @param string                           $tagText      Text of tag to link (empty strings will be ignored)
     * @param ResourceEntityInterface|int      $resourceOrId Resource entity or ID to link
     * @param UserEntityInterface|int          $userOrId     Owner of tag link
     * @param null|UserListEntityInterface|int $listOrId     Optional list (omit to tag at resource level)
     *
     * @return void
     */
    public function linkTagToResource(
        string $tagText,
        ResourceEntityInterface|int $resourceOrId,
        UserEntityInterface|int $userOrId,
        UserListEntityInterface|int|null $listOrId = null
    ): void {
        if (($trimmedTagText = trim($tagText)) !== '') {
            $tags = $this->getDbTable('Tags');
            $tag = $tags->getByText($trimmedTagText);

            $this->getDbService(ResourceTagsServiceInterface::class)->createLink(
                $resourceOrId,
                $tag,
                $userOrId,
                $listOrId
            );
        }
    }

    /**
     * Unlink a tag from a resource object.
     *
     * @param string                           $tagText      Text of tag to unlink
     * @param ResourceEntityInterface|int      $resourceOrId Resource entity or ID to unlink
     * @param UserEntityInterface|int          $userOrId     Owner of tag to unlink
     * @param null|UserListEntityInterface|int $listOrId     Optional filter (only unlink from this list if provided)
     *
     * @return void
     */
    public function unlinkTagFromResource(
        string $tagText,
        ResourceEntityInterface|int $resourceOrId,
        UserEntityInterface|int $userOrId,
        UserListEntityInterface|int|null $listOrId = null
    ) {
        $listId = $listOrId instanceof UserListEntityInterface ? $listOrId->getId() : $listOrId;
        if (($trimmedTagText = trim($tagText)) !== '') {
            $tags = $this->getDbTable('Tags');
            $tagIds = [];
            foreach ($tags->getByText($trimmedTagText, false, false) as $tag) {
                $tagIds[] = $tag->getId();
            }
            if ($tagIds) {
                $this->getDbService(ResourceTagsServiceInterface::class)->destroyResourceTagsLinksForUser(
                    $resourceOrId instanceof ResourceEntityInterface ? $resourceOrId->getId() : $resourceOrId,
                    $userOrId,
                    $listId,
                    $tagIds
                );
            }
>>>>>>> 0dd0075d
        }
    }

    /**
     * Remove tags from the record.
     *
     * @param RecordDriver        $driver Driver representing record being tagged
     * @param UserEntityInterface $user   The user deleting the tag(s)
     * @param string[]            $tags   The user-provided tag(s)
     *
     * @return void
     */
    public function unlinkTagsFromRecord(RecordDriver $driver, UserEntityInterface $user, array $tags): void
    {
        $resource = $this->resourcePopulator->getOrCreateResourceForDriver($driver);
        $tagService = $this->getDbService(TagServiceInterface::class);
        foreach ($tags as $tag) {
<<<<<<< HEAD
            $tagService->deleteTag($resource, $tag, $user);
=======
            $this->unlinkTagFromResource($tag, $resource, $user);
>>>>>>> 0dd0075d
        }
    }

    /**
     * Repair duplicate tags in the database (if any).
     *
     * @return void
     */
    public function fixDuplicateTags(): void
    {
        $this->getDbService(TagService::class)->fixDuplicateTags();
    }
}<|MERGE_RESOLUTION|>--- conflicted
+++ resolved
@@ -31,19 +31,11 @@
 
 use VuFind\Db\Entity\ResourceEntityInterface;
 use VuFind\Db\Entity\UserEntityInterface;
-<<<<<<< HEAD
-use VuFind\Db\Service\DbServiceAwareInterface;
-use VuFind\Db\Service\DbServiceAwareTrait;
-use VuFind\Db\Service\TagService;
-use VuFind\Db\Service\TagServiceInterface;
-=======
 use VuFind\Db\Entity\UserListEntityInterface;
 use VuFind\Db\Service\DbServiceAwareInterface;
 use VuFind\Db\Service\DbServiceAwareTrait;
 use VuFind\Db\Service\ResourceTagsServiceInterface;
-use VuFind\Db\Table\DbTableAwareInterface;
-use VuFind\Db\Table\DbTableAwareTrait;
->>>>>>> 0dd0075d
+use VuFind\Db\Service\TagService;
 use VuFind\Record\ResourcePopulator;
 use VuFind\RecordDriver\AbstractBase as RecordDriver;
 
@@ -58,16 +50,9 @@
  * @license  http://opensource.org/licenses/gpl-2.0.php GNU General Public License
  * @link     https://vufind.org/wiki/ Wiki
  */
-<<<<<<< HEAD
 class TagsService implements DbServiceAwareInterface
 {
     use DbServiceAwareTrait;
-=======
-class TagsService implements DbServiceAwareInterface, DbTableAwareInterface
-{
-    use DbServiceAwareTrait;
-    use DbTableAwareTrait;
->>>>>>> 0dd0075d
 
     /**
      * Constructor
@@ -113,11 +98,6 @@
     {
         $parsedTags = is_array($tags) ? $tags : $this->parse($tags);
         $resource = $this->resourcePopulator->getOrCreateResourceForDriver($driver);
-<<<<<<< HEAD
-        $tagService = $this->getDbService(TagServiceInterface::class);
-        foreach ($tags as $tag) {
-            $tagService->addTag($resource, $tag, $user);
-=======
         foreach ($parsedTags as $tag) {
             $this->linkTagToResource($tag, $resource, $user);
         }
@@ -140,7 +120,7 @@
         UserListEntityInterface|int|null $listOrId = null
     ): void {
         if (($trimmedTagText = trim($tagText)) !== '') {
-            $tags = $this->getDbTable('Tags');
+            $tags = $this->getDbService(TagService::class);
             $tag = $tags->getByText($trimmedTagText);
 
             $this->getDbService(ResourceTagsServiceInterface::class)->createLink(
@@ -170,7 +150,7 @@
     ) {
         $listId = $listOrId instanceof UserListEntityInterface ? $listOrId->getId() : $listOrId;
         if (($trimmedTagText = trim($tagText)) !== '') {
-            $tags = $this->getDbTable('Tags');
+            $tags = $this->getDbService(TagService::class);
             $tagIds = [];
             foreach ($tags->getByText($trimmedTagText, false, false) as $tag) {
                 $tagIds[] = $tag->getId();
@@ -183,7 +163,6 @@
                     $tagIds
                 );
             }
->>>>>>> 0dd0075d
         }
     }
 
@@ -199,13 +178,8 @@
     public function unlinkTagsFromRecord(RecordDriver $driver, UserEntityInterface $user, array $tags): void
     {
         $resource = $this->resourcePopulator->getOrCreateResourceForDriver($driver);
-        $tagService = $this->getDbService(TagServiceInterface::class);
         foreach ($tags as $tag) {
-<<<<<<< HEAD
-            $tagService->deleteTag($resource, $tag, $user);
-=======
             $this->unlinkTagFromResource($tag, $resource, $user);
->>>>>>> 0dd0075d
         }
     }
 
