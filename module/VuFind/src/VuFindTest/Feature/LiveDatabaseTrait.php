<?php

/**
 * Mix-in for accessing a real database during testing. Some user-related
 * functionality depends upon the LiveDetectionTrait for identification of a live
 * test environment.
 *
 * PHP version 8
 *
 * Copyright (C) Villanova University 2021.
 *
 * This program is free software; you can redistribute it and/or modify
 * it under the terms of the GNU General Public License version 2,
 * as published by the Free Software Foundation.
 *
 * This program is distributed in the hope that it will be useful,
 * but WITHOUT ANY WARRANTY; without even the implied warranty of
 * MERCHANTABILITY or FITNESS FOR A PARTICULAR PURPOSE.  See the
 * GNU General Public License for more details.
 *
 * You should have received a copy of the GNU General Public License
 * along with this program; if not, write to the Free Software
 * Foundation, Inc., 51 Franklin Street, Fifth Floor, Boston, MA  02110-1301  USA
 *
 * @category VuFind
 * @package  Tests
 * @author   Demian Katz <demian.katz@villanova.edu>
 * @license  http://opensource.org/licenses/gpl-2.0.php GNU General Public License
 * @link     https://vufind.org/wiki/development:testing:unit_tests Wiki
 */

namespace VuFindTest\Feature;

<<<<<<< HEAD
=======
use VuFind\Db\Service\PluginManager as ServiceManager;
use VuFind\Db\Table\Gateway;
use VuFind\Db\Table\PluginManager as TableManager;
use VuFindTest\Container\MockContainer;

use function count;

>>>>>>> d5237df0
/**
 * Mix-in for accessing a real database during testing.
 *
 * @category VuFind
 * @package  Tests
 * @author   Demian Katz <demian.katz@villanova.edu>
 * @license  http://opensource.org/licenses/gpl-2.0.php GNU General Public License
 * @link     https://vufind.org/wiki/development:testing:unit_tests Wiki
 */
trait LiveDatabaseTrait
{
    use PathResolverTrait;

    /**
     * Flag to allow other traits to test for the presence of this one (to enforce
     * dependencies).
     *
     * @var bool
     */
    public bool $hasLiveDatabaseTrait = true;

    /**
<<<<<<< HEAD
     * Plugin manager for database services.
     *
     * @var \VuFind\Db\Service\PluginManager
     */
    protected $liveDatabaseServiceManager = null;

    /**
     * Table manager connected to live database.
=======
     * Container connected to live database.
>>>>>>> d5237df0
     *
     * @var ?MockContainer
     */
    protected ?MockContainer $liveDatabaseContainer = null;

    /**
     * Get merged module config for database access.
     *
     * @return array
     */
    protected function getMergedConfig(): array
    {
        $dm = new \DoctrineModule\Module();
        $dmConfig = $dm->getConfig();
        $dmo = new \DoctrineORMModule\Module();
        $dmoConfig = $dmo->getConfig();
        $vfConfig
            = include APPLICATION_PATH . '/module/VuFind/config/module.config.php';
        return array_replace_recursive($dmConfig, $dmoConfig, $vfConfig);
    }

    /**
     * Set up minimum Doctrine dependencies in the provided container.
     *
     * @param object $container Container to populate
     *
     * @return void
     */
    protected function addDoctrineDependenciesToContainer($container): void
    {
        $container->setAlias(
            'doctrine.entitymanager.orm_vufind',
            \Doctrine\ORM\EntityManager::class
        );
        $container->setAlias(
            'doctrine.connection.orm_vufind',
            \VuFind\Db\Connection::class
        );
        $connectionFactory = new \VuFind\Db\ConnectionFactory();
        $container->set(
            \VuFind\Db\Connection::class,
            $connectionFactory($container, \VuFind\Db\Connection::class)
        );
        $config = $container->get('config');
        $options = $config['caches']['doctrinemodule.cache.filesystem']['options'];
        $options['cache_dir']
            = LOCAL_CACHE_DIR . '/' . $options['cache_dir'] . '_testmode';
        if (!is_dir($options['cache_dir'])) {
            mkdir($options['cache_dir'], 0o777, true);
        }
        $cacheAdapter = new \Laminas\Cache\Storage\Adapter\Filesystem($options);
        $cacheAdapter->addPlugin(new \Laminas\Cache\Storage\Plugin\Serializer());
        $container->set(
            'doctrine.cache.filesystem',
            new \DoctrineModule\Cache\LaminasStorageCache($cacheAdapter)
        );
        $driverFactory = new \DoctrineModule\Service\DriverFactory('orm_default');
        $container->set(
            'doctrine.driver.orm_default',
            $driverFactory($container, 'orm_default')
        );
        $configFactory
            = new \DoctrineORMModule\Service\ConfigurationFactory('orm_vufind');
        $container->set(
            'doctrine.configuration.orm_vufind',
            $configFactory($container, 'orm_vufind')
        );
        $eventManagerFactory
            = new \DoctrineModule\Service\EventManagerFactory('orm_default');
        $container->set(
            'doctrine.eventmanager.orm_default',
            $eventManagerFactory($container, 'orm_default')
        );
        $entityResolverFactory
            = new \DoctrineORMModule\Service\EntityResolverFactory('orm_default');
        $container->set(
            'doctrine.entity_resolver.orm_default',
            $entityResolverFactory($container, 'orm_default')
        );
        $entityManagerFactory = new \DoctrineORMModule\Service\EntityManagerFactory(
            'orm_vufind'
        );
        $container->set(
            \Doctrine\ORM\EntityManager::class,
            $entityManagerFactory($container, 'orm_vufind')
        );
        $container->set(
            \VuFind\Db\Entity\PluginManager::class,
            new \VuFind\Db\Entity\PluginManager($container, [])
        );
        $container->set(
            \VuFind\Db\Service\PluginManager::class,
            new \VuFind\Db\Service\PluginManager($container, [])
        );
    }

    /**
     * Get a container with Doctrine dependencies included
     *
     * @return \VuFindTest\Container\MockContainer
     */
    public function getMockContainerWithDoctrineDependencies()
    {
        // Set up the bare minimum services to actually load real configs:
        $config = $this->getMergedConfig();
        $container = new \VuFindTest\Container\MockContainer($this);
        $container->set(\VuFind\Log\Logger::class, $this->createMock(\Laminas\Log\LoggerInterface::class));
        $container->set('config', $config);
        $configManager = new \VuFind\Config\PluginManager(
            $container,
            $config['vufind']['config_reader']
        );
        $container->set(\VuFind\Config\PluginManager::class, $configManager);
        $this->addPathResolverToContainer($container);
        $this->addDoctrineDependenciesToContainer($container);
        return $container;
    }

    /**
     * Get a real, working table manager.
     *
     * @return MockContainer
     */
    public function getLiveDatabaseContainer(): MockContainer
    {
<<<<<<< HEAD
        if (!$this->liveTableManager) {
            $container = $this->getMockContainerWithDoctrineDependencies();
            $configManager = $container->get(\VuFind\Config\PluginManager::class);
=======
        if (!$this->liveDatabaseContainer) {
            // Set up the bare minimum services to actually load real configs:
            $config = include APPLICATION_PATH . '/module/VuFind/config/module.config.php';
            $container = new MockContainer($this);
            $configManager = new \VuFind\Config\PluginManager(
                $container,
                $config['vufind']['config_reader']
            );
            $container->set(\VuFind\Config\PluginManager::class, $configManager);
            $this->addPathResolverToContainer($container);
>>>>>>> d5237df0
            $adapterFactory = new \VuFind\Db\AdapterFactory(
                $configManager->get('config')
            );
            $container->set(
                \Laminas\Db\Adapter\Adapter::class,
                $adapterFactory->getAdapter()
            );
            $container->set(\VuFind\Tags::class, new \VuFind\Tags());
            $container->set(\VuFind\Log\Logger::class, $this->createMock(\Laminas\Log\LoggerInterface::class));
            $container->set(
                \VuFind\Db\Row\PluginManager::class,
                new \VuFind\Db\Row\PluginManager($container, [])
            );
            $liveTableManager = new TableManager($container, []);
            $container->set(TableManager::class, $liveTableManager);
            $liveServiceManager = new ServiceManager($container, []);
            $container->set(ServiceManager::class, $liveServiceManager);
            $this->liveDatabaseContainer = $container;
        }
        return $this->liveDatabaseContainer;
    }

    /**
     * Get a real, working database service manager.
     *
     * @return ServiceManager
     */
    public function getLiveDbServiceManager(): ServiceManager
    {
        return $this->getLiveDatabaseContainer()->get(ServiceManager::class);
    }

    /**
     * Get a real, working table manager.
     *
     * @return TableManager
     */
    public function getLiveTableManager(): TableManager
    {
        return $this->getLiveDatabaseContainer()->get(TableManager::class);
    }

    /**
     * Get a live database service manager.
     *
     * @return \VuFind\Db\Service\PluginManager
     */
    public function getLiveDatabaseServiceManager(): \VuFind\Db\Service\PluginManager
    {
        if (!$this->liveDatabaseServiceManager) {
            $this->liveDatabaseServiceManager = $this->getMockContainerWithDoctrineDependencies()
                ->get(\VuFind\Db\Service\PluginManager::class);
        }
        return $this->liveDatabaseServiceManager;
    }

    /**
     * Get a database service.
     *
     * @param string $name Name of table to load
     *
     * @return \VuFind\Db\Service\AbstractDbService
     */
    public function getDatabaseService($name)
    {
        return $this->getLiveDatabaseServiceManager()->get($name);
    }

    /**
     * Get a table object.
     *
     * @param string $table Name of table to load
     *
     * @return Gateway
     */
    public function getTable(string $table): Gateway
    {
        return $this->getLiveTableManager()->get($table);
    }

    /**
     * Static setup support function to fail if there is already data in the
     * database. We want to ensure a clean state for each test!
     *
     * @param ?string $failMessage Failure message to display if data exists (null for default).
     *
     * @return void
     */
    protected static function failIfDataExists(?string $failMessage = null): void
    {
        $test = new static('');   // create instance of current class
        // Fail if the test does not include the LiveDetectionTrait.
        if (!$test->hasLiveDetectionTrait ?? false) {
            self::fail(
                'Test requires LiveDetectionTrait, but it is not used.'
            );
        }
        // If CI is not running, all tests were skipped, so no work is necessary:
        if (!$test->continuousIntegrationRunning()) {
            return;
        }
        // Fail if there are already records in the database (we don't want to run
        // this on a real system -- it's only meant for the continuous integration
        // server)
        $checks = [
            [
                'service' => \VuFind\Db\Service\UserService::class,
                'entity' => \VuFind\Db\Entity\User::class,
                'name' => 'users',
            ],
            [
                'service' => \VuFind\Db\Service\TagService::class,
                'entity' => \VuFind\Db\Entity\Tags::class,
                'name' => 'tags',
            ],
        ];
        foreach ($checks as $check) {
            $dbService = $test->getDatabaseService($check['service']);
            if ($dbService->getRowCountForTable($check['entity']) > 0) {
                self::fail(
                    $failMessage ?? "Test cannot run with pre-existing {$check['name']} in database!"
                );
                return;
            }
        }
    }

    /**
     * Static teardown support function to destroy user accounts. Accounts are
     * expected to exist, and the method will fail if they are missing.
     *
     * @param string[]|string $users User(s) to delete
     *
     * @return void
     *
     * @throws \Exception
     */
    protected static function removeUsers(array|string $users): void
    {
        $test = new static('');   // create instance of current class
        // Fail if the test does not include the LiveDetectionTrait.
        if (!$test->hasLiveDetectionTrait ?? false) {
            self::fail(
                'Test requires LiveDetectionTrait, but it is not used.'
            );
        }
        // If CI is not running, all tests were skipped, so no work is necessary:
        if (!$test->continuousIntegrationRunning()) {
            return;
        }
        // Delete test user
        $userTable = $test->getTable(\VuFind\Db\Table\User::class);
        foreach ((array)$users as $username) {
            $user = $userTable->getByUsername($username, false);
            if (!empty($user)) {
                $user->delete();
            }
        }
    }
}<|MERGE_RESOLUTION|>--- conflicted
+++ resolved
@@ -31,16 +31,11 @@
 
 namespace VuFindTest\Feature;
 
-<<<<<<< HEAD
-=======
 use VuFind\Db\Service\PluginManager as ServiceManager;
 use VuFind\Db\Table\Gateway;
 use VuFind\Db\Table\PluginManager as TableManager;
 use VuFindTest\Container\MockContainer;
 
-use function count;
-
->>>>>>> d5237df0
 /**
  * Mix-in for accessing a real database during testing.
  *
@@ -63,18 +58,14 @@
     public bool $hasLiveDatabaseTrait = true;
 
     /**
-<<<<<<< HEAD
      * Plugin manager for database services.
      *
-     * @var \VuFind\Db\Service\PluginManager
-     */
-    protected $liveDatabaseServiceManager = null;
-
-    /**
-     * Table manager connected to live database.
-=======
-     * Container connected to live database.
->>>>>>> d5237df0
+     * @var ?ServiceManager
+     */
+    protected ?ServiceManager $liveDatabaseServiceManager = null;
+
+    /**
+     * Container with database-related services configured.
      *
      * @var ?MockContainer
      */
@@ -194,28 +185,15 @@
     }
 
     /**
-     * Get a real, working table manager.
+     * Get a container with database-related services configured.
      *
      * @return MockContainer
      */
     public function getLiveDatabaseContainer(): MockContainer
     {
-<<<<<<< HEAD
         if (!$this->liveTableManager) {
             $container = $this->getMockContainerWithDoctrineDependencies();
             $configManager = $container->get(\VuFind\Config\PluginManager::class);
-=======
-        if (!$this->liveDatabaseContainer) {
-            // Set up the bare minimum services to actually load real configs:
-            $config = include APPLICATION_PATH . '/module/VuFind/config/module.config.php';
-            $container = new MockContainer($this);
-            $configManager = new \VuFind\Config\PluginManager(
-                $container,
-                $config['vufind']['config_reader']
-            );
-            $container->set(\VuFind\Config\PluginManager::class, $configManager);
-            $this->addPathResolverToContainer($container);
->>>>>>> d5237df0
             $adapterFactory = new \VuFind\Db\AdapterFactory(
                 $configManager->get('config')
             );
