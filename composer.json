--- conflicted
+++ resolved
@@ -84,12 +84,8 @@
         "slm/locale": "1.2.0",
         "steverhoades/oauth2-openid-connect-server": "2.6.1",
         "swagger-api/swagger-ui": "5.17.14",
-<<<<<<< HEAD
-        "symfony/console": "6.4.11",
+        "symfony/console": "6.4.12",
         "symfony/mailer": "6.4.12",
-=======
-        "symfony/console": "6.4.12",
->>>>>>> 1e39d9f1
         "symfony/rate-limiter": "^6.4",
         "symfony/var-dumper": "6.4.11",
         "symfony/yaml": "6.4.12",
