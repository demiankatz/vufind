{
    "name": "vufind/vufind",
    "description": "A flexible discovery layer.",
    "authors": [
        {
            "name": "Demian Katz",
            "email": "demian.katz@villanova.edu"
        }
    ],
    "license": "GPL-2.0",
    "config": {
        "platform": {
            "php": "7.3.0"
        },
        "process-timeout": 0
    },
    "require": {
        "php": ">=7.3.0",
        "ahand/mobileesp": "dev-master",
        "cap60552/php-sip2": "1.0.0",
        "colinmollenhour/credis": "1.12.1",
<<<<<<< HEAD
        "composer/package-versions-deprecated": "1.11.99.2",
        "endroid/qr-code": "4.2.1",
        "jasig/phpcas": "1.4.0",
        "laminas/laminas-cache": "2.11.1",
=======
        "composer/package-versions-deprecated": "1.11.99.1",
        "endroid/qr-code": "4.1.4",
        "jasig/phpcas": "1.3.9",
        "laminas/laminas-cache": "2.13.0",
        "laminas/laminas-cache-storage-adapter-blackhole": "^1.0",
        "laminas/laminas-cache-storage-adapter-filesystem": "^1.0",
>>>>>>> ab9a3ef0
        "laminas/laminas-captcha": "2.10.0",
        "laminas/laminas-code": "3.5.1",
        "laminas/laminas-config": "3.5.0",
        "laminas/laminas-crypt": "3.4.0",
        "laminas/laminas-db": "2.12.0",
        "laminas/laminas-dom": "2.8.0",
        "laminas/laminas-escaper": "2.8.0",
        "laminas/laminas-eventmanager": "3.3.1",
        "laminas/laminas-feed": "2.14.1",
        "laminas/laminas-filter": "2.11.1",
        "laminas/laminas-form": "2.16.3",
        "laminas/laminas-http": "2.14.3",
        "laminas/laminas-i18n": "2.11.1",
        "laminas/laminas-loader": "2.7.0",
        "laminas/laminas-log": "2.13.1",
        "laminas/laminas-mail": "2.14.1",
        "laminas/laminas-modulemanager": "2.10.2",
        "laminas/laminas-mvc": "3.2.0",
        "laminas/laminas-mvc-i18n": "1.2.0",
        "laminas/laminas-mvc-plugin-flashmessenger": "1.3.0",
        "laminas/laminas-paginator": "2.10.0",
        "laminas/laminas-paginator-adapter-laminasdb": "1.0.0",
        "laminas/laminas-recaptcha": "3.3.0",
        "laminas/laminas-serializer": "2.10.1",
        "laminas/laminas-servicemanager": "3.7.0",
        "laminas/laminas-session": "2.11.0",
        "laminas/laminas-soap": "2.9.0",
        "laminas/laminas-stdlib": "3.5.0",
        "laminas/laminas-text": "2.8.1",
        "laminas/laminas-validator": "2.14.5",
        "laminas/laminas-view": "2.12.0",
        "league/commonmark": "1.6.6",
        "lm-commons/lmc-rbac-mvc": "3.3.0",
        "matthiasmullie/minify": "1.3.66",
        "misd/linkify": "1.1.4",
        "ocramius/proxy-manager": "2.2.3",
        "pear/archive_tar": "^1.4",
        "pear/file_marc": "1.4.1",
        "pear/http_request2": "2.5.0",
        "pear/validate_ispn": "0.8.0",
        "phing/phing": "2.16.4",
        "ppito/laminas-whoops": "2.2.0",
        "scssphp/scssphp": "1.6.0",
        "serialssolutions/summon": "1.3.1",
        "slm/locale": "0.5.0",
        "symfony/console": "5.3.6",
        "symfony/yaml": "5.3.6",
        "swagger-api/swagger-ui": "3.52.0",
        "vufind-org/vufindcode": "1.2",
        "vufind-org/vufinddate": "1.0.0",
        "vufind-org/vufindharvest": "4.1.0",
        "vufind-org/vufindhttp": "3.1.0",
        "webfontkit/open-sans": "^1.0",
        "wikimedia/composer-merge-plugin": "2.0.1",
        "wikimedia/less.php": "3.1.0",
        "yajra/laravel-pdo-via-oci8": "2.2.0 || 3.0.0"
    },
    "require-dev": {
        "behat/mink": "1.8.1",
        "behat/mink-selenium2-driver": "1.4.0",
        "dmore/chrome-mink-driver": "2.8.0",
        "friendsofphp/php-cs-fixer": "3.0.2",
        "phploc/phploc": "7.0.2",
        "phpmd/phpmd": "2.10.2",
        "phpstan/phpstan": "0.12.94",
        "phpunit/phpunit": "9.5.8",
        "sebastian/phpcpd": "6.0.3",
        "squizlabs/php_codesniffer": "3.6.0"
    },
    "replace": {
        "laminas/laminas-cache-storage-adapter-apc": "*",
        "laminas/laminas-cache-storage-adapter-dba": "*",
        "laminas/laminas-cache-storage-adapter-memcache": "*",
        "laminas/laminas-cache-storage-adapter-mongodb": "*",
        "laminas/laminas-cache-storage-adapter-wincache": "*",
        "laminas/laminas-cache-storage-adapter-xcache": "*"
    },
    "extra": {
        "merge-plugin": {
            "include": [
                "composer.local.json"
            ],
            "recurse": true,
            "replace": true,
            "ignore-duplicates": false,
            "merge-dev": true,
            "merge-extra": false,
            "merge-extra-deep": false,
            "merge-scripts": true
        }
    },
    "scripts": {
        "phing-install-dependencies": ["phing patch-dependencies", "phing installsolr installswaggerui"],
        "post-install-cmd": "@phing-install-dependencies",
        "post-update-cmd": "@phing-install-dependencies"
    }
}<|MERGE_RESOLUTION|>--- conflicted
+++ resolved
@@ -19,19 +19,12 @@
         "ahand/mobileesp": "dev-master",
         "cap60552/php-sip2": "1.0.0",
         "colinmollenhour/credis": "1.12.1",
-<<<<<<< HEAD
         "composer/package-versions-deprecated": "1.11.99.2",
         "endroid/qr-code": "4.2.1",
         "jasig/phpcas": "1.4.0",
-        "laminas/laminas-cache": "2.11.1",
-=======
-        "composer/package-versions-deprecated": "1.11.99.1",
-        "endroid/qr-code": "4.1.4",
-        "jasig/phpcas": "1.3.9",
         "laminas/laminas-cache": "2.13.0",
         "laminas/laminas-cache-storage-adapter-blackhole": "^1.0",
         "laminas/laminas-cache-storage-adapter-filesystem": "^1.0",
->>>>>>> ab9a3ef0
         "laminas/laminas-captcha": "2.10.0",
         "laminas/laminas-code": "3.5.1",
         "laminas/laminas-config": "3.5.0",
