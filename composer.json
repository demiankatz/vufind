{
    "name": "vufind/vufind",
    "description": "A flexible discovery layer.",
    "authors": [
        {
            "name": "Demian Katz",
            "email": "demian.katz@villanova.edu"
        }
    ],
    "license": "GPL-2.0",
    "config": {
        "platform": {
            "php": "7.4.0"
        },
        "process-timeout": 0,
        "allow-plugins": {
            "composer/package-versions-deprecated": true,
            "wikimedia/composer-merge-plugin": true
        }
    },
    "require": {
        "php": ">=7.4.0",
        "ahand/mobileesp": "dev-master",
        "cap60552/php-sip2": "1.0.0",
        "colinmollenhour/credis": "1.12.1",
        "composer/package-versions-deprecated": "1.11.99.2",
        "composer/semver": "3.2.5",
        "doctrine/orm": "^2.10.2",
        "endroid/qr-code": "4.2.2",
        "jasig/phpcas": "1.4.0",
        "laminas/laminas-cache": "3.1.2",
<<<<<<< HEAD
        "laminas/laminas-cache-storage-adapter-blackhole": "^1.0",
        "laminas/laminas-cache-storage-adapter-filesystem": "^1.0",
        "laminas/laminas-cache-storage-adapter-memory": "^1.0",
=======
        "laminas/laminas-cache-storage-adapter-blackhole": "^2.0",
        "laminas/laminas-cache-storage-adapter-filesystem": "^2.0",
        "laminas/laminas-cache-storage-adapter-memory": "^2.0",
>>>>>>> e525c3ba
        "laminas/laminas-captcha": "2.11.0",
        "laminas/laminas-code": "3.5.1",
        "laminas/laminas-config": "3.7.0",
        "laminas/laminas-crypt": "3.6.0",
        "laminas/laminas-db": "2.13.4",
        "laminas/laminas-dom": "2.11.0",
        "laminas/laminas-escaper": "2.9.0",
        "laminas/laminas-eventmanager": "3.4.0",
        "laminas/laminas-feed": "2.16.0",
        "laminas/laminas-filter": "2.12.0",
        "laminas/laminas-form": "3.0.1",
        "laminas/laminas-http": "2.15.1",
        "laminas/laminas-i18n": "2.13.0",
        "laminas/laminas-loader": "2.8.0",
        "laminas/laminas-log": "2.14.0",
        "laminas/laminas-mail": "2.15.1",
        "laminas/laminas-modulemanager": "2.11.0",
        "laminas/laminas-mvc": "3.3.0",
        "laminas/laminas-mvc-i18n": "1.3.0",
        "laminas/laminas-mvc-plugin-flashmessenger": "1.6.0",
        "laminas/laminas-paginator": "2.12.2",
        "laminas/laminas-paginator-adapter-laminasdb": "1.0.0",
        "laminas/laminas-recaptcha": "3.4.0",
        "laminas/laminas-serializer": "2.12.0",
        "laminas/laminas-servicemanager": "3.10.0",
        "laminas/laminas-session": "2.12.0",
        "laminas/laminas-soap": "2.9.0",
        "laminas/laminas-stdlib": "3.7.1",
        "laminas/laminas-text": "2.9.0",
        "laminas/laminas-validator": "2.16.0",
        "laminas/laminas-view": "2.16.0",
        "league/commonmark": "1.6.6",
        "lm-commons/lmc-rbac-mvc": "3.3.0",
        "matthiasmullie/minify": "1.3.66",
        "ocramius/proxy-manager": "2.2.3",
        "pear/archive_tar": "^1.4",
        "pear/http_request2": "2.5.0",
        "phing/phing": "2.17.0",
        "ppito/laminas-whoops": "2.2.0",
        "roave/psr-container-doctrine": "^3.1.0",
        "scssphp/scssphp": "1.6.0",
        "serialssolutions/summon": "1.3.1",
        "slm/locale": "0.5.0",
        "symfony/console": "5.4.1",
        "symfony/yaml": "5.3.6",
        "swagger-api/swagger-ui": "3.52.0",
        "vstelmakh/url-highlight": "3.0.0",
        "vufind-org/vufindcode": "1.2",
        "vufind-org/vufinddate": "1.0.0",
        "vufind-org/vufindharvest": "4.1.0",
        "vufind-org/vufindhttp": "3.1.0",
        "webfontkit/open-sans": "^1.0",
        "wikimedia/composer-merge-plugin": "2.0.1",
        "wikimedia/less.php": "3.1.0",
        "yajra/laravel-pdo-via-oci8": "2.2.0 || 3.0.0",
        "doctrine/doctrine-orm-module": "^5.0"
    },
    "require-dev": {
        "behat/mink": "1.9.0",
        "behat/mink-selenium2-driver": "1.5.0",
        "dmore/chrome-mink-driver": "2.8.0",
        "friendsofphp/php-cs-fixer": "3.4.0",
        "phploc/phploc": "7.0.2",
        "phpmd/phpmd": "2.11.1",
        "phpstan/phpstan": "1.2.0",
        "phpunit/phpunit": "9.5.10",
        "sebastian/phpcpd": "6.0.3",
        "squizlabs/php_codesniffer": "3.6.2"
    },
    "replace": {
        "laminas/laminas-cache-storage-adapter-apc": "*",
        "laminas/laminas-cache-storage-adapter-dba": "*",
        "laminas/laminas-cache-storage-adapter-memcache": "*",
        "laminas/laminas-cache-storage-adapter-mongodb": "*",
        "laminas/laminas-cache-storage-adapter-wincache": "*",
        "laminas/laminas-cache-storage-adapter-xcache": "*"
    },
    "extra": {
        "merge-plugin": {
            "include": [
                "composer.local.json"
            ],
            "recurse": true,
            "replace": true,
            "ignore-duplicates": false,
            "merge-dev": true,
            "merge-extra": false,
            "merge-extra-deep": false,
            "merge-scripts": true
        }
    },
    "scripts": {
        "phing-install-dependencies": ["phing patch-dependencies", "phing installsolr installswaggerui"],
        "post-install-cmd": "@phing-install-dependencies",
        "post-update-cmd": "@phing-install-dependencies",
        "qa": "phing qa-console -Ddefaultconfigs=true"
    }
}<|MERGE_RESOLUTION|>--- conflicted
+++ resolved
@@ -29,15 +29,9 @@
         "endroid/qr-code": "4.2.2",
         "jasig/phpcas": "1.4.0",
         "laminas/laminas-cache": "3.1.2",
-<<<<<<< HEAD
-        "laminas/laminas-cache-storage-adapter-blackhole": "^1.0",
-        "laminas/laminas-cache-storage-adapter-filesystem": "^1.0",
-        "laminas/laminas-cache-storage-adapter-memory": "^1.0",
-=======
         "laminas/laminas-cache-storage-adapter-blackhole": "^2.0",
         "laminas/laminas-cache-storage-adapter-filesystem": "^2.0",
         "laminas/laminas-cache-storage-adapter-memory": "^2.0",
->>>>>>> e525c3ba
         "laminas/laminas-captcha": "2.11.0",
         "laminas/laminas-code": "3.5.1",
         "laminas/laminas-config": "3.7.0",
