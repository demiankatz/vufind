--- conflicted
+++ resolved
@@ -76,15 +76,9 @@
           ?>
           <tr>
             <td>
-<<<<<<< HEAD
-              <input id="checkbox_<?=$this->escapeHtmlAttr($feedbackItem[0]->getId())?>" type="checkbox" name="ids[]" value="<?=$this->escapeHtmlAttr($feedbackItem[0]->getId())?>" class="checkbox_ui"/>
-              <input type="hidden" name="idsAll[]" value="<?=$this->escapeHtmlAttr($feedbackItem[0]->getId())?>" />
+              <input id="checkbox_<?=$this->escapeHtmlAttr($feedbackItem[0]->getId())?>" type="checkbox" name="ids[]" value="<?=$this->escapeHtmlAttr($feedbackItem[0]->getId())?>" class="checkbox_ui">
+              <input type="hidden" name="idsAll[]" value="<?=$this->escapeHtmlAttr($feedbackItem[0]->getId())?>">
               <?=$this->escapeHtml($feedbackItem[0]->getFormName())?>
-=======
-              <input id="checkbox_<?=$this->escapeHtmlAttr($feedbackItem->id)?>" type="checkbox" name="ids[]" value="<?=$this->escapeHtmlAttr($feedbackItem->id)?>" class="checkbox_ui">
-              <input type="hidden" name="idsAll[]" value="<?=$this->escapeHtmlAttr($feedbackItem->id)?>">
-              <?=$this->escapeHtml($feedbackItem->form_name)?>
->>>>>>> 3dc27082
             </td>
             <td><?=$this->escapeHtml($feedbackItem[0]->getSiteUrl())?></td>
             <td>
@@ -115,13 +109,8 @@
                           <strong><?=$this->escapeHtml($key)?></strong>: <?=$this->escapeHtml($value)?><br>
                         <?php endforeach; ?>
                         <strong><?=$this->transEsc('Created')?></strong>:
-<<<<<<< HEAD
                         <?=$this->escapeHtml($this->dateTime()->convertToDisplayDateAndTime('Y-m-d H:i:s', $feedbackItem[0]->getCreated()->format('Y-m-d H:i:s')))?>
-                        <?=$feedbackItem['user_name'] ? (' ' . $this->transEsc('by') . ' ' . $this->escapeHtml($feedbackItem['user_name']) . ' (' . $feedbackItem[0]->getUser()->getId() . ')'): ''?>
-=======
-                        <?=$this->escapeHtml($this->dateTime()->convertToDisplayDateAndTime('Y-m-d H:i:s', $feedbackItem->created))?>
-                        <?=$feedbackItem->user_name ? (' ' . $this->transEsc('by') . ' ' . $this->escapeHtml($feedbackItem->user_name) . ' (' . $feedbackItem->user_id . ')') : ''?>
->>>>>>> 3dc27082
+                        <?=$feedbackItem['user_name'] ? (' ' . $this->transEsc('by') . ' ' . $this->escapeHtml($feedbackItem['user_name']) . ' (' . $feedbackItem[0]->getUser()->getId() . ')') : ''?>
                         <br>
                         <strong><?=$this->transEsc('Updated')?></strong>:
                         <?=$this->escapeHtml($this->dateTime()->convertToDisplayDateAndTime('Y-m-d H:i:s', $feedbackItem[0]->getUpdated()->format('Y-m-d H:i:s')))?>
