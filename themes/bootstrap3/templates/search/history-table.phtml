--- conflicted
+++ resolved
@@ -16,25 +16,15 @@
   <tbody>
     <?php foreach (($this->showSaved ? array_reverse($this->saved) : array_reverse($this->unsaved)) as $iteration => $info): ?>
       <tr class="<?=$iteration % 2 == 1 ? 'even' : 'odd'?>row">
-<<<<<<< HEAD
-        <td class="history_time"><?=$this->escapeHtml($this->dateTime()->convertToDisplayDateAndTime("U", $info->getStartTime()))?></td>
-        <td class="history_search">
-          <?=$this->historylabel($info->getParams()->getSearchClassId())?>
-          <a class="history-entry" href="<?=$this->url($info->getOptions()->getSearchAction()) . $info->getUrlQuery()->getParams()?>"><?php
-            $desc = $info->getParams()->getDisplayQuery();
-            echo empty($desc) ? $this->transEsc("history_empty_search") : $this->escapeHtml($desc);
-          ?></a>
-=======
         <td class="history_time" data-label="<?=$this->transEscAttr('history_time')?>"><?=$this->escapeHtml($this->dateTime()->convertToDisplayDateAndTime('U', $info->getStartTime()))?></td>
         <td class="history_search" data-label="<?=$this->transEscAttr('history_search')?>">
           <span>
             <?=$this->historylabel($info->getParams()->getSearchClassId())?>
-            <a href="<?=$this->url($info->getOptions()->getSearchAction()) . $info->getUrlQuery()->getParams()?>"><?php
+            <a class="history-entry" href="<?=$this->url($info->getOptions()->getSearchAction()) . $info->getUrlQuery()->getParams()?>"><?php
               $desc = $info->getParams()->getDisplayQuery();
               echo empty($desc) ? $this->transEsc('history_empty_search') : $this->escapeHtml($desc);
             ?></a>
           </span>
->>>>>>> e2de2687
         </td>
         <td class="history_limits" data-label="<?=$this->transEscAttr('history_limits')?>">
           <span class="history_limits_field">
@@ -59,7 +49,6 @@
         </td>
         <td class="history_results" data-label="<?=$this->transEscAttr('history_results')?>"><?=$this->escapeHtml($this->localizedNumber($info->getResultTotal()))?></td>
         <?php if ($scheduleSupported): ?>
-<<<<<<< HEAD
           <td class="search-schedule-header">
             <?php if (isset($this->schedule[$info->getSearchId()])): ?>
               <?=
@@ -82,19 +71,6 @@
                     ]
                 );
               ?>
-=======
-          <td class="search-schedule-header" data-label="<?=$this->transEscAttr('history_schedule')?>">
-          <?php if (isset($this->schedule[$info->getSearchId()])): ?>
-            <?php $schedule = $this->schedule[$info->getSearchId()]; ?>
-              <form class="form-inline jumpMenuForm" action="<?= $this->url('myresearch-savesearch')?>" method="get" name="schedule">
-                <select name="schedule" class="jumpMenu form-control" aria-haspopup="true" title="<?=$this->transEscAttr('history_schedule')?>">
-                  <?php foreach ($scheduleOptions as $scheduleValue => $scheduleLabel): ?>
-                    <option value="<?=$this->escapeHtmlAttr($scheduleValue)?>"<?=($schedule == $scheduleValue) ? (' selected') : ('')?>><?=$this->transEsc($scheduleLabel)?></option>
-                  <?php endforeach; ?>
-                </select>
-                <input type="hidden" name="searchid" value="<?=$this->escapeHtmlAttr($info->getSearchId()) ?>">
-              </form>
->>>>>>> e2de2687
             <?php else: ?>
               <span class="disable"><?=$this->transEsc('cannot set')?></span>
             <?php endif; ?>
