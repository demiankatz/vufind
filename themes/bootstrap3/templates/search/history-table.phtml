<?php
  $scheduleSupported = !empty($this->schedule);
  $saveSupported = $this->accountCapabilities()->getSavedSearchSetting() === 'enabled';
?>
<table class="search-history-table" id="<?=$this->showSaved ? 'saved-searches' : 'recent-searches'?>">
<<<<<<< HEAD
  <tr>
    <th><?=$this->transEsc("history_time")?></th>
    <th><?=$this->transEsc("history_search")?></th>
    <th><?=$this->transEsc("history_limits")?></th>
    <th><?=$this->transEsc("history_results")?></th>
    <?php if ($scheduleSupported): ?><th class="search-schedule-header"><?=$this->transEsc('history_schedule')?></th><?php endif; ?>
    <?php if ($saveSupported): ?><th><?=$this->transEsc($this->showSaved ? "history_delete" : "history_save")?></th><?php endif; ?>
  </tr>
  <?php foreach (($this->showSaved ? array_reverse($this->saved) : array_reverse($this->unsaved)) as $iteration => $info): ?>
    <tr class="<?=$iteration % 2 == 1 ? 'even' : 'odd'?>row">
      <td><?=$this->escapeHtml($this->dateTime()->convertToDisplayDateAndTime("U", $info->getStartTime()))?></td>
      <td>
        <?=$this->historylabel($info->getParams()->getSearchClassId())?>
        <a class="history-entry" href="<?=$this->url($info->getOptions()->getSearchAction()) . $info->getUrlQuery()->getParams()?>"><?php
          $desc = $info->getParams()->getDisplayQuery();
          echo empty($desc) ? $this->transEsc("history_empty_search") : $this->escapeHtml($desc);
        ?></a>
      </td>
      <td>
        <?php foreach ($info->getParams()->getFilterList(true) as $field => $filters): ?>
          <?php foreach ($filters as $i => $filter): ?>
            <?php if ($filter['operator'] == 'NOT') echo $this->transEsc('NOT') . ' '; if ($filter['operator'] == 'OR' && $i > 0) echo $this->transEsc('OR') . ' '; ?>
            <strong><?=$this->transEsc($field)?></strong>: <?=$this->escapeHtml($filter['displayText'])?><br>
          <?php endforeach; ?>
        <?php endforeach; ?>
        <?php foreach ($info->getParams()->getCheckboxFacets() as $facet): ?>
          <?php if ($facet['selected']): ?>
            <strong><?=$this->transEsc($facet['desc'])?></strong><br>
          <?php endif; ?>
        <?php endforeach; ?>
      </td>
      <td><?=$this->escapeHtml($this->localizedNumber($info->getResultTotal()))?></td>
      <?php if ($scheduleSupported): ?>
        <td>
          <?php if (isset($this->schedule[$info->getSearchId()])): ?>
            <?=
              $this->component(
                  'menu-button',
                  [
                    'wrapperClass' => 'search__notify',
                    'showSelectedValue' => true,
                    'menuItems' => array_map(
                        function ($label, $val) use ($info) {
                          return [
                            'label' => $label,
                            'url' => $this->url('myresearch-savesearch', [], ['query' => ['schedule' => $val, 'searchid' => $info->getSearchId()]]),
                            'selected' => $this->schedule[$info->getSearchId()] == $val,
                          ];
                        },
                        $scheduleOptions,
                        array_keys($scheduleOptions)
                    ),
                  ]
              );
            ?>
          <?php else: ?>
            <span class="disable"><?=$this->transEsc("cannot set")?></span>
          <?php endif; ?>
=======
  <thead>
    <tr>
      <th scope="col" class="history_time"><?=$this->transEsc("history_time")?></th>
      <th scope="col" class="history_search"><?=$this->transEsc("history_search")?></th>
      <th scope="col" class="history_limits"><?=$this->transEsc("history_limits")?></th>
      <th scope="col" class="history_results"><?=$this->transEsc("history_results")?></th>
      <?php if ($scheduleSupported): ?><th scope="col" class="search-schedule-header"><?=$this->transEsc('history_schedule')?></th><?php endif; ?>
      <?php if ($saveSupported): ?><th scope="col" class="history_actions"><?=$this->transEsc($this->showSaved ? "history_delete" : "history_save")?></th><?php endif; ?>
    </tr>
  </thead>
  <tbody>
    <?php foreach (($this->showSaved ? array_reverse($this->saved) : array_reverse($this->unsaved)) as $iteration => $info): ?>
      <tr class="<?=$iteration % 2 == 1 ? 'even' : 'odd'?>row">
        <td class="history_time"><?=$this->escapeHtml($this->dateTime()->convertToDisplayDateAndTime("U", $info->getStartTime()))?></td>
        <td class="history_search">
          <?=$this->historylabel($info->getParams()->getSearchClassId())?>
          <a href="<?=$this->url($info->getOptions()->getSearchAction()) . $info->getUrlQuery()->getParams()?>"><?php
            $desc = $info->getParams()->getDisplayQuery();
            echo empty($desc) ? $this->transEsc("history_empty_search") : $this->escapeHtml($desc);
          ?></a>
>>>>>>> a56ef724
        </td>
        <td class="history_limits">
          <?php foreach ($info->getParams()->getFilterList(true) as $field => $filters): ?>
            <?php foreach ($filters as $i => $filter): ?>
              <?php
                if ($filter['operator'] == 'NOT') {
                  echo $this->transEsc('NOT') . ' ';
                } elseif ($filter['operator'] == 'OR' && $i > 0) {
                  echo $this->transEsc('OR') . ' ';
                }
              ?>
              <strong><?=$this->transEsc($field)?></strong>: <?=$this->escapeHtml($filter['displayText'])?><br>
            <?php endforeach; ?>
          <?php endforeach; ?>
          <?php foreach ($info->getParams()->getCheckboxFacets() as $facet): ?>
            <?php if ($facet['selected']): ?>
              <strong><?=$this->transEsc($facet['desc'])?></strong><br>
            <?php endif; ?>
          <?php endforeach; ?>
        </td>
        <td class="history_results"><?=$this->escapeHtml($this->localizedNumber($info->getResultTotal()))?></td>
        <?php if ($scheduleSupported): ?>
          <td class="search-schedule-header">
          <?php if (isset($this->schedule[$info->getSearchId()])): ?>
            <?php $schedule = $this->schedule[$info->getSearchId()]; ?>
              <form class="form-inline jumpMenuForm" action="<?= $this->url('myresearch-savesearch')?>" method="get" name="schedule">
                <select name="schedule" class="jumpMenu form-control" aria-haspopup="true" title="<?=$this->transEscAttr("history_schedule")?>">
                  <?php foreach ($scheduleOptions as $scheduleValue => $scheduleLabel): ?>
                    <option value="<?=$this->escapeHtmlAttr($scheduleValue)?>"<?=($schedule == $scheduleValue) ? (' selected') : ('')?>><?=$this->transEsc($scheduleLabel)?></option>
                  <?php endforeach; ?>
                </select>
                <input type="hidden" name="searchid" value="<?=$this->escapeHtmlAttr($info->getSearchId()) ?>">
              </form>
            <?php else: ?>
              <span class="disable"><?=$this->transEsc("cannot set")?></span>
            <?php endif; ?>
          </td>
        <?php endif; ?>
        <?php if ($saveSupported): ?>
          <td class="history_actions">
            <?php if ($this->showSaved): ?>
              <a class="icon-link text-danger" href="<?=$this->url('myresearch-savesearch')?>?delete=<?=urlencode($info->getSearchId())?>&amp;mode=history">
                <?=$this->icon('search-delete', 'icon-link__icon') ?>
                <span class="icon-link__label"><?=$this->transEsc("history_delete_link")?></span>
              </a>
            <?php else: ?>
              <a class="icon-link" href="<?=$this->url('myresearch-savesearch')?>?save=<?=urlencode($info->getSearchId())?>&amp;mode=history">
                <?=$this->icon('search-save', 'icon-link__icon') ?>
                <span class="icon-link__label"><?=$this->transEsc("history_save_link")?></span>
              </a>
            <?php endif; ?>
          </td>
        <?php endif; ?>
      </tr>
    <?php endforeach; ?>
  </tbody>
</table><|MERGE_RESOLUTION|>--- conflicted
+++ resolved
@@ -3,66 +3,6 @@
   $saveSupported = $this->accountCapabilities()->getSavedSearchSetting() === 'enabled';
 ?>
 <table class="search-history-table" id="<?=$this->showSaved ? 'saved-searches' : 'recent-searches'?>">
-<<<<<<< HEAD
-  <tr>
-    <th><?=$this->transEsc("history_time")?></th>
-    <th><?=$this->transEsc("history_search")?></th>
-    <th><?=$this->transEsc("history_limits")?></th>
-    <th><?=$this->transEsc("history_results")?></th>
-    <?php if ($scheduleSupported): ?><th class="search-schedule-header"><?=$this->transEsc('history_schedule')?></th><?php endif; ?>
-    <?php if ($saveSupported): ?><th><?=$this->transEsc($this->showSaved ? "history_delete" : "history_save")?></th><?php endif; ?>
-  </tr>
-  <?php foreach (($this->showSaved ? array_reverse($this->saved) : array_reverse($this->unsaved)) as $iteration => $info): ?>
-    <tr class="<?=$iteration % 2 == 1 ? 'even' : 'odd'?>row">
-      <td><?=$this->escapeHtml($this->dateTime()->convertToDisplayDateAndTime("U", $info->getStartTime()))?></td>
-      <td>
-        <?=$this->historylabel($info->getParams()->getSearchClassId())?>
-        <a class="history-entry" href="<?=$this->url($info->getOptions()->getSearchAction()) . $info->getUrlQuery()->getParams()?>"><?php
-          $desc = $info->getParams()->getDisplayQuery();
-          echo empty($desc) ? $this->transEsc("history_empty_search") : $this->escapeHtml($desc);
-        ?></a>
-      </td>
-      <td>
-        <?php foreach ($info->getParams()->getFilterList(true) as $field => $filters): ?>
-          <?php foreach ($filters as $i => $filter): ?>
-            <?php if ($filter['operator'] == 'NOT') echo $this->transEsc('NOT') . ' '; if ($filter['operator'] == 'OR' && $i > 0) echo $this->transEsc('OR') . ' '; ?>
-            <strong><?=$this->transEsc($field)?></strong>: <?=$this->escapeHtml($filter['displayText'])?><br>
-          <?php endforeach; ?>
-        <?php endforeach; ?>
-        <?php foreach ($info->getParams()->getCheckboxFacets() as $facet): ?>
-          <?php if ($facet['selected']): ?>
-            <strong><?=$this->transEsc($facet['desc'])?></strong><br>
-          <?php endif; ?>
-        <?php endforeach; ?>
-      </td>
-      <td><?=$this->escapeHtml($this->localizedNumber($info->getResultTotal()))?></td>
-      <?php if ($scheduleSupported): ?>
-        <td>
-          <?php if (isset($this->schedule[$info->getSearchId()])): ?>
-            <?=
-              $this->component(
-                  'menu-button',
-                  [
-                    'wrapperClass' => 'search__notify',
-                    'showSelectedValue' => true,
-                    'menuItems' => array_map(
-                        function ($label, $val) use ($info) {
-                          return [
-                            'label' => $label,
-                            'url' => $this->url('myresearch-savesearch', [], ['query' => ['schedule' => $val, 'searchid' => $info->getSearchId()]]),
-                            'selected' => $this->schedule[$info->getSearchId()] == $val,
-                          ];
-                        },
-                        $scheduleOptions,
-                        array_keys($scheduleOptions)
-                    ),
-                  ]
-              );
-            ?>
-          <?php else: ?>
-            <span class="disable"><?=$this->transEsc("cannot set")?></span>
-          <?php endif; ?>
-=======
   <thead>
     <tr>
       <th scope="col" class="history_time"><?=$this->transEsc("history_time")?></th>
@@ -79,11 +19,10 @@
         <td class="history_time"><?=$this->escapeHtml($this->dateTime()->convertToDisplayDateAndTime("U", $info->getStartTime()))?></td>
         <td class="history_search">
           <?=$this->historylabel($info->getParams()->getSearchClassId())?>
-          <a href="<?=$this->url($info->getOptions()->getSearchAction()) . $info->getUrlQuery()->getParams()?>"><?php
+          <a class="history-entry" href="<?=$this->url($info->getOptions()->getSearchAction()) . $info->getUrlQuery()->getParams()?>"><?php
             $desc = $info->getParams()->getDisplayQuery();
             echo empty($desc) ? $this->transEsc("history_empty_search") : $this->escapeHtml($desc);
           ?></a>
->>>>>>> a56ef724
         </td>
         <td class="history_limits">
           <?php foreach ($info->getParams()->getFilterList(true) as $field => $filters): ?>
@@ -107,16 +46,27 @@
         <td class="history_results"><?=$this->escapeHtml($this->localizedNumber($info->getResultTotal()))?></td>
         <?php if ($scheduleSupported): ?>
           <td class="search-schedule-header">
-          <?php if (isset($this->schedule[$info->getSearchId()])): ?>
-            <?php $schedule = $this->schedule[$info->getSearchId()]; ?>
-              <form class="form-inline jumpMenuForm" action="<?= $this->url('myresearch-savesearch')?>" method="get" name="schedule">
-                <select name="schedule" class="jumpMenu form-control" aria-haspopup="true" title="<?=$this->transEscAttr("history_schedule")?>">
-                  <?php foreach ($scheduleOptions as $scheduleValue => $scheduleLabel): ?>
-                    <option value="<?=$this->escapeHtmlAttr($scheduleValue)?>"<?=($schedule == $scheduleValue) ? (' selected') : ('')?>><?=$this->transEsc($scheduleLabel)?></option>
-                  <?php endforeach; ?>
-                </select>
-                <input type="hidden" name="searchid" value="<?=$this->escapeHtmlAttr($info->getSearchId()) ?>">
-              </form>
+            <?php if (isset($this->schedule[$info->getSearchId()])): ?>
+              <?=
+                $this->component(
+                    'menu-button',
+                    [
+                      'wrapperClass' => 'search__notify',
+                      'showSelectedValue' => true,
+                      'menuItems' => array_map(
+                          function ($label, $val) use ($info) {
+                            return [
+                              'label' => $label,
+                              'url' => $this->url('myresearch-savesearch', [], ['query' => ['schedule' => $val, 'searchid' => $info->getSearchId()]]),
+                              'selected' => $this->schedule[$info->getSearchId()] == $val,
+                            ];
+                          },
+                          $scheduleOptions,
+                          array_keys($scheduleOptions)
+                      ),
+                    ]
+                );
+              ?>
             <?php else: ?>
               <span class="disable"><?=$this->transEsc("cannot set")?></span>
             <?php endif; ?>
