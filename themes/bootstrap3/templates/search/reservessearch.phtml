--- conflicted
+++ resolved
@@ -19,33 +19,18 @@
     </form>
     <script type="text/javascript">$("#reservesSearchForm_lookfor").focus()</script>
 
-<<<<<<< HEAD
-  <div class="resulthead">
-    <div class="pull-left">
-      <? if (($recordTotal = $this->results->getResultTotal()) > 0): ?>
-        <?=$this->transEsc("Showing")?>
-        <strong><?=$this->localizedNumber($this->results->getStartRecord())?></strong> - <strong><?=$this->localizedNumber($this->results->getEndRecord())?></strong>
-        <?=$this->transEsc('of')?> <strong><?=$this->localizedNumber($recordTotal)?></strong>
-        <?=$this->transEsc('for search')?>: <strong>'<?=$this->escapeHtml($reservesLookfor)?>'</strong>,
-      <? endif; ?>
-      <? if ($qtime = $this->results->getQuerySpeed()): ?>
-        <?=$this->transEsc('query time')?>: <?=$this->localizedNumber($qtime, 2).$this->transEsc('seconds_abbrev')?>
-      <? endif; ?>
-    </div>
-=======
     <div class="resulthead">
       <div class="pull-left">
         <? if (($recordTotal = $this->results->getResultTotal()) > 0): ?>
           <?=$this->transEsc("Showing")?>
-          <strong><?=$this->results->getStartRecord()?></strong> - <strong><?=$this->results->getEndRecord()?></strong>
-          <?=$this->transEsc('of')?> <strong><?=number_format($recordTotal)?></strong>
+          <strong><?=$this->localizedNumber($this->results->getStartRecord())?></strong> - <strong><?=$this->localizedNumber($this->results->getEndRecord())?></strong>
+          <?=$this->transEsc('of')?> <strong><?=$this->localizedNumber($recordTotal)?></strong>
           <?=$this->transEsc('for search')?>: <strong>'<?=$this->escapeHtml($reservesLookfor)?>'</strong>,
         <? endif; ?>
         <? if ($qtime = $this->results->getQuerySpeed()): ?>
-          <?=$this->transEsc('query time')?>: <?=$this->escapeHtml(round($qtime, 2))?>s
+          <?=$this->transEsc('query time')?>: <?=$this->localizedNumber($qtime, 2).$this->transEsc('seconds_abbrev')?>
         <? endif; ?>
       </div>
->>>>>>> f3103d0e
 
       <div class="pull-right">
         <?=$this->render('search/controls/sort.phtml')?>
@@ -59,17 +44,10 @@
     <? else: ?>
       <table class="table table-striped">
       <tr>
-<<<<<<< HEAD
-        <td class="department"><a href="<?=$url?>"><?=$this->escapeHtml($record->getDepartment())?></a></td>
-        <td class="course"><a href="<?=$url?>"><?=$this->escapeHtml($record->getCourse())?></a></td>
-        <td class="instructor"><a href="<?=$url?>"><?=$this->escapeHtml($record->getInstructor())?></a></td>
-        <td class="items"><?=$this->localizedNumber($record->getItemCount())?></td>
-=======
         <th class="department"><?=$this->transEsc('Department')?></th>
         <th class="course"><?=$this->transEsc('Course')?></th>
         <th class="instructor"><?=$this->transEsc('Instructor')?></th>
         <th class="items"><?=$this->transEsc('Items')?></th>
->>>>>>> f3103d0e
       </tr>
       <? foreach ($this->results->getResults() as $record): ?>
         <?
