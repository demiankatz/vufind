<?
  $this->headTitle($this->translate('Browse the Catalog'));
  $this->layout()->breadcrumbs = '<a href="' . $this->url('browse-home') . '">' . $this->transEsc('Browse') . '</a>';

  $BROWSE_BASE = $this->url('browse-' . strtolower($this->currentAction));
  $SEARCH_BASE = $this->url($this->currentAction == 'Tag' ? 'tag-home' : 'search-results');
?>

<? if (!isset($this->currentAction)): ?>
  <h2><?=$this->transEsc('Choose a Category to Begin Browsing') ?>:</h2>
<? endif; ?>

<ul class="browse list-group col-sm-3<? if (!empty($this->categoryList)): ?> hidden-xs<? endif ?>" id="list1">
<? foreach ($this->browseOptions as $item=>$currentOption): ?>
  <a href="<?=$this->url('browse-' . strtolower($currentOption['action'])); ?>" class="list-group-item<? if($currentOption['action'] == $this->currentAction): ?> active<? endif; ?>">
    <?=$this->transEsc($currentOption['description']) ?>
    <span class="pull-right"><i class="fa fa-angle-right"></i></span>
  </a>
<? endforeach; ?>
</ul>

<? if (!empty($this->categoryList)): ?>
  <ul class="browse list-group col-sm-3<? if (!empty($this->secondaryList) || !empty($this->resultList)): ?> hidden-xs<? endif ?>" id="list2">
    <? foreach($this->categoryList as $findby=>$category): ?>
      <a href="<?=$BROWSE_BASE ?>?findby=<?=urlencode($findby) ?>&query_field=<?=$this->browse()->getSolrField($findby, $this->currentAction) ?>" class="list-group-item clearfix<? if ($this->findby == $findby): ?> active<? endif; ?>">
        <? if(is_string($category)): ?>
          <?=$this->transEsc($category)?>
          <span class="pull-right"><i class="fa fa-angle-right"></i></span>
        <? else: ?>
          <?=$this->transEsc($category['text'])?>
          <span class="badge"><?=$this->localizedNumber($category['count'])?></span>
        <? endif; ?>
      </a>
    <? endforeach; ?>
  </ul>
<? endif; ?>

<? if (!empty($this->secondaryList)): ?>
  <ul class="browse list-group col-sm-3<? if (!empty($this->resultList)): ?> hidden-xs<? endif ?>" id="list3">
  <? foreach($this->secondaryList as $secondary): ?>
    <? $url = $BROWSE_BASE . '?findby=' . urlencode($this->findby)
        . '&category=' . urlencode($this->category)
        . '&query=' . urlencode($secondary['value']);
      if ($this->facetPrefix) {
        $url .= '&facet_prefix=' . urlencode($secondary['displayText']);
      }
      if ($this->secondaryParams) {
        foreach($this->secondaryParams as $var=>$val) {
          $url .= '&' . $var .'=' . urlencode($val);
        }
      }
      $viewRecord = !empty($this->categoryList) && $this->currentAction != 'Tag' && $this->findby != 'alphabetical';
    ?>
    <a href="<?=$url ?>" class="list-group-item clearfix<? if ($this->query == $secondary['value'].'' || $this->query == $secondary['value'].'*'): ?> active<? endif; ?>">
<<<<<<< HEAD
      <?=$this->escapeHtml($secondary['displayText']) ?>
      <? if ($this->findby == 'alphabetical'): ?>
        <span class="pull-right"><i class="fa fa-angle-right"></i></span>
      <? else: ?>
        <span class="badge"><?=$this->localizedNumber($secondary['count']) ?></span>
=======
      <?=$this->escapeHtml($secondary['displayText']) ?> <i class="fa fa-angle-right"></i>
      <? if ($this->findby != 'alphabetical'): ?>
        <span class="badge"><?=number_format($secondary['count']) ?></span>
>>>>>>> c1a8bdfe
      <? endif; ?>
    </a>
    <? if($viewRecord): ?>
      <a class="list-group-item view-record" href="<?=$SEARCH_BASE ?>?lookfor=<? if ($this->filter): ?>&filter[]=<?=urlencode($this->filter) ?>%3A<?=str_replace('+AND+','&filter[]=', urlencode($secondary['value'])) ?><? endif; ?>&filter[]=<?=$this->browse()->getSolrField($this->currentAction) ?>%3A[* TO *]"><?=$this->transEsc('View Records') ?></a>
    <? endif; ?>
  <? endforeach; ?>
  </ul>
<? endif; ?>

<? if (!empty($this->resultList)): ?>
  <ul class="browse list-group col-sm-3" id="list4">
  <? foreach($this->resultList as $result): ?>
    <a class="list-group-item clearfix" href="<?=$SEARCH_BASE ?>?<?=$this->paramTitle ?><?=urlencode($result['result']) ?><? if ($this->searchParams): foreach($this->searchParams as $var=>$val): ?>&<?=$var ?>=<?=urlencode($val) ?><? endforeach;endif; ?>">
      <?=$this->escapeHtml($result['result'])?>
      <span class="badge"><?=$this->localizedNumber($result['count']) ?></span>
    </a>
  <? endforeach; ?>
  </ul>
<? elseif (isset($this->query)): ?>
  <ul class="browse list-group col-sm-3" id="list4">
    <li class="list-group-item"><?=$this->transEsc('nohit_heading') ?></li>
  </ul>
<? endif; ?><|MERGE_RESOLUTION|>--- conflicted
+++ resolved
@@ -52,17 +52,9 @@
       $viewRecord = !empty($this->categoryList) && $this->currentAction != 'Tag' && $this->findby != 'alphabetical';
     ?>
     <a href="<?=$url ?>" class="list-group-item clearfix<? if ($this->query == $secondary['value'].'' || $this->query == $secondary['value'].'*'): ?> active<? endif; ?>">
-<<<<<<< HEAD
-      <?=$this->escapeHtml($secondary['displayText']) ?>
-      <? if ($this->findby == 'alphabetical'): ?>
-        <span class="pull-right"><i class="fa fa-angle-right"></i></span>
-      <? else: ?>
-        <span class="badge"><?=$this->localizedNumber($secondary['count']) ?></span>
-=======
       <?=$this->escapeHtml($secondary['displayText']) ?> <i class="fa fa-angle-right"></i>
       <? if ($this->findby != 'alphabetical'): ?>
         <span class="badge"><?=number_format($secondary['count']) ?></span>
->>>>>>> c1a8bdfe
       <? endif; ?>
     </a>
     <? if($viewRecord): ?>
