--- conflicted
+++ resolved
@@ -129,11 +129,7 @@
               <strong><?=$this->transEsc('Saved in')?>:</strong>
               <?php $i = 0; ?>
               <?php foreach ($this->lists as $current): ?>
-<<<<<<< HEAD
-                <a href="<?=$this->url('userList', ['id' => $current[0]->getId()])?>"><?=$this->escapeHtml($current[0]->getTitle())?></a><?php if ($i++ < count($this->lists) - 1): ?>,<?php endif; ?>
-=======
                 <a href="<?=$this->url('userList', ['id' => $current->getId()])?>"><?=$this->escapeHtml($current->getTitle())?></a><?php if ($i++ < count($this->lists) - 1): ?>,<?php endif; ?>
->>>>>>> 8bb40173
               <?php endforeach; ?>
               <br>
           <?php endif; ?>
