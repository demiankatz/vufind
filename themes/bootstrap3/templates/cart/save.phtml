--- conflicted
+++ resolved
@@ -10,42 +10,6 @@
 
 <?=$this->flashmessages()?>
 
-<<<<<<< HEAD
-<form class="form-cart-save" method="post" action="<?=$this->url('cart-save')?>" name="bulkSave">
-  <?php $idParams = []; ?>
-  <?php foreach ($this->records as $current): ?>
-    <?php $idParams[] = urlencode('ids[]') . '=' . urlencode($current->getSourceIdentifier() . '|' . $current->getUniqueId()) ?>
-    <input type="hidden" name="ids[]" value="<?=$this->escapeHtmlAttr($current->getSourceIdentifier() . '|' . $current->getUniqueId())?>">
-  <?php endforeach; ?>
-  <div class="form-group">
-    <label class="control-label"><?=$this->transEsc('Title')?>:</label>
-    <?php if (count($this->records) > 1): ?>
-      <button type="button" class="btn btn-default hidden" data-toggle="collapse" data-target="#itemhide">
-        <?=count($this->records) . ' ' . $this->transEsc('items') ?>
-      </button>
-      <div id="itemhide" class="collapse in">
-        <ul>
-          <?php foreach ($this->records as $current): ?>
-            <li><?=$this->escapeHtml($current->getBreadcrumb())?></li>
-          <?php endforeach; ?>
-        </ul>
-      </div>
-    <?php else: ?>
-      <p class="form-control-static"><?=$this->records[0]->getBreadcrumb() ?></p>
-    <?php endif; ?>
-  </div>
-
-  <div class="form-group">
-    <label class="control-label" for="save_list"><?=$this->transEsc('Choose a List') ?></label>
-    <select id="save_list" name="list" class="form-control">
-      <?php if (count($this->lists) > 0): ?>
-        <?php foreach ($this->lists as $current): ?>
-          <?php $list = $current[0] ?>
-          <option value="<?=$this->escapeHtmlAttr($list->getId()) ?>"<?php if ($list->getId() == $this->userlist()->lastUsed()): ?> selected="selected"<?php endif; ?>>
-            <?=$this->escapeHtml($list->getTitle())?><?php if ($list->isPublic()):?> (<?=$this->transEsc('public_list_indicator')?>)<?php endif; ?>
-          </option>
-        <?php endforeach; ?>
-=======
 <?php if (count($this->records) > 0): ?>
   <form class="form-cart-save" method="post" action="<?=$this->url('cart-save')?>" name="bulkSave">
     <?php $idParams = []; ?>
@@ -66,7 +30,6 @@
             <?php endforeach; ?>
           </ul>
         </div>
->>>>>>> 248e4788
       <?php else: ?>
         <p class="form-control-static"><?=$this->records[0]->getBreadcrumb() ?></p>
       <?php endif; ?>
@@ -76,9 +39,10 @@
       <label class="control-label" for="save_list"><?=$this->transEsc('Choose a List') ?></label>
       <select id="save_list" name="list" class="form-control">
         <?php if (count($this->lists) > 0): ?>
-          <?php foreach ($this->lists as $list): ?>
-            <option value="<?=$this->escapeHtmlAttr($list['id']) ?>"<?php if ($list['id'] == $this->userlist()->lastUsed()): ?> selected="selected"<?php endif; ?>>
-              <?=$this->escapeHtml($list['title'])?><?php if ($list['public']):?> (<?=$this->transEsc('public_list_indicator')?>)<?php endif; ?>
+          <?php foreach ($this->lists as $current): ?>
+            <?php $list = $current[0] ?>
+            <option value="<?=$this->escapeHtmlAttr($list->getId()) ?>"<?php if ($list->getId() == $this->userlist()->lastUsed()): ?> selected="selected"<?php endif; ?>>
+              <?=$this->escapeHtml($list->getTitle())?><?php if ($list->isPublic()):?> (<?=$this->transEsc('public_list_indicator')?>)<?php endif; ?>
             </option>
           <?php endforeach; ?>
         <?php else: ?>
