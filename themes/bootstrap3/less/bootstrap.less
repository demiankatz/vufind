--- conflicted
+++ resolved
@@ -97,8 +97,6 @@
     outline: dotted 1px #000;
   }
 }
-<<<<<<< HEAD
-=======
 .nav .dropdown-toggle {
   padding-right: 8px;
 
@@ -117,15 +115,29 @@
     }
   }
 }
+button.dropdown-toggle {
+  &:extend(.btn);
+  &:extend(.btn-default);
+
+  .icon {
+    margin-left: 4px;
+    margin-right: 0;
+  }
+
+  body.rtl & {
+    .icon {
+      margin-left: 0;
+      margin-right: 4px;
+    }
+  }
+}
 .navbar-nav button.dropdown-toggle {
-  .button-variant(@btn-default-color; @btn-default-bg; @btn-default-border);
   appearance: none;
   padding: 15px;
   border: 0;
   color: inherit;
   background-color: transparent;
 }
->>>>>>> e2de2687
 
 // Normalize highlighting
 .highlight,
@@ -173,32 +185,6 @@
   #modal .form-control { max-width: none; }
 }
 
-<<<<<<< HEAD
-.nav li .dropdown-toggle {
-  .button-variant(@btn-default-color; @btn-default-bg; @btn-default-border);
-  appearance: none;
-  padding: 15px;
-  border: 0;
-  color: @brand-primary;
-
-  .icon {
-    margin-left: 4px;
-    margin-right: 0;
-  }
-
-  body.rtl & {
-    padding-left: 8px;
-    padding-right: 10px;
-
-    .icon {
-      margin-left: 0;
-      margin-right: 4px;
-    }
-  }
-}
-
-=======
->>>>>>> e2de2687
 /* ------ Layout ------ */
 footer {
   &:extend(.container);
