/*global Autocomplete, grecaptcha, isPhoneNumberValid, loadCovers */
/*exported VuFind, bulkFormHandler, deparam, escapeHtmlAttr, getFocusableNodes, getUrlRoot, htmlEncode, phoneNumberFormHandler, recaptchaOnLoad, resetCaptcha, setupMultiILSLoginFields, unwrapJQuery */

var VuFind = (function VuFind() {
  var defaultSearchBackend = null;
  var path = null;
  var _initialized = false;
  var _submodules = [];
  var _cspNonce = '';
  var _searchId = null;

  var _icons = {};
  var _translations = {};

  var _elementBase;
  var _iconsCache = {};

  // Emit a custom event
  // Recommendation: prefix with vf-
  var emit = function emit(name, detail) {
    if (typeof detail === 'undefined') {
      document.dispatchEvent(new Event(name));
    } else {
      var event = document.createEvent('CustomEvent');
      event.initCustomEvent(name, true, true, detail); // name, canBubble, cancelable, detail
      document.dispatchEvent(event);
    }
  };
  // Listen shortcut to put everyone on the same element
  var listen = function listen(name, func) {
    document.addEventListener(name, func, false);
  };

  var register = function register(name, module) {
    if (_submodules.indexOf(name) === -1) {
      _submodules.push(name);
      this[name] = typeof module == 'function' ? module() : module;

      // If the object has already initialized, we should auto-init on register:
      if (_initialized && this[name].init) {
        this[name].init();
      }
    }
  };

  /**
   * Evaluate a callback
   */
  var evalCallback = function evalCallback(callback, event, data) {
    if ('function' === typeof window[callback]) {
      return window[callback](event, data);
    }
    var parts = callback.split('.');
    if (typeof window[parts[0]] === 'object') {
      var obj = window[parts[0]];
      for (var i = 1; i < parts.length; i++) {
        if (typeof obj[parts[i]] === 'undefined') {
          obj = false;
          break;
        }
        obj = obj[parts[i]];
      }
      if ('function' === typeof obj) {
        return obj(event, data);
      }
    }
    console.error('Callback function ' + callback + ' not found.');
    return null;
  };

  var initDisableSubmitOnClick = () => {
    var forms = document.querySelectorAll("[data-disable-on-submit]");
    forms.forEach(form =>
      form.addEventListener("submit", () => {
        var submitButtons = form.querySelectorAll('[type="submit"]');
        // Disable submit elements via setTimeout so that the submit button value gets
        // included in the submitted data before being disabled:
        setTimeout(() => {
          submitButtons.forEach(button => button.disabled = true);
        }, 0);
      }));
  };

  var initClickHandlers = function initClickHandlers() {
    let checkClickHandlers = function (event, elem) {
      if (elem.hasAttribute('data-click-callback')) {
        return evalCallback(elem.dataset.clickCallback, event, {});
      }
      if (elem.hasAttribute('data-click-set-checked')) {
        document.getElementById(elem.dataset.clickSetChecked).checked = true;
        event.preventDefault();
      }
      if (elem.hasAttribute('data-toggle-aria-expanded')) {
        elem.setAttribute('aria-expanded', elem.getAttribute('aria-expanded') === 'true' ? 'false' : 'true');
        event.preventDefault();
      }
      // Check also parent node for spans (e.g. a button with icon)
      if (!event.defaultPrevented && elem.localName === 'span' && elem.parentNode) {
        checkClickHandlers(event, elem.parentNode);
      }
    };

    window.addEventListener(
      'click',
      function handleClick(event) {
        checkClickHandlers(event, event.target);
      }
    );
    window.addEventListener(
      'change',
      function handleChange(event) {
        let elem = event.target;
        if (elem.hasAttribute('data-submit-on-change')) {
          elem.form.requestSubmit();
        }
      }
    );
  };

  var addTranslations = function addTranslations(s) {
    for (var i in s) {
      if (Object.prototype.hasOwnProperty.call(s, i)) {
        _translations[i] = s[i];
      }
    }
  };
  var translate = function translate(op, _replacements) {
    var replacements = _replacements || {};
    var translation = _translations[op] || op;
    if (replacements) {
      for (var key in replacements) {
        if (Object.prototype.hasOwnProperty.call(replacements, key)) {
          translation = translation.replace(key, replacements[key]);
        }
      }
    }
    return translation;
  };

  var addIcons = function addIcons(s) {
    for (var i in s) {
      if (Object.prototype.hasOwnProperty.call(s, i)) {
        _icons[i] = s[i];
      }
    }
  };

  /**
   * Get an icon identified by a name.
   *
   * @param {String} name          Name of the icon to create
   * @param {Object} attrs         Object containing attributes,
   *                               key is the attribute of an HTMLElement,
   *                               value is the values to add for the attribute.
   * @param {Boolean}   returnElement [Optional] Should the function return an HTMLElement.
   *                               Default is false.
   *
   * @returns {String|HTMLElement}
   */
  var icon = function icon(name, attrs = {}, returnElement = false) {
    if (typeof _icons[name] == "undefined") {
      console.error("JS icon missing: " + name);
      return name;
    }
    // Create a template element for icon function
    if (!_elementBase) {
      _elementBase = document.createElement('div');
    }
    const cacheKey = `${name}||${JSON.stringify(attrs)}`;
    if (_iconsCache[cacheKey]) {
      return returnElement
        ? _iconsCache[cacheKey].cloneNode(true)
        : _iconsCache[cacheKey].outerHTML;
    }

    const clone = _elementBase.cloneNode();
    clone.insertAdjacentHTML('afterbegin', _icons[name]);
    let element = clone.firstChild;

    // Add additional attributes
    function addAttrs(_element, _attrs = {}) {
      Object.keys(_attrs).forEach(key => {
        if (key !== 'class') {
          _element.setAttribute(key, _attrs[key]);
          return;
        }
        let newAttrs = _attrs[key].split(" ");
        const oldAttrs = _element.getAttribute(key) || [];
        const newAttrsSet = new Set([...newAttrs, ...oldAttrs.split(" ")]);
        _element.className = Array.from(newAttrsSet).join(" ");
      });
    }

    if (typeof attrs == "string") {
      addAttrs(element, { class: attrs });
    } else if (Object.keys(attrs).length > 0) {
      addAttrs(element, attrs);
    }
    _iconsCache[cacheKey] = element;
    return returnElement ? element.cloneNode(true) : element.outerHTML;
  };
  // Icon shortcut methods
  var spinner = function spinner(extraClass = "") {
    let className = ("loading-spinner " + extraClass).trim();
    return '<span class="' + className + '">' + icon('spinner') + '</span>';
  };
  var loading = function loading(text = null, extraClass = "") {
    let className = ("loading-spinner " + extraClass).trim();
    let string = translate(text === null ? 'loading_ellipsis' : text);
    return '<span class="' + className + '">' + icon('spinner') + ' ' + string + '</span>';
  };

  /**
   * Reload the page without causing trouble with POST parameters while keeping hash
   */
  var refreshPage = function refreshPage() {
    var parts = window.location.href.split('#');
    if (typeof parts[1] === 'undefined') {
      window.location.reload();
    } else {
      var href = parts[0];
      // Force reload with a timestamp
      href += href.indexOf('?') === -1 ? '?_=' : '&_=';
      href += new Date().getTime() + '#' + parts[1];
      window.location.href = href;
    }
  };

  var getCspNonce = function getCspNonce() {
    return _cspNonce;
  };

  var setCspNonce = function setCspNonce(nonce) {
    _cspNonce = nonce;
  };

  var updateCspNonce = function updateCspNonce(html) {
    // Fix any inline script nonces
    return html.replace(/(<script[^>]*) nonce=["'].*?["']/ig, '$1 nonce="' + getCspNonce() + '"');
  };

  var loadHtml = function loadHtml(_element, url, data, success) {
    var $elem = $(_element);
    if ($elem.length === 0) {
      return;
    }
    $.get(url, typeof data !== 'undefined' ? data : {}, function onComplete(responseText, textStatus, jqXhr) {
      if ('success' === textStatus || 'notmodified' === textStatus) {
        $elem.html(updateCspNonce(responseText));
      }
      if (typeof success !== 'undefined') {
        success(responseText, textStatus, jqXhr);
      }
    });
  };

  var isPrinting = function() {
    return Boolean(window.location.search.match(/[?&]print=/));
  };

  var getCurrentSearchId = function getCurrentSearchId() {
    if (null !== _searchId) {
      return _searchId;
    }
    var match = location.href.match(/[&?]sid=(\d+)/);
    return match ? match[1] : '';
  };

  var setCurrentSearchId = function setCurrentSearchId(searchId) {
    _searchId = searchId;
  };

  function setupQRCodeLinks(_container) {
    var container = _container || document.body;
    var qrcodeLinks = container.querySelectorAll('a.qrcodeLink');
    qrcodeLinks.forEach((link) => {
      link.addEventListener('click', function toggleQRCode() {
        var holder = this.nextElementSibling;
        if (holder.querySelectorAll('img').length === 0) {
          // We need to insert the QRCode image
          var template = holder.querySelector('.qrCodeImgTag').innerHTML;
          holder.innerHTML = template;
        }
      });
    });
  }

  /**
   * Initialize result page scripts.
   *
   * @param {string|JQuery} container
   */
  var initResultScripts = function initResultScripts(container) {
    let jqContainer = typeof container === 'string' ? $(container) : container;
    if (typeof this.openurl !== 'undefined') {
      this.openurl.init(jqContainer);
    }
    if (typeof this.itemStatuses !== 'undefined') {
      this.itemStatuses.init(jqContainer);
    }
    if (typeof this.saveStatuses !== 'undefined') {
      this.saveStatuses.init(jqContainer);
    }
    if (typeof this.recordVersions !== 'undefined') {
      this.recordVersions.init(jqContainer);
    }
    if (typeof this.cart !== 'undefined') {
      this.cart.registerToggles(jqContainer);
    }
    if (typeof this.embedded !== 'undefined') {
      this.embedded.init(jqContainer);
    }
    this.lightbox.bind(jqContainer);
    setupQRCodeLinks(jqContainer[0]);
    if (typeof loadCovers === 'function') {
      loadCovers();
    }
  };

  var init = function init() {
    for (var i = 0; i < _submodules.length; i++) {
      if (this[_submodules[i]].init) {
        this[_submodules[i]].init();
      }
    }
    _initialized = true;

    initDisableSubmitOnClick();
    initClickHandlers();
    // handle QR code links
    setupQRCodeLinks();
  };

  //Reveal
  return {
    defaultSearchBackend: defaultSearchBackend,
    path: path,

    addIcons: addIcons,
    addTranslations: addTranslations,
    init: init,
    emit: emit,
    evalCallback: evalCallback,
    getCspNonce: getCspNonce,
    icon: icon,
    isPrinting: isPrinting,
    listen: listen,
    refreshPage: refreshPage,
    register: register,
    setCspNonce: setCspNonce,
    spinner: spinner,
    loadHtml: loadHtml,
    loading: loading,
    translate: translate,
    updateCspNonce: updateCspNonce,
    getCurrentSearchId: getCurrentSearchId,
    setCurrentSearchId: setCurrentSearchId,
    initResultScripts: initResultScripts,
    setupQRCodeLinks: setupQRCodeLinks
  };
})();

/* --- GLOBAL FUNCTIONS --- */
function htmlEncode(value) {
  if (value) {
    return $('<div />').text(value).html();
  } else {
    return '';
  }
}

/**
 * Keyboard and focus controllers
 * Adapted from Micromodal
 * - https://github.com/ghosh/Micromodal/blob/master/lib/src/index.js
 */
const FOCUSABLE_ELEMENTS = ['a[href]', 'area[href]', 'input:not([disabled]):not([type="hidden"]):not([aria-hidden])', 'select:not([disabled]):not([aria-hidden])', 'textarea:not([disabled]):not([aria-hidden])', 'button:not([disabled]):not([aria-hidden])', 'iframe', 'object', 'embed', '[contenteditable]', '[tabindex]:not([tabindex^="-"])'];
function getFocusableNodes(container) {
  const nodes = container.querySelectorAll(FOCUSABLE_ELEMENTS);
  return Array.from(nodes);
}

/**
 * Adapted from Laminas.
 * Source: https://github.com/laminas/laminas-escaper/blob/2.13.x/src/Escaper.php
 *
 * @param  {string} str Attribute
 * @return {string}
 */
function escapeHtmlAttr(str) {
  if (!str) {
    return str;
  }

  const namedEntities = {
    34: 'quot', // quotation mark
    38: 'amp', // ampersand
    60: 'lt', // less-than sign
    62: 'gt', // greater-than sign
  };

  const regexp = new RegExp(/[^a-z0-9,\\.\\-_]/giu);
  return str.replace(regexp, (char) => {
    const code = char.charCodeAt(0);

    // Named entities
    if (code in namedEntities) {
      return `&${namedEntities[code]};`;
    }

    /**
     * The following replaces characters undefined in HTML with the
     * hex entity for the Unicode replacement character.
     */
    if (
      (code >= 0x7f && code <= 0x9f) ||
      (code <= 0x1f && char !== "\t" && char !== "\n" && char !== "\r")
    ) {
      return '&#xFFFD;';
    }

    const hex = code.toString(16).toUpperCase();

    if (code > 255) {
      return `&#x${hex.padStart(4, 0)};`;
    }

    return `&#x${hex.padStart(2, 0)};`;
  });
}

function extractClassParams(selector) {
  var str = $(selector).attr('class');
  if (typeof str === "undefined") {
    return [];
  }
  var params = {};
  var classes = str.split(/\s+/);
  for (var i = 0; i < classes.length; i++) {
    if (classes[i].indexOf(':') > 0) {
      var pair = classes[i].split(':');
      params[pair[0]] = pair[1];
    }
  }
  return params;
}
// Turn GET string into array
function deparam(url) {
  if (!url.match(/\?|&/)) {
    return [];
  }
  var request = {};
  var pairs = url.substring(url.indexOf('?') + 1).split('&');
  for (var i = 0; i < pairs.length; i++) {
    var pair = pairs[i].split('=');
    var name = decodeURIComponent(pair[0].replace(/\+/g, ' '));
    if (name.length === 0) {
      continue;
    }
    if (name.endsWith('[]')) {
      name = name.substring(0, name.length - 2);
      if (!request[name]) {
        request[name] = [];
      }
      request[name].push(decodeURIComponent(pair[1].replace(/\+/g, ' ')));
    } else {
      request[name] = decodeURIComponent(pair[1].replace(/\+/g, ' '));
    }
  }
  return request;
}

function getUrlRoot(url) {
  // Parse out the base URL for the current record:
  var urlroot = null;
  var urlParts = url.split(/[?#]/);
  var urlWithoutFragment = urlParts[0];
  var slashSlash = urlWithoutFragment.indexOf('//');
  if (VuFind.path === '' || VuFind.path === '/') {
    // special case -- VuFind installed at site root:
    var chunks = urlWithoutFragment.split('/');
    // We need to extract different offsets if this is a full vs. relative URL:
    urlroot = slashSlash > -1
      ? ('/' + chunks[3] + '/' + chunks[4])
      : ('/' + chunks[1] + '/' + chunks[2]);
  } else {
    // standard case -- VuFind has its own path under site:
    var pathInUrl = slashSlash > -1
      ? urlWithoutFragment.indexOf(VuFind.path, slashSlash + 2)
      : urlWithoutFragment.indexOf(VuFind.path);
    var parts = urlWithoutFragment.substring(pathInUrl + VuFind.path.length + 1).split('/');
    urlroot = '/' + parts[0] + '/' + parts[1];
  }
  return urlroot;
}

// Phone number validation
function phoneNumberFormHandler(numID, regionCode) {
  var phoneInput = document.getElementById(numID);
  var number = phoneInput.value;
  var valid = isPhoneNumberValid(number, regionCode);
  if (valid !== true) {
    if (typeof valid === 'string') {
      valid = VuFind.translate(valid);
    } else {
      valid = VuFind.translate('libphonenumber_invalid');
    }
    $(phoneInput).siblings('.help-block.with-errors').html(valid);
    $(phoneInput).closest('.form-group').addClass('sms-error');
    return false;
  } else {
    $(phoneInput).closest('.form-group').removeClass('sms-error');
    $(phoneInput).siblings('.help-block.with-errors').html('');
  }
}

// Setup captchas after Google script loads
function recaptchaOnLoad() {
  if (typeof grecaptcha !== 'undefined') {
    var captchas = document.querySelectorAll('.g-recaptcha:empty');
    for (var i = 0; i < captchas.length; i++) {
      var captchaElement = captchas[i];
      var captchaData = captchaElement.dataset;
      var captchaId = grecaptcha.render(captchaElement, captchaData);
      captchaElement.dataset.captchaId = captchaId;
    }
  }
}

function resetCaptcha($form) {
  if (typeof grecaptcha !== 'undefined') {
    var captcha = $form.find('.g-recaptcha');
    if (captcha.length > 0) {
      grecaptcha.reset(captcha.data('captchaId'));
    }
  }
}

function bulkFormHandler(event, data) {
  if ($('.checkbox-select-item:checked,checkbox-select-all:checked').length === 0) {
    VuFind.lightbox.alert(VuFind.translate('bulk_noitems_advice'), 'danger');
    return false;
  }
  for (var i in data) {
    if ('print' === data[i].name) {
      return true;
    }
  }
}

// Ready functions
function setupOffcanvas() {
  if ($('.sidebar').length > 0 && $(document.body).hasClass("offcanvas")) {
    $('[data-toggle="offcanvas"]').on("click", function offcanvasClick(e) {
      e.preventDefault();
      $('body.offcanvas').toggleClass('active');
    });
  }
}

function setupAutocomplete() {
  // If .autocomplete class is missing, autocomplete is disabled and we should bail out.
  var $searchboxes = $('input.autocomplete');
  $searchboxes.each(function processAutocompleteForSearchbox(i, searchboxElement) {
    const $searchbox = $(searchboxElement);
    const formattingRules = $searchbox.data('autocompleteFormattingRules');
    const typeFieldSelector = $searchbox.data('autocompleteTypeFieldSelector');
    const typePrefix = $searchbox.data('autocompleteTypePrefix');
    const getFormattingRule = function getAutocompleteFormattingRule(type) {
      if (typeof(formattingRules) !== "undefined") {
        if (typeof(formattingRules[type]) !== "undefined") {
          return formattingRules[type];
        }
        // If we're using combined handlers, we may need to use a backend-specific wildcard:
        const typeParts = type.split("|");
        if (typeParts.length > 1) {
          const backendWildcard = typeParts[0] + "|*";
          if (typeof(formattingRules[backendWildcard]) !== "undefined") {
            return formattingRules[backendWildcard];
          }
        }
        // Special case: alphabrowse options in combined handlers:
        const alphabrowseRegex = /^External:.*\/Alphabrowse.*\?source=([^&]*)/;
        const alphabrowseMatches = alphabrowseRegex.exec(type);
        if (alphabrowseMatches && alphabrowseMatches.length > 1) {
          const alphabrowseKey = "VuFind:Solr|alphabrowse_" + alphabrowseMatches[1];
          if (typeof(formattingRules[alphabrowseKey]) !== "undefined") {
            return formattingRules[alphabrowseKey];
          }
        }
        // Global wildcard fallback:
        if (typeof(formattingRules["*"]) !== "undefined") {
          return formattingRules["*"];
        }
      }
      return "none";
    };
    const typeahead = new Autocomplete({
      rtl: $(document.body).hasClass("rtl"),
      maxResults: 10,
      loadingString: VuFind.translate('loading_ellipsis'),
    });

    let cache = {};
    const input = $searchbox[0];
    typeahead(input, function vufindACHandler(query, callback) {
      const classParams = extractClassParams(input);
      const searcher = classParams.searcher;
      const selectedType = classParams.type
        ? classParams.type
        : $(typeFieldSelector ? typeFieldSelector : '#searchForm_type').val();
      const type = (typePrefix ? typePrefix : "") + selectedType;
      const formattingRule = getFormattingRule(type);

      const cacheKey = searcher + "|" + type;
      if (typeof cache[cacheKey] === "undefined") {
        cache[cacheKey] = {};
      }

      if (typeof cache[cacheKey][query] !== "undefined") {
        callback(cache[cacheKey][query]);
        return;
      }

      var hiddenFilters = [];
      $('#searchForm').find('input[name="hiddenFilters[]"]').each(function hiddenFiltersEach() {
        hiddenFilters.push($(this).val());
      });

      $.ajax({
        url: VuFind.path + '/AJAX/JSON',
        data: {
          q: query,
          method: 'getACSuggestions',
          searcher: searcher,
          type: type,
          hiddenFilters,
        },
        dataType: 'json',
        success: function autocompleteJSON(json) {
          const highlighted = json.data.suggestions.map(
            (item) => ({
              text: item.replaceAll("&", "&amp;")
                .replaceAll("<", "&lt;")
                .replaceAll(">", "&gt;")
                .replaceAll(query, `<b>${query}</b>`),
              value: formattingRule === 'phrase'
                ? '"' + item.replaceAll('"', '\\"') + '"'
                : item,
            })
          );
          cache[cacheKey][query] = highlighted;
          callback(highlighted);
        }
      });
    });

    // Bind autocomplete auto submit
    if ($searchbox.hasClass("ac-auto-submit")) {
      input.addEventListener("ac-select", (event) => {
        const value = typeof event.detail === "string"
          ? event.detail
          : event.detail.value;
        input.value = value;
        input.form.submit();
      });
    }
  });
}

/**
 * Handle arrow keys to jump to next record
 */
function keyboardShortcuts() {
  var $searchform = $('#searchForm_lookfor');
  if ($('.pager').length > 0) {
    $(window).on("keydown", function shortcutKeyDown(e) {
      if (!$searchform.is(':focus')) {
        var $target = null;
        switch (e.keyCode) {
        case 37: // left arrow key
          $target = $('.pager').find('a.previous');
          if ($target.length > 0) {
            $target[0].click();
            return;
          }
          break;
        case 38: // up arrow key
          if (e.ctrlKey) {
            $target = $('.pager').find('a.backtosearch');
            if ($target.length > 0) {
              $target[0].click();
              return;
            }
          }
          break;
        case 39: //right arrow key
          $target = $('.pager').find('a.next');
          if ($target.length > 0) {
            $target[0].click();
            return;
          }
          break;
        case 40: // down arrow key
          break;
        }
      }
    });
  }
}

function unwrapJQuery(node) {
  return node instanceof Node ? node : node[0];
}

<<<<<<< HEAD
=======
function setupJumpMenus(_container) {
  var container = _container || $('body');
  container.find('select.jumpMenu').on("change", function jumpMenu() {
    // Check if jumpMenu is still enabled (search.js may have disabled it):
    if ($(this).hasClass('jumpMenu')) {
      $(this).parent('form').trigger("submit");
    }
  });
}

>>>>>>> e2de2687
function setupMultiILSLoginFields(loginMethods, idPrefix) {
  var searchPrefix = idPrefix ? '#' + idPrefix : '#';
  $(searchPrefix + 'target').on("change", function onChangeLoginTarget() {
    var target = $(this).val();
    var $username = $(searchPrefix + 'username');
    var $usernameGroup = $username.closest('.form-group');
    var $password = $(searchPrefix + 'password');
    if (loginMethods[target] === 'email') {
      $username.attr('type', 'email').attr('autocomplete', 'email');
      $usernameGroup.find('label.password-login').addClass('hidden');
      $usernameGroup.find('label.email-login').removeClass('hidden');
      $password.closest('.form-group').addClass('hidden');
      // Set password to a dummy value so that any checks for username+password work
      $password.val('****');
    } else {
      $username.attr('type', 'text').attr('autocomplete', 'username');
      $usernameGroup.find('label.password-login').removeClass('hidden');
      $usernameGroup.find('label.email-login').addClass('hidden');
      $password.closest('.form-group').removeClass('hidden');
      // Reset password from the dummy value in email login
      if ($password.val() === '****') {
        $password.val('');
      }
    }
  }).trigger("change");
}

$(function commonDocReady() {
  // Start up all of our submodules
  VuFind.init();
  // Setup search autocomplete
  setupAutocomplete();
  // Off canvas
  setupOffcanvas();
  // Keyboard shortcuts in detail view
  keyboardShortcuts();
<<<<<<< HEAD
  // handle QR code links
  setupQRCodeLinks();
=======

  // support "jump menu" dropdown boxes
  setupJumpMenus();
>>>>>>> e2de2687

  // Checkbox select all
  $('.checkbox-select-all').on('change', function selectAllCheckboxes() {
    var $form = this.form ? $(this.form) : $(this).closest('form');
    if (this.checked) {
      $form.find('.checkbox-select-item:not(:checked)').trigger('click');
    } else {
      $form.find('.checkbox-select-item:checked').trigger('click');
    }
    $('[form="' + $form.attr('id') + '"]').prop('checked', this.checked);
    $form.find('.checkbox-select-all').prop('checked', this.checked);
    $('.checkbox-select-all[form="' + $form.attr('id') + '"]').prop('checked', this.checked);
  });
  $('.checkbox-select-item').on('change', function selectAllDisable() {
    var $form = this.form ? $(this.form) : $(this).closest('form');
    if ($form.length === 0) {
      return;
    }
    if (!$(this).prop('checked')) {
      $form.find('.checkbox-select-all').prop('checked', false);
      $('.checkbox-select-all[form="' + $form.attr('id') + '"]').prop('checked', false);
    }
  });

  // Print
  var url = window.location.href;
  if (url.indexOf('?print=') !== -1 || url.indexOf('&print=') !== -1) {
    $("link[media='print']").attr("media", "all");
  }
});<|MERGE_RESOLUTION|>--- conflicted
+++ resolved
@@ -713,19 +713,6 @@
   return node instanceof Node ? node : node[0];
 }
 
-<<<<<<< HEAD
-=======
-function setupJumpMenus(_container) {
-  var container = _container || $('body');
-  container.find('select.jumpMenu').on("change", function jumpMenu() {
-    // Check if jumpMenu is still enabled (search.js may have disabled it):
-    if ($(this).hasClass('jumpMenu')) {
-      $(this).parent('form').trigger("submit");
-    }
-  });
-}
-
->>>>>>> e2de2687
 function setupMultiILSLoginFields(loginMethods, idPrefix) {
   var searchPrefix = idPrefix ? '#' + idPrefix : '#';
   $(searchPrefix + 'target').on("change", function onChangeLoginTarget() {
@@ -762,14 +749,6 @@
   setupOffcanvas();
   // Keyboard shortcuts in detail view
   keyboardShortcuts();
-<<<<<<< HEAD
-  // handle QR code links
-  setupQRCodeLinks();
-=======
-
-  // support "jump menu" dropdown boxes
-  setupJumpMenus();
->>>>>>> e2de2687
 
   // Checkbox select all
   $('.checkbox-select-all').on('change', function selectAllCheckboxes() {
