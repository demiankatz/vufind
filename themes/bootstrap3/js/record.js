--- conflicted
+++ resolved
@@ -14,11 +14,7 @@
     cache: false,
     url: url,
     success: function(response) {
-<<<<<<< HEAD
-      if (typeof response.data.msg !== 'undefined') {
-=======
       if (response.data.status) {
->>>>>>> e211631e
         $(element).removeClass('disabled')
           .attr('title', response.data.msg)
           .html('<i class="fa fa-flag"></i>&nbsp;'+response.data.msg);
@@ -27,11 +23,7 @@
       }
     },
     error: function(response) {
-<<<<<<< HEAD
-      $(element).replaceWith('<span class="' + blockedClass + '">' + response.data.msg + '</span>');
-=======
       $(element).remove();
->>>>>>> e211631e
     }
   });
 }
