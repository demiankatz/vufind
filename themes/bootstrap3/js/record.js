--- conflicted
+++ resolved
@@ -176,6 +176,7 @@
   }
 
   // Parse out the base URL for the current record:
+  var path = VuFind.getPath()
   var urlParts = document.URL.split('#');
   var urlWithoutFragment = urlParts[0];
   var pathInUrl = urlWithoutFragment.indexOf(path);
@@ -184,7 +185,7 @@
 
   // Request the tab via AJAX:
   $.ajax({
-    url: VuFind.getPath() + urlroot + '/AjaxTab',
+    url: path + urlroot + '/AjaxTab',
     type: 'POST',
     data: {tab: tabid},
     success: function(data) {
@@ -245,11 +246,7 @@
   });
 }
 
-<<<<<<< HEAD
-function recordDocReady() {
-=======
-function applyRecordTabHash()
-{
+function applyRecordTabHash() {
   var activeTab = $('ul.recordTabs li.active a').attr('id');
   var initiallyActiveTab = $('ul.recordTabs li.initiallyActive a').attr('id');
   var newTab = typeof window.location.hash !== 'undefined'
@@ -263,10 +260,7 @@
   }
 }
 
-$(window).on('hashchange', applyRecordTabHash);
-
-$(document).ready(function(){
->>>>>>> 5408dd0d
+function recordDocReady() {
   var id = $('.hiddenId')[0].value;
   registerRecordEvents(document, id);
   refreshCommentList(id, $('.hiddenSource').val());
@@ -289,71 +283,11 @@
       return ajaxLoadTab(tabid);
     }
   });
-<<<<<<< HEAD
   // Open tag in url hash
   if ($(window.location.hash.toLowerCase()).length > 0) {
     $(window.location.hash.toLowerCase()).click();
   }
-}
-=======
   applyRecordTabHash();
-
-  /* --- LIGHTBOX --- */
-  // Cite lightbox
-  $('#cite-record').click(function() {
-    var params = extractClassParams(this);
-    return Lightbox.get(params['controller'], 'Cite', {id:id});
-  });
-  // Mail lightbox
-  $('#mail-record').click(function() {
-    var params = extractClassParams(this);
-    return Lightbox.get(params['controller'], 'Email', {id:id});
-  });
-  // Save lightbox
-  $('#save-record').click(function() {
-    var params = extractClassParams(this);
-    return Lightbox.get(params['controller'], 'Save', {id:id});
-  });
-  // SMS lightbox
-  $('#sms-record').click(function() {
-    var params = extractClassParams(this);
-    return Lightbox.get(params['controller'], 'SMS', {id:id});
-  });
-  $('#tagRecord').click(function() {
-    var id = $('.hiddenId')[0].value;
-    var parts = this.href.split('/');
-    return Lightbox.get(parts[parts.length-3],'AddTag',{id:id});
-  });
-  // Form handlers
-  Lightbox.addFormCallback('emailRecord', function(){
-    Lightbox.confirm(vufindString['bulk_email_success']);
-  });
-  Lightbox.addFormCallback('placeHold', function(html) {
-    Lightbox.checkForError(html, function(html) {
-      var divPattern = '<div class="alert alert-info">';
-      var fi = html.indexOf(divPattern);
-      var li = html.indexOf('</div>', fi+divPattern.length);
-      Lightbox.confirm(html.substring(fi+divPattern.length, li).replace(/^[\s<>]+|[\s<>]+$/g, ''));
-    });
-  });
-  Lightbox.addFormCallback('placeILLRequest', function() {
-    document.location.href = path+'/MyResearch/ILLRequests';
-  });
-  Lightbox.addFormCallback('placeStorageRetrievalRequest', function() {
-    document.location.href = path+'/MyResearch/StorageRetrievalRequests';
-  });
-  Lightbox.addFormCallback('saveRecord', function() {
-    checkSaveStatuses();
-    refreshTagList();
-    Lightbox.confirm(vufindString['bulk_save_success']);
-  });
-  Lightbox.addFormCallback('smsRecord', function() {
-    Lightbox.confirm(vufindString['sms_success']);
-  });
-  // Tag lightbox
-  Lightbox.addFormCallback('tagRecord', function(html) {
-    refreshTagList(true);
-    Lightbox.confirm(vufindString['add_tag_success']);
-  });
-});
->>>>>>> 5408dd0d
+}
+
+$(window).on('hashchange', applyRecordTabHash);