--- conflicted
+++ resolved
@@ -11,15 +11,9 @@
       VUFIND_LOCAL_DIR: $GITHUB_WORKSPACE/local
     strategy:
       matrix:
-<<<<<<< HEAD
         php-version: ['7.4', '8.0', '8.1']
-        # We run most tests on all platforms, but we only run Javascript-related tests in 8.1,
-        # since the results should be the same on all platforms, so we don't need to repeat them.
-=======
-        php-version: ['7.3', '7.4', '8.0', '8.1']
         # We run most tests on all platforms, but we only run Javascript-related tests in 8.1.
         # Since the results should be the same on all platforms, we don't need to repeat them.
->>>>>>> 23eed813
         include:
           - php-version: 7.4
             phing_tasks: "qa-php"
